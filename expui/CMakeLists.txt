--- conflicted
+++ resolved
@@ -35,19 +35,12 @@
 
 # Make the expui shared library
 #
-
 set(expui_SOURCES BasisFactory.cc BiorthBasis.cc FieldBasis.cc
-<<<<<<< HEAD
   Covariance.cc CoefContainer.cc CoefStruct.cc FieldGenerator.cc
   expMSSA.cc Coefficients.cc KMeans.cc Centering.cc
   ParticleIterator.cc Koopman.cc BiorthBess.cc SvdSignChoice.cc
-  KDdensity.cc)
-=======
-  CoefContainer.cc CoefStruct.cc FieldGenerator.cc expMSSA.cc
-  Coefficients.cc KMeans.cc Centering.cc ParticleIterator.cc
-  Koopman.cc BiorthBess.cc SvdSignChoice.cc KDdensity.cc
-  UnitValidator.cc)
->>>>>>> bb847a2a
+  KDdensity.cc UnitValidator.cc)
+
 add_library(expui ${expui_SOURCES})
 set_target_properties(expui PROPERTIES OUTPUT_NAME expui)
 target_include_directories(expui PUBLIC ${common_INCLUDE})
