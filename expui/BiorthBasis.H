--- conflicted
+++ resolved
@@ -10,24 +10,6 @@
 #include <unsupported/Eigen/CXX11/Tensor> // For 3d rectangular grids
 #include <yaml-cpp/yaml.h>
 
-<<<<<<< HEAD
-#include <highfive/highfive.hpp> // HDF5 interface
-#include <highfive/eigen.hpp>
-
-#include <DiskDensityFunc.H>
-#include <ParticleReader.H>
-#include <Coefficients.H>
-#include <BiorthBess.H>
-#include <BasisFactory.H>
-#include <BiorthCube.H>
-#include <sltableMP2.H>
-#include <SLGridMP2.H>
-#include <YamlCheck.H>
-#include <BiorthCyl.H>
-#include <EmpCylSL.H>
-#include <localmpi.H>
-#include <exputils.H>
-=======
 #include "DiskDensityFunc.H"
 #include "ParticleReader.H"
 #include "Coefficients.H"
@@ -41,7 +23,6 @@
 #include "EmpCylSL.H"
 #include "localmpi.H"
 #include "exputils.H"
->>>>>>> e988f002
 
 namespace Field
 {
@@ -268,10 +249,9 @@
       return varray;
     }
 
-<<<<<<< HEAD
     //! Return a vector of tuples of basis functions and the
     //! covariance matrix for subsamples of particles
-    using CoefCovarType = std::tuple<Eigen::VectorXd, Eigen::MatrixXd>;
+    using CoefCovarType = std::tuple<Eigen::VectorXcd, Eigen::MatrixXcd>;
     virtual std::vector<std::vector<CoefCovarType>>
     getCoefCovariance()
     {
@@ -293,7 +273,6 @@
     //! Make covariance after accumulation
     virtual void makeCoefCovariance(void) {}
 
-=======
     //! Evaluate acceleration in Cartesian coordinates in centered
     //! coordinate system for a collections of points
     virtual RowMatrixXd& getAccel(RowMatrixXd& pos)
@@ -312,7 +291,6 @@
       
       return varray;
     }
->>>>>>> e988f002
   };
 
 
@@ -412,8 +390,8 @@
     //@{
     //! Covariance structures.  First index is T, second is harmonic
     //! (l,m).
-    std::vector<std::vector<Eigen::VectorXd>> meanV;
-    std::vector<std::vector<Eigen::MatrixXd>> covrV;
+    std::vector<std::vector<Eigen::VectorXcd>> meanV;
+    std::vector<std::vector<Eigen::MatrixXcd>> covrV;
     void init_covariance();
     void zero_covariance();
     void writeCovarH5Params(HighFive::File& file);
