--- conflicted
+++ resolved
@@ -2735,20 +2735,12 @@
     bool ambiguous = false;
 
     if (cols==3 or cols==6) {
-<<<<<<< HEAD
-      if (rows>cols or rows != 6 or rows != 3) PosVelRows = false;
-=======
       if (rows != 3 and rows != 6) PosVelRows = false;
->>>>>>> 50566b3f
       else ambiguous = true;
     }
 
     if (rows==3 or rows==6) {
-<<<<<<< HEAD
-      if (cols>rows or cols != 6 or cols != 3) PosVelRows = true;
-=======
       if (cols != 3 and cols != 6) PosVelRows = true;
->>>>>>> 50566b3f
       else ambiguous = true;
     }
 
