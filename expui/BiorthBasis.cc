#include <algorithm>

#include "YamlCheck.H"
#include "EXPException.H"
#include "BiorthBasis.H"
#include "DiskModels.H"
#include "exputils.H"
#include "gaussQ.H"

#ifdef HAVE_FE_ENABLE
#include <cfenv>
#endif

namespace BasisClasses
{
  const std::set<std::string>
  Spherical::valid_keys = {
    "rmapping",
    "cmap",
    "Lmax",
    "dof",
    "npca",
    "npca0",
    "pcavar",
    "pcadiag",
    "pcavtk",
    "pcaeof",
    "subsamp",
    "snr",
    "samplesz",
    "vtkfreq",
    "tksmooth",
    "tkcum",
    "tk_type",
    "nmax",
    "scale",
    "rmin",
    "rmax",
    "numr",
    "nums",
    "N1",
    "N2",
    "NO_L0",
    "NO_L1",
    "EVEN_L",
    "EVEN_M",
    "M0_ONLY",
    "NOISE",
    "noiseN",
    "noise_model_file",
    "seedN",
    "ssfrac",
    "playback",
    "coefCompute",
    "coefMaster",
    "diverge",
    "dfac",
    "dtime",
    "logr",
    "plummer",
    "self_consistent",
    "cachename",
    "modelname",
    "pyname",
    "rnum"
  };

  std::vector<std::string> BiorthBasis::getFieldLabels(const Coord ctype)
  {
    // Field labels (force field labels added below)
    //
    std::vector<std::string> labels =
      {"dens m=0", "dens m>0", "dens",
       "potl m=0", "potl m>0", "potl"};

    if (ctype == Coord::Cylindrical) {
      labels.push_back("rad force");
      labels.push_back("ver force");
      labels.push_back("azi force");
      if (midplane) labels.push_back("midplane");
    } else if (ctype == Coord::Cartesian) {
      labels.push_back("x force");
      labels.push_back("y force");
      labels.push_back("z force");
    } else if (ctype == Coord::None) {
      // No forces
    } else {
      labels.push_back("rad force");
      labels.push_back("mer force");
      labels.push_back("azi force");
    }

    return labels;
  }

  std::shared_ptr<BiorthBasis> BiorthBasis::factory_string(const std::string& conf)
  {
    YAML::Node node;
    
    try {
      // Read the YAML from a string
      //
      node = YAML::Load(conf);
    }
    catch (const std::runtime_error& error) {
      std::cout << "BiorthBasis::factory constructor: found a problem in the YAML config"
		<< std::endl;
      throw;
    }

    // Complete the initialization
    //
    return factory_initialize(node);
  }

  std::shared_ptr<BiorthBasis> BiorthBasis::factory(const YAML::Node& conf)
  {
    return factory_initialize(conf);
  }

  std::shared_ptr<BiorthBasis> BiorthBasis::factory_initialize(const YAML::Node& conf)
  {
    std::shared_ptr<BiorthBasis> basis;
    std::string name;
    
    // Load parameters from YAML configuration node
    try {
      name = conf["id"].as<std::string>();
    } 
    catch (YAML::Exception & error) {
      if (myid==0) std::cout << "Error parsing force id in BiorthBasis::factory"
			     << std::string(60, '-') << std::endl
			     << conf                 << std::endl
			     << std::string(60, '-') << std::endl;
      
      throw std::runtime_error("BiorthBasis::factory: error parsing YAML");
    }
    
    try {
      if ( !name.compare("sphereSL") ) {
	basis = std::make_shared<SphericalSL>(conf);
      }
      else if ( !name.compare("bessel") ) {
	basis = std::make_shared<Bessel>(conf);
      }
      else if ( !name.compare("cylinder") ) {
	basis = std::make_shared<Cylindrical>(conf);
      }
      else if ( !name.compare("flatdisk") ) {
	basis = std::make_shared<FlatDisk>(conf);
      }
      else if ( !name.compare("CBDisk") ) {
	basis = std::make_shared<CBDisk>(conf);
      }
      else if ( !name.compare("slabSL") ) {
	basis = std::make_shared<Slab>(conf);
      }
      else if ( !name.compare("cube") ) {
	basis = std::make_shared<Cube>(conf);
      }
      else {
	std::string msg("I don't know about the basis named: ");
	msg += name;
	msg += ". Known types are currently 'sphereSL', 'bessel', 'cylinder', 'flatdisk', 'CBDisk', 'slabSL', and 'cube'";
	throw std::runtime_error(msg);
      }
    }
    catch (std::exception& e) {
      std::cout << "Error in BiorthBasis::factory constructor: " << e.what() << std::endl;
      throw;			// Rethrow the exception?
    }
    
    return basis;
  }


  Spherical::Spherical(const YAML::Node& CONF, const std::string& forceID) :
    BiorthBasis(CONF, forceID)
  {
    initialize();
  }

  Spherical::Spherical(const std::string& confstr, const std::string& forceID) :
    BiorthBasis(confstr, forceID)
  {
    initialize();
  }

  SphericalSL::SphericalSL(const YAML::Node& CONF) : Spherical(CONF, "sphereSL")
  {
    initialize();
  }

  SphericalSL::SphericalSL(const std::string& confstr) : Spherical(confstr, "sphereSL")
  {
    initialize();
  }

  Bessel::Bessel(const YAML::Node& CONF) :  Spherical(CONF, "Bessel")
  {
    initialize();
  }

  Bessel::Bessel(const std::string& confstr) : Spherical(confstr, "Bessel")
  {
    initialize();
  }

  void Spherical::initialize()
  {

    // Assign some defaults
    //
    cmap       = 1;
    lmax       = 6;
    nmax       = 18;
    
    // Check for unmatched keys
    //
    auto unmatched = YamlCheck(conf, valid_keys);
    if (unmatched.size())
      throw YamlConfigError("Basis::Basis::Spherical", "parameter", unmatched, __FILE__, __LINE__);
    
    try {
      if (conf["cmap"])      cmap       = conf["cmap"].as<int>();
      if (conf["Lmax"])      lmax       = conf["Lmax"].as<int>();
      if (conf["nmax"])      nmax       = conf["nmax"].as<int>();
      
      if (conf["rmapping"]) 
	rmap = conf["rmapping"].as<double>();
      else
	rmap = 1.0;
      
      if (conf["scale"]) 
	scale = conf["scale"].as<double>();
      else
	scale = 1.0;
      
      if (conf["rmin"]) 
	rmin = conf["rmin"].as<double>();
      else
	rmin = 0.0;
      
      if (conf["rmax"]) 
	rmax = conf["rmax"].as<double>();
      else
	rmax = std::numeric_limits<double>::max();
      
      if (conf["numr"])
	numr = conf["numr"].as<int>();
      else
	numr = 800;
      
      N1 = 0;
      N2 = std::numeric_limits<int>::max();
      NO_L0 = NO_L1 = EVEN_L = EVEN_M = M0_only = false;
      
      if (conf["N1"]   )     N1        = conf["N1"].as<bool>();
      if (conf["N2"]   )     N2        = conf["N2"].as<bool>();
      if (conf["NO_L0"])     NO_L0     = conf["NO_L0"].as<bool>();
      if (conf["NO_L1"])     NO_L1     = conf["NO_L1"].as<bool>();
      if (conf["EVEN_L"])    EVEN_L    = conf["EVEN_L"].as<bool>();
      if (conf["EVEN_M"])    EVEN_M    = conf["EVEN_M"].as<bool>();
      if (conf["M0_ONLY"])   M0_only   = conf["M0_ONLY"].as<bool>();
      if (conf["pcavar"])    pcavar    = conf["pcavar"].as<bool>();
      if (conf["subsamp"])   sampT     = conf["subsamp"].as<int>();

      sampT = std::max(1, sampT); // Sanity
    } 
    catch (YAML::Exception & error) {
      if (myid==0) std::cout << "Error parsing parameter stanza for <"
			     << name << ">: "
			     << error.what() << std::endl
			     << std::string(60, '-') << std::endl
			     << conf                 << std::endl
			     << std::string(60, '-') << std::endl;
      
      throw std::runtime_error("Spherical: error parsing YAML");
    }

    // Number of possible threads
    int nthrds = omp_get_max_threads();
    
    potd.resize(nthrds);
    dpot.resize(nthrds);
    dpt2.resize(nthrds);
    dend.resize(nthrds);
    
    legs  .resize(nthrds);
    dlegs .resize(nthrds);
    d2legs.resize(nthrds);

    for (auto & v : potd) v.resize(lmax+1, nmax);
    for (auto & v : dpot) v.resize(lmax+1, nmax);
    for (auto & v : dpt2) v.resize(lmax+1, nmax);
    for (auto & v : dend) v.resize(lmax+1, nmax);

    // Wasteful but simple factorial table.  Could be done with a
    // triangular indexing scheme...
    //
    for (auto & v : legs  ) v.resize(lmax+1, lmax+1);
    for (auto & v : dlegs ) v.resize(lmax+1, lmax+1);
    for (auto & v : d2legs) v.resize(lmax+1, lmax+1);

    // Allocate coefficient storage; stores real and imaginary parts as reals
    //
    expcoef.resize((lmax+1)*(lmax+1), nmax);
    expcoef.setZero();
      
    work.resize(nmax);
      
    // Wasteful but simple factorial table.  Could be done with a
    // triangular indexing scheme...
    //
    factorial.resize(lmax+1, lmax+1);
      
    for (int l=0; l<=lmax; l++) {
      for (int m=0; m<=l; m++) {
	factorial(l, m) = sqrt( (0.5*l+0.25)/M_PI * 
				exp(lgamma(1.0+l-m) - lgamma(1.0+l+m)) );
	if (m != 0) factorial(l, m) *= M_SQRT2;
      }
    }

    used = 0;

    // Initialize covariance
    //
    if (pcavar) init_covariance();

    // Set spherical coordinates
    //
    coordinates = Coord::Spherical;
    BasisID = "Spherical";
  }
  
  void Spherical::init_covariance()
  {
    if (pcavar) {
      // Triangular for l,m>=0
      int Ltot = (lmax+1)*(lmax+2)/2;
	
      meanV.resize(sampT);
      for (auto& v : meanV) {
	v.resize(Ltot);
	for (auto& vec : v) vec.resize(nmax);
      }

      covrV.resize(sampT);
      for (auto& v : covrV) {
	v.resize(Ltot);
	for (auto& mat : v) mat.resize(nmax, nmax);
      }

      sampleCounts.resize(sampT);
      sampleMasses.resize(sampT);
      
      zero_covariance();
    }
  }

  void Spherical::zero_covariance()
  {
    for (int T=0; T<sampT; T++) {
      for (auto& v : meanV[T]) v.setZero();
      for (auto& v : covrV[T]) v.setZero();
    }

    sampleCounts.setZero();
    sampleMasses.setZero();
  }

  void SphericalSL::initialize()
  {
    // Identifier
    //
    BasisID = "SphereSL";

    // Assign some defaults
    //
    model_file = "SLGridSph.model";
    
    // Default cachename, empty by default
    //
    std::string cachename;

    try {
      if (conf["modelname"]) model_file = conf["modelname"].as<std::string>();
      if (conf["cachename"]) cachename  = conf["cachename"].as<std::string>();
    } 
    catch (YAML::Exception & error) {
      if (myid==0) std::cout << "Error parsing parameter stanza for <"
			     << name << ">: "
			     << error.what() << std::endl
			     << std::string(60, '-') << std::endl
			     << conf                 << std::endl
			     << std::string(60, '-') << std::endl;
      
      throw std::runtime_error("SphericalSL: error parsing YAML");
    }
    
    // Check for non-null cache file name.  This must be specified
    // to prevent recomputation and unexpected behavior.
    //
    if (cachename.size() == 0) {
      throw std::runtime_error
	("SphericalSL requires a specified cachename in your YAML config\n"
	 "for consistency with previous invocations and existing coefficient\n"
	 "sets.  Please add explicitly add 'cachename: name' to your config\n"
	 "with new 'name' for creating a basis or an existing 'name' for\n"
	 "reading a previously generated basis cache\n");
    }

    // Set MPI flag in SLGridSph from MPI_Initialized
    SLGridSph::mpi = use_mpi ? 1 : 0;
    
    // Instantiate to get min/max radius from the model
    mod = std::make_shared<SphericalModelTable>(model_file);
    
    // Set rmin to a sane value if not specified
    if (not conf["rmin"] or rmin < mod->get_min_radius()) 
      rmin = mod->get_min_radius();

    // Set rmax to a sane value if not specified
    if (not conf["rmax"] or rmax > mod->get_max_radius()) 
      rmax = mod->get_max_radius()*0.99;
    
    // Finally, make the Sturm-Lioville basis...
    sl = std::make_shared<SLGridSph>
      (model_file, lmax, nmax, numr, rmin, rmax, true, cmap, rmap,
       0, 1, cachename);
    
    // Test basis for consistency
    if (myid==0) orthoTest(200);
  }
  
  void Bessel::initialize()
  {
    // Identifier
    //
    BasisID = "Bessel";

    try {
      if (conf["rnum"])
	rnum = conf["rnum"].as<int>();
      else
	rnum = 2000;
    } 
    catch (YAML::Exception & error) {
      if (myid==0) std::cout << "Error parsing parameter stanza for <"
			     << name << ">: "
			     << error.what() << std::endl
			     << std::string(60, '-') << std::endl
			     << conf                 << std::endl
			     << std::string(60, '-') << std::endl;
      
      throw std::runtime_error("SphericalSL: error parsing YAML");
    }
    
    // Finally, make the Sturm-Lioville basis...
    bess = std::make_shared<BiorthBess>(rmax, lmax, nmax, rnum);

    // Test basis for consistency
    if (myid==0) orthoTest(200);
  }
  
  void Spherical::reset_coefs(void)
  {
    if (expcoef.rows()>0 && expcoef.cols()>0) expcoef.setZero();
    totalMass = 0.0;
    used = 0;
    G = 1.0;
    if (pcavar) zero_covariance();
  }
  
  
  void Spherical::load_coefs(CoefClasses::CoefStrPtr coef, double time)
  {
    CoefClasses::SphStruct* cf = dynamic_cast<CoefClasses::SphStruct*>(coef.get());

    cf->lmax   = lmax;
    cf->nmax   = nmax;
    cf->scale  = scale;
    cf->time   = time;
    cf->normed = true;

    G = cf->getGravConstant();

    // Angular storage dimension; triangular number
    int ldim = (lmax+1)*(lmax+2)/2;

    // Allocate the coefficient storage
    cf->store.resize(ldim*nmax);

    // Make the coefficient map
    cf->coefs = std::make_shared<CoefClasses::SphStruct::coefType>
      (cf->store.data(), ldim, nmax);

    for (int l=0, L0=0, L1=0; l<=lmax; l++) {
      for (int m=0; m<=l; m++) {
	for (int n=0; n<nmax; n++) {
	  if (m==0)
	    (*cf->coefs)(L0, n) = {expcoef(L1, n), 0.0};
	  else
	    (*cf->coefs)(L0, n) = {expcoef(L1, n), expcoef(L1+1, n)};
	}
	L0 += 1;
	if (m==0) L1 += 1;
	else      L1 += 2;
      }
    }
  }

  void Spherical::set_coefs(CoefClasses::CoefStrPtr coef)
  {
    // Sanity check on derived class type
    //
    if (not dynamic_cast<CoefClasses::SphStruct*>(coef.get()))
      throw std::runtime_error("Spherical::set_coefs: you must pass a CoefClasses::SphStruct");

    // Sanity check on dimensionality
    //
    {
      auto & cf = *dynamic_cast<CoefClasses::SphStruct*>(coef.get());

      int rows = (*cf.coefs).rows();
      int cols = (*cf.coefs).cols();
      int rexp = (lmax+1)*(lmax+2)/2;
      if (rows != rexp or cols != nmax) {
	std::ostringstream sout;
	sout << "Spherical::set_coefs: the basis has (lmax, nmax)=("
	     << lmax << ", " << nmax
	     << ") and the dimensions must be (rows, cols)=("
	     << rexp << ", " << nmax
	     << "). The coef structure has (rows, cols)=("
	     << rows << ", " << cols << ")";
	  
	throw std::runtime_error(sout.str());
      }
    }
    
    CoefClasses::SphStruct* cf = dynamic_cast<CoefClasses::SphStruct*>(coef.get());

    // Set gravitational constant
    //
    G = cf->getGravConstant();

    // Cache the current coefficient structure
    //
    coefret = coef;

    // Assign internal coefficient table (doubles) from the complex struct
    //
    for (int l=0, L0=0, L1=0; l<=lmax; l++) {
      for (int m=0; m<=l; m++) {
	for (int n=0; n<nmax; n++) {
	  if (m==0)
	    expcoef(L1,   n) = (*cf->coefs)(L0, n).real();
	  else {
	    expcoef(L1,   n) = (*cf->coefs)(L0, n).real();
	    expcoef(L1+1, n) = (*cf->coefs)(L0, n).imag();
	  }
	}
	L0 += 1;
	if (m==0) L1 += 1;
	else      L1 += 2;
      }
    }

    // Assign center if need be
    //
    if (cf->ctr.size())
      coefctr = cf->ctr;
    else
      coefctr = {0.0, 0.0, 0.0};
  }

  void Spherical::accumulate(double x, double y, double z, double mass,
			     unsigned long indx)
  {
    double fac, fac1, fac2, fac4;
    double norm = -4.0*M_PI;
    const double dsmall = 1.0e-20;
    
    // Get thread id
    int tid = omp_get_thread_num();

    //======================
    // Compute coefficients 
    //======================
    
    double r2 = (x*x + y*y + z*z);
    double r = sqrt(r2) + dsmall;
    double costh = z/r;
    double phi = atan2(y,x);
    double rs = r/scale;
    
    if (r < rmin or r > rmax) return;
    
    // Update counters
    used++;
    totalMass += mass;
    
    get_pot(potd[tid], rs);
    
    legendre_R(lmax, costh, legs[tid]);
    
    // Sample index for pcavar
    int T = 0;
    if (pcavar) {
      T = used % sampT;
      sampleCounts(T) += 1;
      sampleMasses(T) += mass;
    }
    
    // L loop
    for (int l=0, loffset=0, L=0; l<=lmax; loffset+=(2*l+1), l++) {
      
      Eigen::VectorXd workE;
      
      // M loop
      for (int m=0, moffset=0; m<=l; m++, L++) {
	
	fac = factorial(l, m) * legs[tid](l, m);

	if (m==0) {
	  for (int n=0; n<nmax; n++) {
	    fac4 = potd[tid](l, n)*fac;
	    expcoef(loffset+moffset, n) += fac4 * norm * mass;
	  }
	  
	  moffset++;
	}
	else {
	  fac1 = fac*cos(phi*m);
	  fac2 = fac*sin(phi*m);

	  for (int n=0; n<nmax; n++) {
	    fac4 = potd[tid](l, n);
	    expcoef(loffset+moffset  , n) += fac1 * fac4 * norm * mass;
	    expcoef(loffset+moffset+1, n) += fac2 * fac4 * norm * mass;
	  }
	  
	  moffset+=2;
	}

	// Covariance and subsample computation
	if (pcavar) {
	  Eigen::VectorXcd g = std::exp(std::complex<double>(0.0, m*phi)) * 
	    potd[tid].row(l).transpose() * fac * norm;
	  
	  meanV[T][L].noalias() += g * mass;
	  covrV[T][L].noalias() += g * g.adjoint() * mass;
	}

      }
      // END: m loop
    }
    // END: l loop
  }
  
  void Spherical::make_coefs()
  {
    // MPI reduction of coefficients
    if (use_mpi) {
      
      // Square of total number of angular coefficients in real form
      int Ltot = (lmax+1)*(lmax+1);

      MPI_Allreduce(MPI_IN_PLACE, &used, 1, MPI_INT,
		    MPI_SUM, MPI_COMM_WORLD);
      
      for (int l=0; l<Ltot; l++) {
	work = expcoef.row(l);
	MPI_Allreduce(MPI_IN_PLACE, work.data(), nmax, MPI_DOUBLE,
		      MPI_SUM, MPI_COMM_WORLD);
	expcoef.row(l) = work;
      }
      
      if (pcavar) {

	// Triangular number of angular coefficients in complex form
	int ltot = (lmax+1)*(lmax+2)/2;

	MPI_Allreduce(MPI_IN_PLACE, sampleCounts.data(), sampleCounts.size(),
		      MPI_INT, MPI_SUM, MPI_COMM_WORLD);
	
	MPI_Allreduce(MPI_IN_PLACE, sampleMasses.data(), sampleMasses.size(),
		      MPI_DOUBLE, MPI_SUM, MPI_COMM_WORLD);

	for (int T=0; T<sampT; T++) {

	  for (int l=0; l<ltot; l++) {
	    
	    MPI_Allreduce(MPI_IN_PLACE, meanV[T][l].data(), meanV[T][l].size(),
			  MPI_CXX_DOUBLE_COMPLEX, MPI_SUM, MPI_COMM_WORLD);

	    MPI_Allreduce(MPI_IN_PLACE, covrV[T][l].data(), covrV[T][l].size(),
			  MPI_CXX_DOUBLE_COMPLEX, MPI_SUM, MPI_COMM_WORLD);
	  }
	}
      }
    }
  }
  
  std::vector<double>
  Spherical::sph_eval(double r, double costh, double phi)
  {
    // Get thread id
    int tid = omp_get_thread_num();

    double fac1 = factorial(0, 0);
    
    get_dens (dend[tid], r/scale);
    get_pot  (potd[tid], r/scale);
    get_force(dpot[tid], r/scale);
    
    legendre_R(lmax, costh, legs[tid], dlegs[tid]);
    
    double den0, pot0, potr;
    double sinth = std::sqrt(std::fabs(1.0 - costh*costh));

    if (NO_L0) {
      den0 = 0.0;
      pot0 = 0.0;
      potr = 0.0;
    } else {
      den0 = fac1 * expcoef.row(0).dot(dend[tid].row(0));
      pot0 = fac1 * expcoef.row(0).dot(potd[tid].row(0));
      potr = fac1 * expcoef.row(0).dot(dpot[tid].row(0));
    }

    double den1 = 0.0;
    double pot1 = 0.0;
    double pott = 0.0;
    double potp = 0.0;
    
    // L loop
    for (int l=1, loffset=1; l<=lmax; loffset+=(2*l+1), l++) {
      
      // Check for even l
      if (EVEN_L and l%2) continue;
      
      // No l=1
      if (NO_L1 and l==1) continue;
      
      // M loop
      for (int m=0, moffset=0; m<=l; m++) {
	
	if (M0_only and m) continue;
	if (EVEN_M and m%2) continue;
	
	fac1 = factorial(l, m);
	if (m==0) {
	  double sumR=0.0, sumP=0.0, sumD=0.0;
	  for (int n=std::max<int>(0, N1); n<=std::min<int>(nmax-1, N2); n++) {
	    sumR += expcoef(loffset+moffset, n) * dend[tid](l, n);
	    sumP += expcoef(loffset+moffset, n) * potd[tid](l, n);
	    sumD += expcoef(loffset+moffset, n) * dpot[tid](l, n);
	  }
	  
	  den1 += fac1*legs[tid] (l, m) * sumR;
	  pot1 += fac1*legs[tid] (l, m) * sumP;
	  potr += fac1*legs[tid] (l, m) * sumD;
	  pott += fac1*dlegs[tid](l, m) * sumP;
	  
	  moffset++;
	}
	else {
	  double cosm = cos(phi*m);
	  double sinm = sin(phi*m);
	  
	  double sumR0=0.0, sumP0=0.0, sumD0=0.0;
	  double sumR1=0.0, sumP1=0.0, sumD1=0.0;
	  for (int n=std::max<int>(0, N1); n<=std::min<int>(nmax-1, N2); n++) {
	    sumR0 += expcoef(loffset+moffset+0, n) * dend[tid](l, n);
	    sumP0 += expcoef(loffset+moffset+0, n) * potd[tid](l, n);
	    sumD0 += expcoef(loffset+moffset+0, n) * dpot[tid](l, n);
	    sumR1 += expcoef(loffset+moffset+1, n) * dend[tid](l, n);
	    sumP1 += expcoef(loffset+moffset+1, n) * potd[tid](l, n);
	    sumD1 += expcoef(loffset+moffset+1, n) * dpot[tid](l, n);
	  }
	  
	  den1 += fac1 * legs[tid] (l, m) *  ( sumR0*cosm + sumR1*sinm );
	  pot1 += fac1 * legs[tid] (l, m) *  ( sumP0*cosm + sumP1*sinm );
	  potr += fac1 * legs[tid] (l, m) *  ( sumD0*cosm + sumD1*sinm );
	  pott += fac1 * dlegs[tid](l, m) *  ( sumP0*cosm + sumP1*sinm );
	  potp += fac1 * legs[tid] (l, m) *  (-sumP0*sinm + sumP1*cosm ) * m;
	  
	  moffset +=2;
	}
      }
    }
    
    double densfac = 1.0/(scale*scale*scale) * 0.25/M_PI;
    double potlfac = G/scale;	// Grav constant G is 1 by default

    return
      {den0 * densfac,		     // 0
       den1 * densfac,		     // 1
       (den0 + den1) * densfac,	     // 2
       pot0 * potlfac,		     // 3
       pot1 * potlfac,		     // 4
       (pot0 + pot1) * potlfac,	     // 5
       potr * (-potlfac)/scale,	     // 6
       pott * (-potlfac)/r,	     // 7
       potp * (-potlfac)/(r*sinth)}; // 8
    //         ^
    //         |
    // Return force not potential gradient
  }

  void Spherical::computeAccel(double x, double y, double z,
			       Eigen::Ref<Eigen::Vector3d> acc)
  {
    // Get polar coordinates
    double R2    = x*x + y*y;
    double r2    = R2  + z*z;
    double R     = sqrt(x*x + y*y) + 1.0e-18;
    double r     = sqrt(r2) + 1.0e-18;
    double costh = z/r;
    double sinth = R/r;
    double phi   = atan2(y, x);

    // Get thread id
    int tid = omp_get_thread_num();

    
    // Spherical harmonic prefactor
    double fac1 = factorial(0, 0);
    
    get_pot  (potd[tid], r/scale);
    get_force(dpot[tid], r/scale);
    
    legendre_R(lmax, costh, legs[tid], dlegs[tid]);
    
    double pot0, potr;

    if (NO_L0) {
      pot0 = 0.0;
      potr = 0.0;
    } else {
      pot0 = fac1 * expcoef.row(0).dot(potd[tid].row(0));
      potr = fac1 * expcoef.row(0).dot(dpot[tid].row(0));
    }

    double den1 = 0.0;
    double pot1 = 0.0;
    double pott = 0.0;
    double potp = 0.0;
    
    // L loop
    for (int l=1, loffset=1; l<=lmax; loffset+=(2*l+1), l++) {
      
      // Check for even l
      if (EVEN_L and l%2) continue;
      
      // No l=1
      if (NO_L1 and l==1) continue;
      
      // M loop
      for (int m=0, moffset=0; m<=l; m++) {
	
	if (M0_only and m) continue;
	if (EVEN_M and m%2) continue;
	
	// Spherical harmonic prefactor
	fac1 = factorial(l, m);
	if (m==0) {
	  double sumR=0.0, sumP=0.0, sumD=0.0;
	  for (int n=std::max<int>(0, N1); n<=std::min<int>(nmax-1, N2); n++) {
	    sumR += expcoef(loffset+moffset, n) * dend[tid](l, n);
	    sumP += expcoef(loffset+moffset, n) * potd[tid](l, n);
	    sumD += expcoef(loffset+moffset, n) * dpot[tid](l, n);
	  }
	  
	  pot1 += fac1*legs[tid] (l, m) * sumP;
	  potr += fac1*legs[tid] (l, m) * sumD;
	  pott += fac1*dlegs[tid](l, m) * sumP;
	  
	  moffset++;
	}
	else {
	  double cosm = cos(phi*m);
	  double sinm = sin(phi*m);
	  
	  double sumR0=0.0, sumP0=0.0, sumD0=0.0;
	  double sumR1=0.0, sumP1=0.0, sumD1=0.0;
	  for (int n=std::max<int>(0, N1); n<=std::min<int>(nmax-1, N2); n++) {
	    sumP0 += expcoef(loffset+moffset+0, n) * potd[tid](l, n);
	    sumD0 += expcoef(loffset+moffset+0, n) * dpot[tid](l, n);
	    sumP1 += expcoef(loffset+moffset+1, n) * potd[tid](l, n);
	    sumD1 += expcoef(loffset+moffset+1, n) * dpot[tid](l, n);
	  }
	  
	  pot1 += fac1 * legs[tid] (l, m) *  ( sumP0*cosm + sumP1*sinm );
	  potr += fac1 * legs[tid] (l, m) *  ( sumD0*cosm + sumD1*sinm );
	  pott += fac1 * dlegs[tid](l, m) *  ( sumP0*cosm + sumP1*sinm );
	  potp += fac1 * legs[tid] (l, m) *  (-sumP0*sinm + sumP1*cosm ) * m;
	  
	  moffset +=2;
	}
      }
    }
    
    double potlfac = G/scale;	// Grav constant G is 1 by default

    potr *= (-potlfac)/scale;
    pott *= (-potlfac);
    potp *= (-potlfac);

    // Transform to Cartesian components
    //
    double tpotx = (potr - pott*costh/r)*x/r - potp*y/R2;
    double tpoty = (potr - pott*costh/r)*y/r + potp*x/R2;
    double tpotz = potr*costh + pott*sinth*sinth/r;

    // Return force not potential gradient
    //
    acc << tpotx, tpoty, tpotz;
  }


  std::vector<double>
  Spherical::cyl_eval(double R, double z, double phi)
  {
    double r = sqrt(R*R + z*z) + 1.0e-18;
    double costh = z/r, sinth = R/r;
    
    auto v = sph_eval(r, costh, phi);
    
    double potR = v[6]*sinth - v[7]*costh*R/r;
    double potz = v[6]*costh + v[7]*sinth*R/r;

    return {v[0], v[1], v[2], v[3], v[4], v[5], potR, potz, v[8]};
  }


  // Evaluate in cartesian coordinates
  std::vector<double>
  Spherical::crt_eval
  (double x, double y, double z)
  {
    double R = sqrt(x*x + y*y) + 1.0e-18;
    double phi = atan2(y, x);

    auto v = cyl_eval(R, z, phi);

    double tpotx = v[6]*x/R - v[8]*y/R ;
    double tpoty = v[6]*y/R + v[8]*x/R ;
    
    return {v[0], v[1], v[2], v[3], v[4], v[5], tpotx, tpoty, v[7]};
  }
  
  Spherical::BasisArray SphericalSL::getBasis
  (double logxmin, double logxmax, int numgrid)
  {
    // Assing return storage
    BasisArray ret (lmax+1);
    for (auto & v : ret) {
      v.resize(nmax);
      for (auto & u : v) {
	u["potential"].resize(numgrid); // Potential
	u["density"  ].resize(numgrid); // Density
	u["rforce"   ].resize(numgrid); // Radial force
      }
    }

    // Radial grid spacing
    double dx = (logxmax - logxmin)/(numgrid-1);

    // Basis storage
    Eigen::MatrixXd tabpot, tabden, tabfrc;

    for (int i=0; i<numgrid; i++) {
      get_pot  (tabpot, pow(10.0, logxmin + dx*i));
      get_dens (tabden, pow(10.0, logxmin + dx*i));
      get_force(tabfrc, pow(10.0, logxmin + dx*i));
      for (int l=0; l<=lmax; l++) {
	for (int n=0; n<nmax;n++){
	  ret[l][n]["potential"](i) = tabpot(l, n);
	  ret[l][n]["density"  ](i) = tabden(l, n);
	  ret[l][n]["rforce"   ](i) = tabfrc(l, n) * (-1.0);
	}
      }
    }
    
    return ret;
  }

  Spherical::BasisArray Spherical::getBasis
  (double rmin, double rmax, int numgrid)
  {
    // Assing return storage
    BasisArray ret (lmax+1);
    for (auto & v : ret) {
      v.resize(nmax);
      for (auto & u : v) {
	u["potential"].resize(numgrid); // Potential
	u["density"  ].resize(numgrid); // Density
	u["rforce"   ].resize(numgrid); // Radial force
      }
    }

    // Radial grid spacing
    double dr = (rmax - rmin)/(numgrid-1);

    // Basis storage
    Eigen::MatrixXd tabpot, tabden, tabfrc;

    for (int i=0; i<numgrid; i++) {
      get_pot  (tabpot, rmin + dr*i);
      get_dens (tabden, rmin + dr*i);
      get_force(tabfrc, rmin + dr*i);
      for (int l=0; l<=lmax; l++) {
	for (int n=0; n<nmax;n++){
	  ret[l][n]["potential"](i) = tabpot(l, n);
	  ret[l][n]["density"  ](i) = tabden(l, n);
	  ret[l][n]["rforce"   ](i) = tabfrc(l, n) * (-1.0);
	}
      }
    }
    
    return ret;
  }

  
  /** Return a vector of tuples of basis functions and the covariance
      matrix for subsamples of particles */
  std::vector<std::vector<BiorthBasis::CoefCovarType>>
  Spherical::getCoefCovariance()
  {
    std::vector<std::vector<BiorthBasis::CoefCovarType>> ret;
   if (pcavar) {
     ret.resize(sampT);
     for (int T=0; T<sampT; T++) {
       int ltot = (lmax+1)*(lmax+2)/2;
       ret[T].resize(ltot);
       for (int l=0; l<ltot; l++) {
	 std::get<0>(ret[T][l]) = meanV[T][l];
	 std::get<1>(ret[T][l]) = covrV[T][l];
       }
     }
   }
    
    return ret;
  }


#define MINEPS 1.0e-10
  
  void BiorthBasis::legendre_R(int lmax, double x, Eigen::MatrixXd& p)
  {
    double fact, somx2, pll, pl1, pl2;
    
    p(0, 0) = pll = 1.0;
    if (lmax > 0) {
      somx2 = sqrt( (1.0 - x)*(1.0 + x) );
      fact = 1.0;
      for (int m=1; m<=lmax; m++) {
	pll *= -fact*somx2;
	p(m, m) = pll;
	if (std::isnan(p(m, m))) {
	  std::ostringstream sout;
	  sout << "BiorthBasis::legendre_R NaN: p[" << m << "][" << m << "]: pll=" << pll;
	  throw std::runtime_error(sout.str());
	}
	fact += 2.0;
      }
    }
    
    for (int m=0; m<lmax; m++) {
      pl2 = p(m, m);
      p(m+1, m) = pl1 = x*(2*m+1)*pl2;
      for (int l=m+2; l<=lmax; l++) {
	p(l, m) = pll = (x*(2*l-1)*pl1-(l+m-1)*pl2)/(l-m);
	if (std::isnan(p(l, m))) {
	  std::ostringstream sout;
	  sout << "BiorthBasis::legendre_R NaN: p[" << l << "][" << m << "]: pll=" << pll;
	  throw std::runtime_error(sout.str());
	}

	pl2 = pl1;
	pl1 = pll;
      }
    }
    
      if (std::isnan(x)) {
	std::ostringstream sout;
	sout << "BiorthBasis::legendre_R NaN: x";
	throw std::runtime_error(sout.str());
      }
    for (int l=0; l<=lmax; l++)
      for (int m=0; m<=l; m++)
	if (std::isnan(p(l, m))) {
	  std::ostringstream sout;
	  sout << "BiorthBasis::legendre_R NaN: p[" << l << "][" << m << "] lmax=" << lmax;
	  throw std::runtime_error(sout.str());
	}
  }
  
  void BiorthBasis::legendre_R(int lmax, double x, Eigen::MatrixXd& p,
			      Eigen::MatrixXd &dp)
  {
    double fact, somx2, pll, pl1, pl2;
    
    p(0, 0) = pll = 1.0;
    if (lmax > 0) {
      somx2 = sqrt( (1.0 - x)*(1.0 + x) );
      fact = 1.0;
      for (int m=1; m<=lmax; m++) {
	pll *= -fact*somx2;
	p(m, m) = pll;
	fact += 2.0;
      }
    }
    
    for (int m=0; m<lmax; m++) {
      pl2 = p(m, m);
      p(m+1, m) = pl1 = x*(2*m+1)*pl2;
      for (int l=m+2; l<=lmax; l++) {
	p(l, m) = pll = (x*(2*l-1)*pl1-(l+m-1)*pl2)/(l-m);
	pl2 = pl1;
	pl1 = pll;
      }
    }
    
    if (1.0-fabs(x) < MINEPS) {
      if (x>0) x =   1.0 - MINEPS;
      else     x = -(1.0 - MINEPS);
    }
    
    somx2 = 1.0/(x*x - 1.0);
    dp(0, 0) = 0.0;
    for (int l=1; l<=lmax; l++) {
      for (int m=0; m<l; m++)
	dp(l, m) = somx2*(x*l*p(l, m) - (l+m)*p(l-1, m));
      dp(l, l) = somx2*x*l*p(l, l);
    }
  }
  
  void BiorthBasis::legendre_R(int lmax, double x, Eigen::MatrixXd &p,
			      Eigen::MatrixXd &dp, Eigen::MatrixXd& d2p)
  {
    double fact, somx2, pll, pl1, pl2;
    
    p(0, 0) = pll = 1.0;
    if (lmax > 0) {
      somx2 = sqrt( (1.0 - x)*(1.0 + x) );
      fact = 1.0;
      for (int m=1; m<=lmax; m++) {
	pll *= -fact*somx2;
	p(m, m) = pll;
	fact += 2.0;
      }
    }
    
    for (int m=0; m<lmax; m++) {
      pl2 = p(m, m);
      p(m+1, m) = pl1 = x*(2*m+1)*pl2;
      for (int l=m+2; l<=lmax; l++) {
	p(l, m) = pll = (x*(2*l-1)*pl1-(l+m-1)*pl2)/(l-m);
	pl2 = pl1;
	pl1 = pll;
      }
    }
    
    if (1.0-fabs(x) < MINEPS) {
      if (x>0) x =   1.0 - MINEPS;
      else     x = -(1.0 - MINEPS);
    }
    
    somx2 = 1.0/(x*x - 1.0);
    dp(0, 0) = 0.0;
    if (lmax) {
      for (int l=1; l<=lmax; l++) {
	for (int m=0; m<l; m++)
	  dp(l, m) = somx2*(x*l*p(l, m) - (l+m)*p(l-1, m));
	dp(l, l) = somx2*x*l*p(l, l);
      }
    }
    
    for (int l=0; l<=lmax; l++) {
      for (int m=0; m<=l; m++)
	d2p(l, m) = -somx2*(2.0*x*dp(l, m) - p(l, m)*(somx2*m*m + l*(l+1)));
    }
    
  }
  
  // Disk target types for cylindrical basis construction
  const std::map<std::string, Cylindrical::DiskType> Cylindrical::dtlookup =
    { {"constant",    DiskType::constant},
      {"gaussian",    DiskType::gaussian},
      {"mn",          DiskType::mn},
      {"exponential", DiskType::exponential},
      {"doubleexpon", DiskType::doubleexpon},
      {"diskbulge",   DiskType::diskbulge},
      {"python",      DiskType::python}
    };

  const std::set<std::string>
  Cylindrical::valid_keys = {
    "tk_type",
    "rcylmin",
    "rcylmax",
    "acyl",
    "hcyl",
    "sech2",
    "snr",
    "evcut",
    "nmaxfid",
    "lmaxfid",
    "mmax",
    "mlim",
    "nmax",
    "ncylnx",
    "ncylny",
    "ncylr",
    "ncylodd",
    "ncylrecomp",
    "npca",
    "npca0",
    "nvtk",
    "cachename",
    "oldcache",
    "eof_file",
    "override",
    "samplesz",
    "rnum",
    "pnum",
    "tnum",
    "ashift",
    "expcond",
    "ignore",
    "deproject",
    "logr",
    "pcavar",
    "pcaeof",
    "pcavtk",
    "pcadiag",
    "subsamp",
    "try_cache",
    "density",
    "EVEN_M",
    "cmap",
    "cmapr",
    "cmapz",
    "aratio",
    "hratio",
    "dweight",
    "Mfac",
    "HERNA",
    "rwidth",
    "rfactor",
    "rtrunc",
    "rpow",
    "mtype",
    "dtype",
    "vflag",
    "self_consistent",
    "playback",
    "coefCompute",
    "coefMaster",
    "pyname",
    "compress",
    "shuffle"
  };

  Cylindrical::Cylindrical(const YAML::Node& CONF) :
    BiorthBasis(CONF, "cylinder")
  {
    initialize();
  }

  Cylindrical::Cylindrical(const std::string& confstr) :
    BiorthBasis(confstr, "cylinder")
  {
    initialize();
  }


  double Cylindrical::DiskDens(double R, double z, double phi)
  {
    double ans = 0.0;

    switch (DTYPE) {

    case DiskType::constant:
      if (R < acyl && fabs(z) < hcyl)
	ans = 1.0/(2.0*hcyl*M_PI*acyl*acyl);
      break;
      
    case DiskType::gaussian:
      if (fabs(z) < hcyl)
	ans = 1.0/(2.0*hcyl*2.0*M_PI*acyl*acyl)*
	  exp(-R*R/(2.0*acyl*acyl));
      break;
      
    case DiskType::mn:
      {
	double Z2 = z*z + hcyl*hcyl;
	double Z  = sqrt(Z2);
	double Q2 = (acyl + Z)*(acyl + Z);
	ans = 0.25*hcyl*hcyl/M_PI*(acyl*R*R + (acyl + 3.0*Z)*Q2)/( pow(R*R + Q2, 2.5) * Z*Z2 );
      }
      break;
      
    case DiskType::doubleexpon:
      {
	double a1 = acyl;
	double a2 = acyl*aratio;
	double h1 = hcyl;
	double h2 = hcyl*hratio;
	double w1 = 1.0/(1.0+dweight);
	double w2 = dweight/(1.0+dweight);
	
	if (sech2) { h1 *= 0.5; h2 *= 0.5; }

	double f1 = cosh(z/h1);
	double f2 = cosh(z/h2);
	
	ans =
	  w1*exp(-R/a1)/(4.0*M_PI*a1*a1*h1*f1*f1) +
	  w2*exp(-R/a2)/(4.0*M_PI*a2*a2*h2*f2*f2) ;
      }
      break;

    case DiskType::diskbulge:
      {
	double h  = sech2 ? 0.5*hcyl : hcyl;
	double f  = cosh(z/h);
	double rr = pow(pow(R, 2) + pow(z,2), 0.5);
	double w1 = Mfac;
	double w2 = 1.0 - Mfac;
	double as = HERNA;
	
	ans = w1*exp(-R/acyl)/(4.0*M_PI*acyl*acyl*h*f*f) + 
	  w2*pow(as, 4)/(2.0*M_PI*rr)*pow(rr+as,-3.0) ;
      }
      break;
    case DiskType::python:
      ans = (*pyDens)(R, z, phi);
      break;
    case DiskType::exponential:
    default:
      {
	double h = sech2 ? 0.5*hcyl : hcyl;
	double f = cosh(z/h);
	ans = exp(-R/acyl)/(4.0*M_PI*acyl*acyl*h*f*f);
      }
      break;
    }
    
    if (rwidth>0.0) ans *= erf((rtrunc-R)/rwidth);
    
    return ans;
  }

  double Cylindrical::dcond(double R, double z, double phi, int M)
  {
    //
    // No shift for M==0
    //
    if (M==0) return DiskDens(R, z, phi);
    
    //
    // Fold into [-PI/M, PI/M] for M>=1
    //
    double dmult = M_PI/M, phiS;
    if (phi>M_PI)
      phiS = phi + dmult*(int)((2.0*M_PI - phi)/dmult);
    else
      phiS = phi - dmult*(int)(phi/dmult);
    
    //
    // Apply a shift along the x-axis
    //
    double x = R*cos(phiS) - ashift*acyl;
    double y = R*sin(phiS);
    
    return DiskDens(sqrt(x*x + y*y), z, atan2(y, x));
  }


  void Cylindrical::initialize()
  {
    // Basis identifier
    //
    BasisID = "Cylindrical";

    // Assign some defaults
    //
    rcylmin     = 0.001;
    rcylmax     = 20.0;
    acyl        = 0.01;
    hcyl        = 0.002;
    nmax        = 18;
    mmax        = 6;
    mlim        = std::numeric_limits<int>::max();
    lmaxfid     = 72;
    nmaxfid     = 64;
    ncylnx      = 256;
    ncylny      = 128;
    ncylodd     = 9;
    ncylr       = 2000;
    cachename   = ".eof_cache_file";
    oldcache    = false;
    Ignore      = false;
    deproject   = false;
    
    rnum        = 200;
    pnum        = 1;
    tnum        = 80;
    ashift      = 0.0;
    logarithmic = false;
    density     = true;
    EVEN_M      = false;
    cmapR       = 1;
    cmapZ       = 1;
    mtype       = "exponential";
    dtype       = "exponential";
    vflag       = 0;
    
    // Basis construction defaults
    //
    // The EmpCylSL deprojection from specified disk model (EXP or MN) -- change only if using MN
    dmodel      = "EXP"; 

    // Radial scale length ratio for disk basis construction with doubleexpon
    aratio      = 1.0; 

    // Vertical scale height ratio for disk basis construction with doubleexpon
    hratio      = 1.0;              

    // Ratio of second disk relative to the first disk for disk basis construction with double-exponential
    dweight     = 1.0;              

    // mass fraction for disk for diskbulge
    Mfac      = 1.0; 

    // Hernquist scale a disk basis construction with diskbulge
    HERNA      = 0.10; 

    // Width for erf truncation for EOF conditioning density (ignored if zero)
    rwidth      = 0.0;             

    // Fraction of scale length for shift in conditioning function
    ashift      = 0.0;              

    // Disk radial scaling factor for spherical deprojection model
    rfactor     = 1.0;  

    // Maximum disk radius for erf truncation of EOF conditioning density
    rtrunc      = 0.1;           

    // Power-law index for power-law disk profile
    ppow        = 4.0;

    // Check for unmatched keys
    //
    auto unmatched = YamlCheck(conf, valid_keys);
    if (unmatched.size())
      throw YamlConfigError("Basis::Basis::Cylindrical", "parameter", unmatched, __FILE__, __LINE__);
    
    // Assign values from YAML
    //
    try {
      // These first two should not be user settable . . . but need them for now
      //
      if (conf["rcylmin"   ])    rcylmin  = conf["rcylmin"   ].as<double>();
      if (conf["rcylmax"   ])    rcylmax  = conf["rcylmax"   ].as<double>();
      
      if (conf["acyl"      ])       acyl  = conf["acyl"      ].as<double>();
      if (conf["hcyl"      ])       hcyl  = conf["hcyl"      ].as<double>();
      if (conf["sech2"     ])      sech2  = conf["sech2"     ].as<bool>();
      if (conf["lmaxfid"   ])    lmaxfid  = conf["lmaxfid"   ].as<int>();
      if (conf["nmaxfid"   ])    nmaxfid  = conf["nmaxfid"   ].as<int>();
      if (conf["nmax"      ])       nmax  = conf["nmax"      ].as<int>();
      if (conf["mmax"      ])       mmax  = conf["mmax"      ].as<int>();
      if (conf["mlim"      ])       mlim  = conf["mlim"      ].as<int>();
      if (conf["ncylnx"    ])     ncylnx  = conf["ncylnx"    ].as<int>();
      if (conf["ncylny"    ])     ncylny  = conf["ncylny"    ].as<int>();
      if (conf["ncylr"     ])      ncylr  = conf["ncylr"     ].as<int>();
      if (conf["ncylodd"   ])    ncylodd  = conf["ncylodd"   ].as<int>();
      if (conf["cachename" ])  cachename  = conf["cachename" ].as<std::string>();
      if (conf["eof_file"  ])  cachename  = conf["eof_file"  ].as<std::string>();
      if (conf["oldcache"  ])   oldcache  = conf["oldcache"  ].as<bool>();
      if (conf["rnum"      ])       rnum  = conf["rnum"      ].as<int>();
      if (conf["pnum"      ])       pnum  = conf["pnum"      ].as<int>();
      if (conf["tnum"      ])       tnum  = conf["tnum"      ].as<int>();

      if (conf["ashift"    ])     ashift  = conf["ashift"    ].as<double>();
      if (conf["logr"      ]) logarithmic = conf["logr"      ].as<bool>();
      if (conf["EVEN_M"    ])     EVEN_M  = conf["EVEN_M"    ].as<bool>();
      if (conf["cmapr"     ])      cmapR  = conf["cmapr"     ].as<int>();
      if (conf["cmapz"     ])      cmapZ  = conf["cmapz"     ].as<int>();
      if (conf["ignore"    ])      Ignore = conf["ignore"    ].as<bool>();
      if (conf["deproject" ])   deproject = conf["deproject" ].as<bool>();
      if (conf["dmodel"    ])      dmodel = conf["dmodel"    ].as<bool>();

      if (conf["aratio"    ])      aratio = conf["aratio"    ].as<double>();
      if (conf["hratio"    ])      hratio = conf["hratio"    ].as<double>();
      if (conf["dweight"   ])      dweight = conf["dweight"  ].as<double>();
      if (conf["Mfac"      ])      Mfac   = conf["Mfac"      ].as<double>();
      if (conf["HERNA"     ])      HERNA  = conf["HERNA"     ].as<double>();
      if (conf["rwidth"    ])      rwidth = conf["rwidth"    ].as<double>();
      if (conf["ashift"    ])      ashift = conf["ashift"    ].as<double>();
      if (conf["rfactor"   ])     rfactor = conf["rfactor"   ].as<double>();
      if (conf["rtrunc"    ])      rtrunc = conf["rtrunc"    ].as<double>();
      if (conf["pow"       ])        ppow = conf["ppow"      ].as<double>();
      if (conf["mtype"     ])       mtype = conf["mtype"     ].as<std::string>();
      if (conf["dtype"     ])       dtype = conf["dtype"     ].as<std::string>();
      if (conf["vflag"     ])       vflag = conf["vflag"     ].as<int>();
      if (conf["pyname"    ])      pyname = conf["pyname"    ].as<std::string>();
      if (conf["pcavar"]    )      pcavar = conf["pcavar"    ].as<bool>();
      if (conf["subsamp"]   )      sampT  = conf["subsamp"   ].as<int>();

      // Sanity
      sampT = std::max(1, sampT);

      // Deprecation warning
      if (conf["density"   ]) {
	if (myid==0)
	  std::cout << "Cylindrical: parameter 'density' is deprecated. "
		    << "The density field will be computed regardless."
		    << std::endl;
      }

      // Deprecation warning
      if (conf["eof_file"]) {
	if (myid==0)
	  std::cout << "Cylinder: parameter 'eof_file' is deprecated. "
		    << "and will be removed in a future release. Please "
		    << "use 'cachename' instead."
		    << std::endl;

	conf["cachename"] = conf["eof_file"];
      }
      
    }
    catch (YAML::Exception & error) {
      if (myid==0) std::cout << "Error parsing 'force' for Component <"
			     << name << ">: "
			     << error.what() << std::endl
			     << std::string(60, '-') << std::endl
			     << "Config node"        << std::endl
			     << std::string(60, '-') << std::endl
			     << conf                 << std::endl
			     << std::string(60, '-') << std::endl;
      
      throw std::runtime_error("Cylindrical: error parsing YAML");
    }
    
    // Enforce sane values for EOF integration
    //
    rnum = std::max<int>(10, rnum);
    pnum = std::max<int>(1,  pnum);
    tnum = std::max<int>(10, tnum);
    
    EmpCylSL::RMIN        = rcylmin;
    EmpCylSL::RMAX        = rcylmax;
    EmpCylSL::NUMX        = ncylnx;
    EmpCylSL::NUMY        = ncylny;
    EmpCylSL::NUMR        = ncylr;
    EmpCylSL::CMAPR       = cmapR;
    EmpCylSL::CMAPZ       = cmapZ;
    EmpCylSL::logarithmic = logarithmic;
    EmpCylSL::VFLAG       = vflag;

    // Check for non-null cache file name.  This must be specified
    // to prevent recomputation and unexpected behavior.
    //
    if (not conf["cachename"]) {
      throw std::runtime_error
	("Cylindrical requires a specified 'cachename' in your YAML config\n"
	 "for consistency with previous invocations and existing coefficient\n"
	 "sets.  Please add explicitly add 'cachename: name' to your config\n"
	 "with new 'name' for creating a basis or an existing 'name' for\n"
	 "reading a previously generated basis cache\n");
    }

    // Make the empirical orthogonal basis instance
    //
    sl = std::make_shared<EmpCylSL>
      (nmaxfid, lmaxfid, mmax, nmax, acyl, hcyl, ncylodd, cachename);
    
    // Set azimuthal harmonic order restriction?
    //
    if (mlim>=0)  sl->set_mlim(mlim);
    if (EVEN_M)   sl->setEven(EVEN_M);
    if (pcavar)  {
      sl->setSampT(sampT);
      sl->set_covar(true);
    }
    
    // Set HDF5 compression parameters for cache files
    //
    if (conf["compress"]) {
      unsigned compress = conf["compress"].as<unsigned>();
      bool shuffle = true;
      if (conf["shuffle"]) shuffle = conf["shuffle"].as<bool>();
      sl->setH5Params(compress, shuffle);
    }

    // Cache override for old Eigen cache
    //
    if (oldcache) sl->AllowOldCache();
    

    // Attempt to read EOF cache
    //
    if (sl->read_cache() == 0) {

      // Remake cylindrical basis
      //

      if (Ignore and myid==0) {
	std::cout << "---- BasisFactory: We have deprecated the 'ignore' parameter for the" << std::endl
		  << "----               Cylindrical class. If the cache file exists but does" << std::endl
		  << "----               not match the requested parameters, the old cache file" << std::endl
		  << "----               will be moved to a .bak file, a new basis will be re-" << std::endl
		  << "----               computed, and a new cache saved in its place.  Please" << std::endl
		  << "----               remove 'ignore' from your YAML configuration." << std::endl;
      }

      // Convert mtype string to lower case
      //
      std::transform(mtype.begin(), mtype.end(), mtype.begin(),
		     [](unsigned char c){ return std::tolower(c); });
      
      // Set EmpCylSL mtype.  This is the spherical function used to
      // generate the EOF basis.  If "deproject" is set, this will be
      // overriden in EmpCylSL.
      //
      EmpCylSL::mtype = EmpCylSL::Exponential;
      if (mtype.compare("exponential")==0)
	EmpCylSL::mtype = EmpCylSL::Exponential;
      else if (mtype.compare("gaussian")==0)
	EmpCylSL::mtype = EmpCylSL::Gaussian;
      else if (mtype.compare("plummer")==0)
	EmpCylSL::mtype = EmpCylSL::Plummer;
      else if (mtype.compare("power")==0) {
	EmpCylSL::mtype = EmpCylSL::Power;
	EmpCylSL::PPOW  = ppow;
      } else {
	if (myid==0) std::cout << "No EmpCylSL EmpModel named <"
			       << mtype << ">, valid types are: "
			       << "Exponential, Gaussian, Plummer, Power "
			       << "(not case sensitive)" << std::endl;
	throw std::runtime_error("Cylindrical:initialize: EmpCylSL bad parameter");
      }

      // Convert dtype string to lower case
      //
      std::transform(dtype.begin(), dtype.end(), dtype.begin(),
		     [](unsigned char c){ return std::tolower(c); });

      // Set DiskType.  This is the functional form for the disk used to
      // condition the basis.
      //
      try {				// Check for map entry, will through if the 
	DTYPE = dtlookup.at(dtype);	// key is not in the map.
	
	if (myid==0) {		// Report DiskType
	  std::cout << "---- DiskType is <" << dtype << ">" << std::endl;

	  if (not sech2) {
	    switch (DTYPE) {
	    case DiskType::doubleexpon:
	    case DiskType::exponential:
	    case DiskType::diskbulge:
	      std::cout << "---- pyEXP uses sech^2(z/h) rather than the more common sech^2(z/(2h))" << std::endl
			<< "---- Use the 'sech2: true' in your YAML config to use sech^2(z/(2h))" << std::endl
			<< "---- pyEXP will assume sech^2(z/(2h)) by default in v 7.9.0 and later" << std::endl;
	    }
	  }
	}
      }
      catch (const std::out_of_range& err) {
	if (myid==0) {
	  std::cout << "DiskType error in configuraton file" << std::endl;
	  std::cout << "Valid options are: ";
	  for (auto v : dtlookup) std::cout << v.first << " ";
	  std::cout << std::endl;
	}
	throw std::runtime_error("Cylindrical::initialize: invalid DiskType");
      }

      // Check for and initialize the Python density type
      //
      if (DTYPE == DiskType::python) {
	pyDens = std::make_shared<DiskDensityFunc>(pyname);
      }

      // Use these user models to deproject for the EOF spherical basis
      //
      if (deproject) {
	// The scale in EmpCylSL is assumed to be 1 so we compute the
	// height relative to the length
	//
	double H = sech2 ? 0.5*hcyl/acyl : hcyl/acyl;

	// The model instance (you can add others in DiskModels.H).
	// It's MN or Exponential if not MN.
	//
	EmpCylSL::AxiDiskPtr model;
	
	if (dmodel.compare("MN")==0) // Miyamoto-Nagai
	  model = std::make_shared<MNdisk>(1.0, H);
	else if (DTYPE == DiskType::python) {
	  model = std::make_shared<AxiSymPyModel>(pyname, acyl);
	  std::cout << "Using AxiSymPyModel for deprojection from Python function <"
		    << pyname << ">" << std::endl;
	}
	else			// Default to exponential
	  model = std::make_shared<Exponential>(1.0, H);

	if (rwidth>0.0) {
	  model = std::make_shared<Truncated>(rtrunc/acyl,
					      rwidth/acyl,
					      model);
	  if (myid==0)
	    std::cout << "Made truncated model with R=" << rtrunc/acyl
		      << " and W=" << rwidth/acyl << std::endl;
	}
     
	sl->create_deprojection(H, rfactor, rnum, ncylr, model);
      }
    
      // Regenerate EOF from analytic density
      //
      std::function<double(double, double, double, int)> 
	f = [this](double R, double z, double phi, int M) -> double
	{
	  return this->dcond(R, z, phi, M);
	};

      sl->generate_eof(rnum, pnum, tnum, f);
    }

    // Orthogonality sanity check
    //
    if (myid==0) orthoTest();

    // Set cylindrical coordindates
    //
    coordinates = Coord::Cylindrical;
  }

  
  // Evaluate in spherical coordinates
  std::vector<double> Cylindrical::sph_eval(double r, double cth, double phi)
  {
    double sth = sqrt(1.0 - cth*cth);
    double R   = r*sth;
    double z   = r*cth;
    
    double tdens0, tdens, tpotl0, tpotl, tpotR, tpotz, tpotp;
    
    sl->accumulated_eval(R, z, phi, tpotl0, tpotl, tpotR, tpotz, tpotp);

    tpotl0 *= G;		// Apply gravitational constant to
    tpotl  *= G;		// potential and forces
    tpotR  *= G;
    tpotz  *= G;
    tpotp  *= G;
    
    tdens = sl->accumulated_dens_eval(R, z, phi, tdens0);

    double tpotr = tpotR*R/r + tpotz*z/R ;
    double tpott = tpotR*z/r - tpotz*R/r ;

    return
      {tdens0, tdens-tdens0, tdens,
       tpotl0, tpotl-tpotl0, tpotl, tpotr, tpott, tpotp};
  }
  
  // Evaluate in cartesian coordinates
  std::vector<double> Cylindrical::crt_eval(double x, double y, double z)
  {
    double R = sqrt(x*x + y*y);
    double phi = atan2(y, x);

    double tdens0, tdens, tpotl0, tpotl, tpotR, tpotz, tpotp;

    sl->accumulated_eval(R, z, phi, tpotl0, tpotl, tpotR, tpotz, tpotp);

    tpotl0 *= G;		// Apply G to potential and forces
    tpotl  *= G;
    tpotR  *= G;
    tpotz  *= G;
    tpotp  *= G;
    
    tdens = sl->accumulated_dens_eval(R, z, phi, tdens0);

    double tpotx = tpotR*x/R - tpotp*y/R ;
    double tpoty = tpotR*y/R + tpotp*x/R ;

    return
      {tdens0, tdens - tdens0, tdens,
       tpotl0, tpotl - tpotl0, tpotl, tpotx, tpoty, tpotz};
  }
  
  // Evaluate in cartesian coordinates
  void Cylindrical::computeAccel(double x, double y, double z,
				 Eigen::Ref<Eigen::Vector3d> acc)
  {
    double R = sqrt(x*x + y*y);
    double phi = atan2(y, x);

    double tdens0, tdens, tpotl0, tpotl, tpotR, tpotz, tpotp;

    sl->accumulated_eval(R, z, phi, tpotl0, tpotl, tpotR, tpotz, tpotp);
    
    tdens = sl->accumulated_dens_eval(R, z, phi, tdens0);

    double tpotx = tpotR*x/R - tpotp*y/R ;
    double tpoty = tpotR*y/R + tpotp*x/R ;

    // Apply G to forces on return
    acc << tpotx*G, tpoty*G, tpotz*G;
  }

  // Evaluate in cylindrical coordinates
  std::vector<double> Cylindrical::cyl_eval(double R, double z, double phi)
  {
    double tdens0, tdens, tpotl0, tpotl, tpotR, tpotz, tpotp, height;

    sl->accumulated_eval(R, z, phi, tpotl0, tpotl, tpotR, tpotz, tpotp);
    tdens = sl->accumulated_dens_eval(R, z, phi, tdens0);

    tpotl0 *= G;		// Apply G to potential and forces
    tpotl  *= G;
    tpotR  *= G;
    tpotz  *= G;
    tpotp  *= G;

    if (midplane) {
      height = sl->accumulated_midplane_eval(R, -colh*hcyl, colh*hcyl, phi);
      return
	{tdens0, tdens - tdens0, tdens,
	 tpotl0, tpotl - tpotl0, tpotl,
	 tpotR, tpotz, tpotp, height};
    } else {
      return
	{tdens0, tdens - tdens0, tdens,
	 tpotl0, tpotl - tpotl0, tpotl,
	 tpotR, tpotz, tpotp};
    }
  }
  
  void Cylindrical::accumulate(double x, double y, double z, double mass,
			       unsigned long indx)
  {
    double R   = sqrt(x*x + y*y);
    double phi = atan2(y, x);
    sl->accumulate(R, z, phi, mass, indx, 0, 0, pcavar);
  }
  
  void Cylindrical::reset_coefs(void)
  {
    sl->setup_accumulation();
  }
  
  void Cylindrical::load_coefs(CoefClasses::CoefStrPtr coef, double time)
  {
    CoefClasses::CylStruct* cf = dynamic_cast<CoefClasses::CylStruct*>(coef.get());

    cf->mmax   = mmax;
    cf->nmax   = nmax;
    cf->time   = time;

    G = cf->getGravConstant();

    Eigen::VectorXd cos1(nmax), sin1(nmax);

    // Initialize the values
    cos1.setZero();
    sin1.setZero();

    // Allocate the coefficient storage
    cf->store.resize((mmax+1)*nmax);

    // Create a new instance
    cf->coefs = std::make_shared<CoefClasses::CylStruct::coefType>
      (cf->store.data(), mmax+1, nmax);

    for (int m=0; m<=mmax; m++) {
      sl->get_coefs(m, cos1, sin1);

      for (int n=0; n<nmax; n++) {
	(*cf->coefs)(m, n) = {cos1(n), sin1(n)};
      }
    }
  }

  void Cylindrical::set_coefs(CoefClasses::CoefStrPtr coef)
  {
    if (not dynamic_cast<CoefClasses::CylStruct*>(coef.get()))
      throw std::runtime_error("Cylindrical::set_coefs: you must pass a CoefClasses::CylStruct");

    CoefClasses::CylStruct* cf = dynamic_cast<CoefClasses::CylStruct*>(coef.get());

    // Set gravitational constant
    //
    G = cf->getGravConstant();

    // Cache the current coefficient structure
    //
    coefret = coef;

    for (int m=0; m<=mmax; m++) { // Set to zero on m=0 call only--------+
      sl->set_coefs(m, (*cf->coefs).row(m).real(), (*cf->coefs).row(m).imag(), m==0);
    }

    // Assign center if need be
    //
    if (cf->ctr.size())
      coefctr = cf->ctr;
    else
      coefctr = {0.0, 0.0, 0.0};
  }

  void Cylindrical::make_coefs(void)
  {
    sl->make_coefficients(pcavar);
  }
  
  
  Cylindrical::BasisArray Cylindrical::getBasis
  (double xmin, double xmax, int numR, double zmin, double zmax, int numZ,
   bool linear)
  {
    // Allocate storage
    BasisArray ret(mmax+1);
    for (auto & v : ret) {
      v.resize(nmax);
      for (auto & u : v) {
	u["potential"].resize(numR, numZ); // Potential
	u["density"  ].resize(numR, numZ); // Density
	u["rforce"   ].resize(numR, numZ); // Radial force
	u["zforce"   ].resize(numR, numZ); // Vertical force
      }
    }
    
    // Grid spacing
    double delR = (xmax - xmin)/std::max<int>(numR-1, 1);
    double delZ = (zmax - zmin)/std::max<int>(numZ-1, 1);

    // Return values
    double p, d, fr, fz, fp;

    // Now, evaluate the grid
    for (int m=0; m<=mmax; m++) {
      for (int n=0; n<nmax; n++) {
	for (int i=0; i<numR; i++) {
	  double R = xmin + delR*i;
	  if (not linear) R = pow(10.0, R);
	  for (int j=0; j<numZ; j++) {
	    double Z = zmin + delZ*j;
	    sl->get_all(m, n, R, Z, 0.0, p, d, fr, fz, fp);
	    ret[m][n]["potential"](i,j) = p;
	    ret[m][n]["density"  ](i,j) = d;
	    ret[m][n]["rforce"   ](i,j) = fr;
	    ret[m][n]["zforce"   ](i,j) = fz;
	  }
	}
      }
    }

    return ret;
  }

  const std::set<std::string>
  FlatDisk::valid_keys = {
    "nmaxfid",
    "rcylmin",
    "rcylmax",
    "numx",
    "numy",
    "numr",
    "NQDHT",
    "knots",
    "logr",
    "model",
    "biorth",
    "scale",
    "rmin",
    "rmax",
    "self_consistent",
    "NO_M0",
    "NO_M1",
    "EVEN_M",
    "M0_BACK",
    "M0_ONLY",
    "NO_MONO",
    "diskconf",
    "background",
    "ssfrac",
    "playback",
    "coefMaster",
    "Lmax",
    "Mmax",
    "nmax",
    "mmax",
    "mlim",
    "dof",
    "subsamp",
    "samplesz",
    "vtkfreq",
    "tksmooth",
    "tkcum",
    "tk_type",
    "cachename"
  };

  FlatDisk::FlatDisk(const YAML::Node& CONF) :
    BiorthBasis(CONF, "flatdisk")
  {
    initialize();
  }

  FlatDisk::FlatDisk(const std::string& confstr) :
    BiorthBasis(confstr, "flatdisk")
  {
    initialize();
  }

  void FlatDisk::initialize()
  {
    // Basis identifier
    //
    BasisID = "FlatDisk";

    // Assign some defaults
    //
    cmap       = 1;
    mmax       = 6;
    nmax       = 18;
    
    // Check for unmatched keys
    //
    auto unmatched = YamlCheck(conf, valid_keys);
    if (unmatched.size())
      throw YamlConfigError("Basis::Basis::FlatDisk", "parameter", unmatched, __FILE__, __LINE__);
    
    // Default cachename, empty by default
    //
    std::string cachename;

    // Assign values from YAML
    //
    try {
      if (conf["cmap"])      cmap       = conf["cmap"].as<int>();
      if (conf["Lmax"])      mmax       = conf["Lmax"].as<int>(); // Proxy
      if (conf["Mmax"])      mmax       = conf["Mmax"].as<int>(); // Proxy
      if (conf["mmax"])      mmax       = conf["mmax"].as<int>();
      if (conf["nmax"])      nmax       = conf["nmax"].as<int>();
      
      if (conf["rcylmin"]) 
	rcylmin = conf["rcylmin"].as<double>();
      else
	rcylmin = 0.0;
      
      if (conf["rcylmax"]) 
	rcylmax = conf["rcylmax"].as<double>();
      else
	rcylmax = 10.0;
      
      N1 = 0;
      N2 = std::numeric_limits<int>::max();
      NO_M0 = NO_M1 = EVEN_M = M0_only = false;
      
      if (conf["N1"]   )     N1        = conf["N1"].as<bool>();
      if (conf["N2"]   )     N2        = conf["N2"].as<bool>();
      if (conf["NO_M0"])     NO_M0     = conf["NO_M0"].as<bool>();
      if (conf["NO_M1"])     NO_M1     = conf["NO_M1"].as<bool>();
      if (conf["EVEN_M"])    EVEN_M    = conf["EVEN_M"].as<bool>();
      if (conf["M0_ONLY"])   M0_only   = conf["M0_ONLY"].as<bool>();
    } 
    catch (YAML::Exception & error) {
      if (myid==0) std::cout << "Error parsing parameter stanza for <"
			     << name << ">: "
			     << error.what() << std::endl
			     << std::string(60, '-') << std::endl
			     << conf                 << std::endl
			     << std::string(60, '-') << std::endl;
      
      throw std::runtime_error("FlatDisk: error parsing YAML");
    }
    
    // Set cmapR and cmapZ defaults
    //
    if (not conf["cmapR"])   conf["cmapR"] = cmap;
    if (not conf["cmapZ"])   conf["cmapZ"] = cmap;
    
    // Set characteristic radius defaults
    //
    if (not conf["scale"])   conf["scale"]   = 1.0;

    // Check for non-null cache file name.  This must be specified
    // to prevent recomputation and unexpected behavior.
    //
    if (not conf["cachename"]) {
      throw std::runtime_error
	("FlatDisk requires a specified cachename in your YAML config\n"
	 "for consistency with previous invocations and existing coefficient\n"
	 "sets.  Please add explicitly add 'cachename: name' to your config\n"
	 "with new 'name' for creating a basis or an existing 'name' for\n"
	 "reading a previously generated basis cache\n");
    }

    // Finally, make the basis
    //
    ortho = std::make_shared<BiorthCyl>(conf);
    
    // Orthogonality sanity check
    //
    if (myid==0) orthoTest();

    // Get max threads
    //
    int nthrds = omp_get_max_threads();

    // Allocate memory
    //
    potd.resize(nthrds);
    potR.resize(nthrds);
    potZ.resize(nthrds);
    dend.resize(nthrds);

    for (auto & v : potd) v.resize(mmax+1, nmax);
    for (auto & v : potR) v.resize(mmax+1, nmax);
    for (auto & v : potZ) v.resize(mmax+1, nmax);
    for (auto & v : dend) v.resize(mmax+1, nmax);

    expcoef.resize(2*mmax+1, nmax);
    expcoef.setZero();
      
    work.resize(nmax);
      
    used = 0;

    // Set cylindrical coordindates
    //
    coordinates = Coord::Cylindrical;
  }
  
  void FlatDisk::reset_coefs(void)
  {
    if (expcoef.rows()>0 && expcoef.cols()>0) expcoef.setZero();
    totalMass = 0.0;
    used = 0;
    G = 1.0;
  }
  
  
  void FlatDisk::load_coefs(CoefClasses::CoefStrPtr coef, double time)
  {
    CoefClasses::CylStruct* cf = dynamic_cast<CoefClasses::CylStruct*>(coef.get());

    cf->mmax   = mmax;
    cf->nmax   = nmax;
    cf->time   = time;

    G = cf->getGravConstant();

    // Allocate the coefficient storage
    cf->store.resize((mmax+1)*nmax);

    // Make the coefficient map
    cf->coefs = std::make_shared<CoefClasses::CylStruct::coefType>
      (cf->store.data(), mmax+1, nmax);

    for (int m=0, m0=0; m<=mmax; m++) {
      for (int n=0; n<nmax; n++) {
	if (m==0)
	  (*cf->coefs)(m, n) = {expcoef(m0, n), 0.0};
	else
	  (*cf->coefs)(m, n) = {expcoef(m0, n), expcoef(m0+1, n)};
      }
      if (m==0) m0 += 1;
      else      m0 += 2;
    }
  }

  void FlatDisk::set_coefs(CoefClasses::CoefStrPtr coef)
  {
    // Sanity check on derived class type
    //
    if (not dynamic_cast<CoefClasses::CylStruct*>(coef.get()))
      throw std::runtime_error("FlatDisk::set_coefs: you must pass a CoefClasses::CylStruct");

    // Sanity check on dimensionality
    //
    {
      auto cc = dynamic_cast<CoefClasses::CylStruct*>(coef.get());
      auto cf = cc->coefs;
      int rows = cf->rows();
      int cols = cf->cols();
      if (rows != mmax+1 or cols != nmax) {
	std::ostringstream sout;
	sout << "FlatDisk::set_coefs: the basis has (mmax+1, nmax)=("
	     << mmax+1 << ", " << nmax
	     << "). The coef structure has (rows, cols)=("
	     << rows << ", " << cols << ")";
	  
	throw std::runtime_error(sout.str());
      }
    }
    
    CoefClasses::CylStruct* cf = dynamic_cast<CoefClasses::CylStruct*>(coef.get());
    auto & cc = *cf->coefs;

    // Set gravitational constant
    //
    G = cf->getGravConstant();

    // Cache the current coefficient structure
    //
    coefret = coef;

    // Assign internal coefficient table (doubles) from the complex struct
    //
    for (int m=0, m0=0; m<=mmax; m++) {
      for (int n=0; n<nmax; n++) {
	if (m==0)
	  expcoef(m0,   n) = cc(m, n).real();
	else {
	  expcoef(m0,   n) = cc(m, n).real();
	  expcoef(m0+1, n) = cc(m, n).imag();
	}
      }
      if (m==0) m0 += 1;
      else      m0 += 2;
    }

    // Assign center if need be
    //
    if (cf->ctr.size())
      coefctr = cf->ctr;
    else
      coefctr = {0.0, 0.0, 0.0};
  }

  void FlatDisk::accumulate(double x, double y, double z, double mass,
			    unsigned long indx)
  {
    // Normalization factors
    //
    constexpr double norm0 = 1.0;
    constexpr double norm1 = M_SQRT2;

    //======================
    // Compute coefficients 
    //======================
    
    double R2 = x*x + y*y;
    double R  = sqrt(R2);
    
    // Get thread id
    int tid = omp_get_thread_num();

    if (R < ortho->getRtable() and fabs(z) < ortho->getRtable()) {
    
      // Update counters
      used++;
      totalMass += mass;
    
      double phi = atan2(y, x);

      ortho->get_pot(potd[tid], R, 0.0);
    
      // M loop
      for (int m=0, moffset=0; m<=mmax; m++) {
	
	if (m==0) {
	  for (int n=0; n<nmax; n++) {
	    expcoef(moffset, n) += potd[tid](m, n)* mass * norm0;
	  }
	  
	  moffset++;
	}
	else {
	  double ccos = cos(phi*m);
	  double ssin = sin(phi*m);
	  for (int n=0; n<nmax; n++) {
	    expcoef(moffset  , n) += ccos * potd[tid](m, n) * mass * norm1;
	    expcoef(moffset+1, n) += ssin * potd[tid](m, n) * mass * norm1;
	  }
	  moffset+=2;
	}
      }
    }
    
  }
  
  void FlatDisk::make_coefs()
  {
    if (use_mpi) {
      
      MPI_Allreduce(MPI_IN_PLACE, &used, 1, MPI_INT,
		    MPI_SUM, MPI_COMM_WORLD);
      
      for (int m=0; m<2*mmax+1; m++) {
	work = expcoef.row(m);
	MPI_Allreduce(MPI_IN_PLACE, work.data(), nmax, MPI_DOUBLE,
		      MPI_SUM, MPI_COMM_WORLD);
	expcoef.row(m) = work;
      }
    }
  }
  
  std::vector<double>FlatDisk::cyl_eval(double R, double z, double phi)
  {
    // Get thread id
    int tid = omp_get_thread_num();

    // Fixed values
    constexpr double norm0 = 1.0;
    constexpr double norm1 = M_SQRT2;

    double den0=0, den1=0, pot0=0, pot1=0, rpot=0, zpot=0, ppot=0;

    // Off grid evaluation
    if (R>ortho->getRtable() or fabs(z)>ortho->getRtable()) {
      double r2 = R*R + z*z;
      double r  = sqrt(r2);
      // Apply G to potential and forces
      pot0 = -G*totalMass/r;
      rpot = -G*totalMass*R/(r*r2 + 10.0*std::numeric_limits<double>::min());
      zpot = -G*totalMass*z/(r*r2 + 10.0*std::numeric_limits<double>::min());
      
      return {den0, den1, den0+den1, pot0, pot1, pot0+pot1, rpot, zpot, ppot};
    }

    // Get the basis fields
    //
    ortho->get_dens   (dend[tid],  R, z);
    ortho->get_pot    (potd[tid],  R, z);
    ortho->get_rforce (potR[tid],  R, z);
    ortho->get_zforce (potZ[tid],  R, z);
    
    // m loop
    //
    for (int m=0, moffset=0; m<=mmax; m++) {
      
      if (m==0 and NO_M0)        { moffset++;    continue; }
      if (m==1 and NO_M1)        { moffset += 2; continue; }
      if (EVEN_M and m/2*2 != m) { moffset += 2; continue; }
      if (m>0 and M0_only)       break;

      if (m==0) {
	for (int n=std::max<int>(0, N1); n<=std::min<int>(nmax-1, N2); n++) {
	  den0 += expcoef(0, n) * dend[tid](0, n) * norm0;
	  pot0 += expcoef(0, n) * potd[tid](0, n) * norm0;
	  rpot += expcoef(0, n) * potR[tid](0, n) * norm0;
	  zpot += expcoef(0, n) * potZ[tid](0, n) * norm0;
	}
	
	moffset++;
      } else {
	double cosm = cos(phi*m), sinm = sin(phi*m);
	double vc, vs;

	vc = vs = 0.0;
	for (int n=std::max<int>(0, N1); n<=std::min<int>(nmax-1, N2); n++) {
	  vc += expcoef(moffset+0, n) * dend[tid](m, n);
	  vs += expcoef(moffset+1, n) * dend[tid](m, n);
	}
	
	den1 += (vc*cosm + vs*sinm) * norm1;
      
	vc = vs = 0.0;
	for (int n=std::max<int>(0, N1); n<=std::min<int>(nmax-1, N2); n++) {
	  vc += expcoef(moffset+0, n) * potd[tid](m, n);
	  vs += expcoef(moffset+1, n) * potd[tid](m, n);
	}
	
	pot1 += ( vc*cosm + vs*sinm) * norm1;
	ppot += (-vc*sinm + vs*cosm) * m * norm1;

	vc = vs = 0.0;
	for (int n=std::max<int>(0, N1); n<=std::min<int>(nmax-1, N2); n++) {
	  vc += expcoef(moffset+0, n) * potR[tid](m, n);
	  vs += expcoef(moffset+1, n) * potR[tid](m, n);
	}

	rpot += (vc*cosm + vs*sinm) * norm1;
	
	vc = vs = 0.0;
	for (int n=std::max<int>(0, N1); n<=std::min<int>(nmax-1, N2); n++) {
	  vc += expcoef(moffset+0, n) * potZ[tid](m, n);
	  vs += expcoef(moffset+1, n) * potZ[tid](m, n);
	}

	zpot += (vc*cosm + vs*sinm) * norm1;

	moffset +=2;
      }
    }

    den0 *= -1.0;
    den1 *= -1.0;
    pot0 *= -G;			// Apply G to potential and forces
    pot1 *= -G;
    rpot *= -G;
    zpot *= -G;
    ppot *= -G;

    return {den0, den1, den0+den1, pot0, pot1, pot0+pot1, rpot, zpot, ppot};
  }

  void FlatDisk::computeAccel(double x, double y, double z, 
			      Eigen::Ref<Eigen::Vector3d> acc)
  {
    // Get thread id
    int tid = omp_get_thread_num();

    // Fixed values
    constexpr double norm0 = 0.5*M_2_SQRTPI/M_SQRT2;
    constexpr double norm1 = 0.5*M_2_SQRTPI;

    // Compute polar coordinates
    double R   = std::sqrt(x*x + y*y);
    double phi = std::atan2(y, x);
    

    double rpot=0, zpot=0, ppot=0;

    // Off grid evaluation
    if (R>ortho->getRtable() or fabs(z)>ortho->getRtable()) {
      double r2 = R*R + z*z;
      double r  = sqrt(r2);

      // Apply G to forces
      rpot = -G*totalMass*R/(r*r2 + 10.0*std::numeric_limits<double>::min());
      zpot = -G*totalMass*z/(r*r2 + 10.0*std::numeric_limits<double>::min());
      
      acc << rpot, zpot, ppot;
    }

    // Get the basis fields
    //
    ortho->get_pot    (potd[tid],  R, z);
    ortho->get_rforce (potR[tid],  R, z);
    ortho->get_zforce (potZ[tid],  R, z);
    
    // m loop
    //
    for (int m=0, moffset=0; m<=mmax; m++) {
      
      if (m==0 and NO_M0)        { moffset++;    continue; }
      if (m==1 and NO_M1)        { moffset += 2; continue; }
      if (EVEN_M and m/2*2 != m) { moffset += 2; continue; }
      if (m>0 and M0_only)       break;

      if (m==0) {
	for (int n=std::max<int>(0, N1); n<=std::min<int>(nmax-1, N2); n++) {
	  rpot += expcoef(0, n) * potR[tid](0, n) * norm0;
	  zpot += expcoef(0, n) * potZ[tid](0, n) * norm0;
	}
	
	moffset++;
      } else {
	double cosm = cos(phi*m), sinm = sin(phi*m);
	double vc, vs;

	vc = vs = 0.0;
	for (int n=std::max<int>(0, N1); n<=std::min<int>(nmax-1, N2); n++) {
	  vc += expcoef(moffset+0, n) * potd[tid](m, n);
	  vs += expcoef(moffset+1, n) * potd[tid](m, n);
	}
	
	ppot += (-vc*sinm + vs*cosm) * m * norm1;

	vc = vs = 0.0;
	for (int n=std::max<int>(0, N1); n<=std::min<int>(nmax-1, N2); n++) {
	  vc += expcoef(moffset+0, n) * potR[tid](m, n);
	  vs += expcoef(moffset+1, n) * potR[tid](m, n);
	}

	rpot += (vc*cosm + vs*sinm) * norm1;
	
	vc = vs = 0.0;
	for (int n=std::max<int>(0, N1); n<=std::min<int>(nmax-1, N2); n++) {
	  vc += expcoef(moffset+0, n) * potZ[tid](m, n);
	  vs += expcoef(moffset+1, n) * potZ[tid](m, n);
	}

	zpot += (vc*cosm + vs*sinm) * norm1;

	moffset +=2;
      }
    }

    rpot *= -G;			// Apply G to forces
    zpot *= -G;
    ppot *= -G;

    double potx = rpot*x/R - ppot*y/R;
    double poty = rpot*y/R + ppot*x/R;

    acc << potx, poty, zpot;
  }


  std::vector<double> FlatDisk::sph_eval(double r, double costh, double phi)
  {
    // Cylindrical coords
    //
    double sinth = sqrt(fabs(1.0 - costh*costh));
    double R = r*sinth, z = r*costh;

    auto v = cyl_eval(R, z, phi);
  
    // Spherical force element converstion
    //
    double potr = v[6]*sinth + v[7]*costh;
    double pott = v[6]*costh - v[7]*sinth;

    return {v[0], v[1], v[2], v[3], v[4], v[5], potr, pott, v[8]};
  }

  std::vector<double> FlatDisk::crt_eval(double x, double y, double z)
  {
    // Cylindrical coords from Cartesian
    //
    double R = sqrt(x*x + y*y) + 1.0e-18;
    double phi = atan2(y, x);

    auto v = cyl_eval(R, z, phi);

    double potx = v[6]*x/R - v[8]*y/R;
    double poty = v[6]*y/R + v[8]*x/R;

    return {v[0], v[1], v[2], v[3], v[4], v[5], potx, poty, v[7]};
  }

  std::vector<Eigen::MatrixXd> FlatDisk::orthoCheck(int knots)
  {
    return ortho->orthoCheck();
  }
  

  FlatDisk::BasisArray FlatDisk::getBasis
  (double logxmin, double logxmax, int numgrid)
  {
    // Assing return storage
    BasisArray ret(mmax+1);
    for (auto & v : ret) {
      v.resize(nmax);
      for (auto & u : v) {
	u["potential"].resize(numgrid); // Potential
	u["density"  ].resize(numgrid); // Density
	u["rforce"   ].resize(numgrid); // Radial force
      }
    }

    // Radial grid spacing
    double dx = (logxmax - logxmin)/(numgrid-1);

    // Basis storage
    Eigen::MatrixXd tabpot, tabden, tabrfc;

    // Evaluate on the plane
    for (int i=0; i<numgrid; i++) {
      ortho->get_pot   (tabpot, pow(10.0, logxmin + dx*i), 0.0);
      ortho->get_dens  (tabden, pow(10.0, logxmin + dx*i), 0.0);
      ortho->get_rforce(tabrfc, pow(10.0, logxmin + dx*i), 0.0);
      for (int m=0; m<=mmax; m++) {
	for (int n=0; n<nmax; n++){
	  ret[m][n]["potential"](i) = tabpot(m, n);
	  ret[m][n]["density"  ](i) = tabden(m, n);
	  ret[m][n]["rforce"   ](i) = tabrfc(m, n);
	}
      }
    }
    
    return ret;
  }

  const std::set<std::string>
  CBDisk::valid_keys = {
    "self_consistent",
    "NO_M0",
    "NO_M1",
    "EVEN_M",
    "M0_BACK",
    "M0_ONLY",
    "NO_MONO",
    "background",
    "playback",
    "coefMaster",
    "scale",
    "Lmax",
    "Mmax",
    "nmax",
    "mmax",
    "mlim",
    "dof",
    "subsamp",
    "samplesz",
    "vtkfreq",
    "tksmooth",
    "tkcum",
    "tk_type"
  };

  CBDisk::CBDisk(const YAML::Node& CONF) :
    BiorthBasis(CONF, "CBDisk")
  {
    initialize();
  }

  CBDisk::CBDisk(const std::string& confstr) :
    BiorthBasis(confstr, "CBDisk")
  {
    initialize();
  }

  void CBDisk::initialize()
  {
    // Basis identifier
    //
    BasisID = "CBDisk";

    // Assign some defaults
    //
    mmax       = 6;
    nmax       = 18;
    scale      = 1.0;
    
    // Check for unmatched keys
    //
    auto unmatched = YamlCheck(conf, valid_keys);
    if (unmatched.size())
      throw YamlConfigError("Basis::Basis::CBDisk", "parameter", unmatched, __FILE__, __LINE__);
    
    // Assign values from YAML
    //
    try {
      if (conf["Lmax"])      mmax       = conf["Lmax"].as<int>(); // Proxy
      if (conf["Mmax"])      mmax       = conf["Mmax"].as<int>(); // Proxy
      if (conf["mmax"])      mmax       = conf["mmax"].as<int>();
      if (conf["nmax"])      nmax       = conf["nmax"].as<int>();
      if (conf["scale"])     scale      = conf["scale"].as<double>();
      
      N1 = 0;
      N2 = std::numeric_limits<int>::max();
      NO_M0 = NO_M1 = EVEN_M = M0_only = false;
      
      if (conf["N1"]   )     N1        = conf["N1"].as<bool>();
      if (conf["N2"]   )     N2        = conf["N2"].as<bool>();
      if (conf["NO_M0"])     NO_M0     = conf["NO_M0"].as<bool>();
      if (conf["NO_M1"])     NO_M1     = conf["NO_M1"].as<bool>();
      if (conf["EVEN_M"])    EVEN_M    = conf["EVEN_M"].as<bool>();
      if (conf["M0_ONLY"])   M0_only   = conf["M0_ONLY"].as<bool>();
    } 
    catch (YAML::Exception & error) {
      if (myid==0) std::cout << "Error parsing parameter stanza for <"
			     << name << ">: "
			     << error.what() << std::endl
			     << std::string(60, '-') << std::endl
			     << conf                 << std::endl
			     << std::string(60, '-') << std::endl;
      
      throw std::runtime_error("CBDisk: error parsing YAML");
    }
    
    // Set characteristic radius defaults
    //
    if (not conf["scale"])   conf["scale"]   = 1.0;

    // Potential, force, and density scaling
    //
    fac1 = pow(scale, -0.5);
    fac2 = pow(scale, -1.5);

    // Orthogonality sanity check
    //
    if (myid==0) orthoTest();

    // Get max threads
    //
    int nthrds = omp_get_max_threads();

    // Allocate memory
    //
    potd.resize(nthrds);
    potR.resize(nthrds);
    dend.resize(nthrds);

    for (auto & v : potd) v.resize(mmax+1, nmax);
    for (auto & v : potR) v.resize(mmax+1, nmax);
    for (auto & v : dend) v.resize(mmax+1, nmax);

    expcoef.resize(2*mmax+1, nmax);
    expcoef.setZero();
      
    work.resize(nmax);
      
    used = 0;

    // Set cylindrical coordindates
    //
    coordinates = Coord::Cylindrical;
  }
  
  // Get potential
  void CBDisk::get_pot(Eigen::MatrixXd& tab, double r)
  {
    tab.resize(mmax+1, nmax);
    Eigen::VectorXd a(nmax);
    for (int m=0; m<=mmax; m++) {
      potl(m, r/scale, a);
      tab.row(m) = a;
    }
    tab *= fac1;
  }

  // Get density
  void CBDisk::get_dens(Eigen::MatrixXd& tab, double r)
  {
    tab.resize(mmax+1, nmax);
    Eigen::VectorXd a(nmax);
    for (int m=0; m<=mmax; m++) {
      dens(m, r/scale, a);
      tab.row(m) = a;
    }
    tab *= fac2;
  }

  // Get force
  void CBDisk::get_force(Eigen::MatrixXd& tab, double r)
  {
    tab.resize(mmax+1, nmax);
    Eigen::VectorXd a(nmax);
    for (int m=0; m<=mmax; m++) {
      dpot(m, r/scale, a);
      tab.row(m) = a;
    }
    tab *= fac1/scale;
  }

  //  Routines for computing biorthonormal pairs based on 
  //  Clutton-Brock's 2-dimensional series
  //
  double CBDisk::phif(const int n, const int m, const double r)
  {
    // By recurrance relation
    //
    double r2 = r*r;
    double fac = 1.0/(1.0 + r2);
    double cur = sqrt(fac);

    for (int mm=1; mm<=m; mm++) cur *= fac*(2*mm - 1);

    if (n==0) return cur;
  
    double curl1 = cur;
    double curl2;
  
    fac *= r2 - 1.0;
    cur *= fac*(2*m+1);

    if (n==1) return cur;

    for (int nn=2; nn<=n; nn++) {
      curl2 = curl1;
      curl1 = cur;
      cur   = (2.0 + (double)(2*m-1)/nn)*fac*curl1 - 
	(1.0 + (double)(2*m-1)/nn)*curl2;
    }
    
    return cur;
  }

  double CBDisk::potl(const int n, const int m, const double r)
  {
    return pow(r, m) * phif(n, m, r)/sqrt(norm(n, m));
  }

  double CBDisk::dpot(const int n, const int m, const double r)
  {
    double ret = dphi(n, m, r);
    if (m) ret = (phif(n, m, r)*m/r + ret) * pow(r, m);
    return ret/sqrt(norm(n, m));
  }
  
  double CBDisk::dphi(const int n, const int m, const double r)
  {
    double ret = phif(n, m+1, r);
    if (n>0) ret -= 2.0*phif(n-1, m+1, r);
    if (n>1) ret += phif(n-2, m+1, r);
    return -r*ret;
  }


  // By recurrance relation
  //
  void CBDisk::potl(const int m, const double r, Eigen::VectorXd& a)
  {
    a.resize(nmax);

    double pfac = pow(r, m);
  
    double r2  = r*r;
    double fac = 1.0/(1.0 + r2);
    double cur = sqrt(fac);
    
    for (int mm=1; mm<=m; mm++) cur *= fac*(2*mm - 1);
    
    a(0) = pfac*cur;
    
    if (nmax>0) {
      
      double curl1 = cur;
      double curl2;
      
      fac *= r2 - 1.0;
      cur *= fac*(2*m+1);
      
      a(1) = pfac*cur;
      
      for (int nn=2; nn<nmax; nn++) {
	curl2 = curl1;
	curl1 = cur;
	cur = (2.0 + (double)(2*m-1)/nn)*fac*curl1 - 
	  (1.0 + (double)(2*m-1)/nn)*curl2;
	a(nn) = pfac*cur;
      }
    }
    
    for (int n=0; n<nmax; n++) a(n) /= sqrt(norm(n, m));
    
    return;
  }

  // By recurrance relation
  //
  void CBDisk::dpot(const int m, const double r, Eigen::VectorXd& a)
  {
    a.resize(nmax);
    potl(m, r, a);
    a *= static_cast<double>(m)/r;

    Eigen::VectorXd b(nmax);
    potl(m+1, r, b);

    for (int n=0; n<nmax; n++) {
      a(n) -= b(n);
      if (n>0) a(n) += 2.0*b(n-1);
      if (n>1) a(n) -= b(n-2);
    }
  }
  
  double CBDisk::dens(int n, int m, double r)
  {
    double f = 0.5/sqrt(norm(n, m))/M_PI;
    
    if (n>=2) 
      return f*pow(r, m)*(phif(n, m+1, r) - phif(n-2, m+1, r));
    else
      return f*pow(r, m)*phif(n, m+1, r);
  }

  
  void CBDisk::dens(int mm, double r, Eigen::VectorXd& a)
  {
    a.resize(nmax);
  
    double pfac = pow(r, (double)mm+1.0e-20);
    
    int m = mm + 1;
    double r2 = r*r;
    double fac = 1.0/(1.0 + r2);
    double cur = sqrt(fac);
    
    for (int M=1; M<=m; M++) cur *= fac*(2*M - 1);

    a(0) = pfac*cur;

    if (nmax>0) {
  
      double curl1 = cur;
      double curl2;
      
      fac *= r2 - 1.0;
      cur *= fac*(2*m+1);
      
      a(1) = pfac*cur;
      
      for (int nn=2; nn<nmax; nn++) {
	curl2 = curl1;
	curl1 = cur;
	cur = (2.0 + (double)(2*m-1)/nn)*fac*curl1 - 
	  (1.0 + (double)(2*m-1)/nn)*curl2;
	a(nn) = pfac*cur;
      }
      
      for (int nn=nmax-1; nn>1; nn--)
	a(nn) -= a(nn-2);
    }
  
    for (int n=0; n<nmax; n++) a(n) *= 0.5/sqrt(norm(n, mm))/M_PI;

    return;
  }
  

  double CBDisk::norm(int n, int m)
  {
  double ans = 1.0;
  
  for (int i=n+1; i<=n+2*m; i++) ans *= i;

  return pow(0.5, 2*m+1)*ans;
  }
  
  std::vector<Eigen::MatrixXd> CBDisk::orthoCheck(int num)
  {
    const double tol = 1.0e-4;
    LegeQuad lq(num);

    std::vector<Eigen::MatrixXd> ret(mmax+1);
    for (auto & v : ret) v.resize(nmax, nmax);

    double Rmax = scale*100.0;

    for (int m=0; m<=mmax; m++) {

      ret[m].setZero();

      for (int i=0; i<num; i++) {
	double r = lq.knot(i) * Rmax, fac = lq.weight(i) * Rmax;
	Eigen::VectorXd vpot, vden;
      
	potl(m, r/scale, vpot);
	dens(m, r/scale, vden);

	for (int j=0; j<nmax; j++) {
	  for (int k=0; k<nmax; k++) {
	    ret[m](j, k) += fac * vpot(j) * vden(k) * r * 2.0*M_PI * fac1*fac2;
	  }
	}
      }
    }

    // DEBUG
    std::ofstream out("orthoCheck.dat");
    out << "scale=" << scale << " fac1=" << fac1 << " fac2=" << fac2 << std::endl;
    for (int m=0; m<=mmax; m++) {
      out << std::string(80, '-') << std::endl
	  << "---- m=" << m       << std::endl
	  << std::string(80, '-') << std::endl
	  << ret[m]               << std::endl
	  << std::string(80, '-') << std::endl << std::endl;
    }
    // END DEBUG

    return ret;
  }

  void CBDisk::reset_coefs(void)
  {
    if (expcoef.rows()>0 && expcoef.cols()>0) expcoef.setZero();
    totalMass = 0.0;
    used = 0;
    G = 1.0;
  }
  
  
  void CBDisk::load_coefs(CoefClasses::CoefStrPtr coef, double time)
  {
    CoefClasses::CylStruct* cf = dynamic_cast<CoefClasses::CylStruct*>(coef.get());

    cf->mmax   = mmax;
    cf->nmax   = nmax;
    cf->time   = time;

    G = cf->getGravConstant();

    // Allocate the coefficient storage
    cf->store.resize((mmax+1)*nmax);

    // Make the coefficient map
    cf->coefs = std::make_shared<CoefClasses::CylStruct::coefType>
      (cf->store.data(), mmax+1, nmax);

    for (int m=0, m0=0; m<=mmax; m++) {
      for (int n=0; n<nmax; n++) {
	if (m==0)
	  (*cf->coefs)(m, n) = {expcoef(m0, n), 0.0};
	else
	  (*cf->coefs)(m, n) = {expcoef(m0, n), expcoef(m0+1, n)};
      }
      if (m==0) m0 += 1;
      else      m0 += 2;
    }
  }

  void CBDisk::set_coefs(CoefClasses::CoefStrPtr coef)
  {
    // Sanity check on derived class type
    //
    if (not dynamic_cast<CoefClasses::CylStruct*>(coef.get()))
      throw std::runtime_error("CBDisk::set_coefs: you must pass a CoefClasses::CylStruct");

    // Sanity check on dimensionality
    //
    {
      auto cc = dynamic_cast<CoefClasses::CylStruct*>(coef.get());
      auto cf = cc->coefs;
      int rows = cf->rows();
      int cols = cf->cols();
      if (rows != mmax+1 or cols != nmax) {
	std::ostringstream sout;
	sout << "CBDisk::set_coefs: the basis has (mmax+1, nmax)=("
	     << mmax+1 << ", " << nmax
	     << "). The coef structure has (rows, cols)=("
	     << rows << ", " << cols << ")";
	  
	throw std::runtime_error(sout.str());
      }
    }
    
    CoefClasses::CylStruct* cf = dynamic_cast<CoefClasses::CylStruct*>(coef.get());
    auto & cc = *cf->coefs;

    // Set gravitational constant
    //
    G = cf->getGravConstant();

    // Cache the current coefficient structure
    coefret = coef;

    // Assign internal coefficient table (doubles) from the complex struct
    //
    for (int m=0, m0=0; m<=mmax; m++) {
      for (int n=0; n<nmax; n++) {
	if (m==0)
	  expcoef(m0,   n) = cc(m, n).real();
	else {
	  expcoef(m0,   n) = cc(m, n).real();
	  expcoef(m0+1, n) = cc(m, n).imag();
	}
      }
      if (m==0) m0 += 1;
      else      m0 += 2;
    }

    // Assign center if need be
    //
    if (cf->ctr.size())
      coefctr = cf->ctr;
    else
      coefctr = {0.0, 0.0, 0.0};
  }

  void CBDisk::accumulate(double x, double y, double z, double mass,
			  unsigned long int idx)
  {
    // Normalization factors
    //
    constexpr double norm0 = 1.0;
    constexpr double norm1 = M_SQRT2;

    //======================
    // Compute coefficients 
    //======================
    
    double R2 = x*x + y*y;
    double R  = sqrt(R2);
    
    // Get thread id
    int tid = omp_get_thread_num();

    // Update counters
    used++;
    totalMass += mass;
    
    double phi = atan2(y, x);

    get_pot(potd[tid], R);
    
    // M loop
    for (int m=0, moffset=0; m<=mmax; m++) {
	
      if (m==0) {
	for (int n=0; n<nmax; n++) {
	  expcoef(moffset, n) += potd[tid](m, n)* mass * norm0;
	}
	
	moffset++;
      }
      else {
	double ccos = cos(phi*m);
	double ssin = sin(phi*m);
	for (int n=0; n<nmax; n++) {
	  expcoef(moffset  , n) += ccos * potd[tid](m, n) * mass * norm1;
	  expcoef(moffset+1, n) += ssin * potd[tid](m, n) * mass * norm1;
	}
	moffset+=2;
      }
    }
  }
  
  void CBDisk::make_coefs()
  {
    if (use_mpi) {
      
      MPI_Allreduce(MPI_IN_PLACE, &used, 1, MPI_INT,
		    MPI_SUM, MPI_COMM_WORLD);
      
      for (int m=0; m<2*mmax+1; m++) {
	work = expcoef.row(m);
	MPI_Allreduce(MPI_IN_PLACE, work.data(), nmax, MPI_DOUBLE,
		      MPI_SUM, MPI_COMM_WORLD);
	expcoef.row(m) = work;
      }
    }
  }
  
  std::vector<double> CBDisk::cyl_eval(double R, double z, double phi)
  {
    // Get thread id
    int tid = omp_get_thread_num();

    // Fixed values
    constexpr double norm0 = 1.0;
    constexpr double norm1 = M_SQRT2;

    double den0=0, den1=0, pot0=0, pot1=0, rpot=0, zpot=0, ppot=0;

    // Get the basis fields
    //
    get_dens  (dend[tid], R);
    get_pot   (potd[tid], R);
    get_force (potR[tid], R);
    
    // m loop
    //
    for (int m=0, moffset=0; m<=mmax; m++) {
      
      if (m==0 and NO_M0)        { moffset++;    continue; }
      if (m==1 and NO_M1)        { moffset += 2; continue; }
      if (EVEN_M and m/2*2 != m) { moffset += 2; continue; }
      if (m>0 and M0_only)       break;

      if (m==0) {
	for (int n=std::max<int>(0, N1); n<=std::min<int>(nmax-1, N2); n++) {
	  den0 += expcoef(0, n) * dend[tid](0, n) * norm0;
	  pot0 += expcoef(0, n) * potd[tid](0, n) * norm0;
	  rpot += expcoef(0, n) * potR[tid](0, n) * norm0;
	}
	
	moffset++;
      } else {
	double cosm = cos(phi*m), sinm = sin(phi*m);
	double vc, vs;

	vc = vs = 0.0;
	for (int n=std::max<int>(0, N1); n<=std::min<int>(nmax-1, N2); n++) {
	  vc += expcoef(moffset+0, n) * dend[tid](m, n);
	  vs += expcoef(moffset+1, n) * dend[tid](m, n);
	}
	
	den1 += (vc*cosm + vs*sinm) * norm1;
      
	vc = vs = 0.0;
	for (int n=std::max<int>(0, N1); n<=std::min<int>(nmax-1, N2); n++) {
	  vc += expcoef(moffset+0, n) * potd[tid](m, n);
	  vs += expcoef(moffset+1, n) * potd[tid](m, n);
	}
	
	pot1 += ( vc*cosm + vs*sinm) * norm1;
	ppot += (-vc*sinm + vs*cosm) * m * norm1;

	vc = vs = 0.0;
	for (int n=std::max<int>(0, N1); n<=std::min<int>(nmax-1, N2); n++) {
	  vc += expcoef(moffset+0, n) * potR[tid](m, n);
	  vs += expcoef(moffset+1, n) * potR[tid](m, n);
	}

	rpot += (vc*cosm + vs*sinm) * norm1;
	
	moffset +=2;
      }
    }

    den0 *= -1.0;
    den1 *= -1.0;
    pot0 *= -G;			// Apply G to potential and forces
    pot1 *= -G;
    rpot *= -G;
    ppot *= -G;

    return {den0, den1, den0+den1, pot0, pot1, pot0+pot1, rpot, zpot, ppot};
  }


  void CBDisk::computeAccel(double x, double y, double z,
			    Eigen::Ref<Eigen::Vector3d> acc)
  {
    // Get thread id
    int tid = omp_get_thread_num();

    // Fixed values
    constexpr double norm0 = 1.0;
    constexpr double norm1 = M_SQRT2;

    double R   = std::sqrt(x*x + y*y);
    double phi = std::atan2(y, x);

    double rpot=0, zpot=0, ppot=0;

    // Get the basis fields
    //
    get_pot   (potd[tid], R);
    get_force (potR[tid], R);
    
    // m loop
    //
    for (int m=0, moffset=0; m<=mmax; m++) {
      
      if (m==0 and NO_M0)        { moffset++;    continue; }
      if (m==1 and NO_M1)        { moffset += 2; continue; }
      if (EVEN_M and m/2*2 != m) { moffset += 2; continue; }
      if (m>0 and M0_only)       break;

      if (m==0) {
	for (int n=std::max<int>(0, N1); n<=std::min<int>(nmax-1, N2); n++) {
	  rpot += expcoef(0, n) * potR[tid](0, n) * norm0;
	}
	
	moffset++;
      } else {
	double cosm = cos(phi*m), sinm = sin(phi*m);
	double vc, vs;

	vc = vs = 0.0;
	for (int n=std::max<int>(0, N1); n<=std::min<int>(nmax-1, N2); n++) {
	  vc += expcoef(moffset+0, n) * potd[tid](m, n);
	  vs += expcoef(moffset+1, n) * potd[tid](m, n);
	}
	
	ppot += (-vc*sinm + vs*cosm) * m * norm1;

	vc = vs = 0.0;
	for (int n=std::max<int>(0, N1); n<=std::min<int>(nmax-1, N2); n++) {
	  vc += expcoef(moffset+0, n) * potR[tid](m, n);
	  vs += expcoef(moffset+1, n) * potR[tid](m, n);
	}

	rpot += (vc*cosm + vs*sinm) * norm1;
	
	moffset +=2;
      }
    }

    // Apply G to forces
    rpot *= -G;
    ppot *= -G;

    double potx = rpot*x/R - ppot*y/R;
    double poty = rpot*y/R + ppot*x/R;

    acc << potx, poty, zpot;
  }


  std::vector<double> CBDisk::sph_eval(double r, double costh, double phi)
  {
    // Cylindrical coords
    //
    double sinth = sqrt(fabs(1.0 - costh*costh));
    double R = r*sinth, z = r*costh;

    auto v = cyl_eval(R, z, phi);
  
    // Spherical force element converstion
    //
    double potr = v[6]*sinth + v[7]*costh;
    double pott = v[6]*costh - v[7]*sinth;

    return {v[0], v[1], v[2], v[3], v[4], v[5], potr, pott, v[8]};
  }

  std::vector<double> CBDisk::crt_eval(double x, double y, double z)
  {
    // Cylindrical coords from Cartesian
    //
    double R = sqrt(x*x + y*y) + 1.0e-18;
    double phi = atan2(y, x);

    auto v = cyl_eval(R, z, phi);

    double potx = v[6]*x/R - v[8]*y/R;
    double poty = v[6]*y/R + v[8]*x/R;

    return {v[0], v[1], v[2], v[3], v[4], v[5], potx, poty, v[7]};
  }

  CBDisk::BasisArray CBDisk::getBasis
  (double logxmin, double logxmax, int numgrid)
  {
    // Assing return storage
    BasisArray ret(mmax+1);
    for (auto & v : ret) {
      v.resize(nmax);
      for (auto & u : v) {
	u["potential"].resize(numgrid); // Potential
	u["density"  ].resize(numgrid); // Density
	u["rforce"   ].resize(numgrid); // Radial force
      }
    }

    // Radial grid spacing
    double dx = (logxmax - logxmin)/(numgrid-1);

    // Basis storage
    Eigen::MatrixXd tabpot, tabden, tabrfc;

    // Evaluate on the plane
    for (int i=0; i<numgrid; i++) {
      get_pot  (tabpot, pow(10.0, logxmin + dx*i));
      get_dens (tabden, pow(10.0, logxmin + dx*i));
      get_force(tabrfc, pow(10.0, logxmin + dx*i));
      for (int m=0; m<=mmax; m++) {
	for (int n=0; n<nmax; n++){
	  ret[m][n]["potential"](i) = tabpot(m, n);
	  ret[m][n]["density"  ](i) = tabden(m, n);
	  ret[m][n]["rforce"   ](i) = tabrfc(m, n);
	}
      }
    }
    
    return ret;
  }

  const std::set<std::string>
  Slab::valid_keys = {
    "nmaxx",
    "nmaxy",
    "nmaxz",
    "nminx",
    "nminy",
    "hslab",
    "zmax",
    "ngrid",
    "type",
    "knots",
    "verbose",
    "check",
    "method"
  };

  Slab::Slab(const YAML::Node& CONF) : BiorthBasis(CONF, "slab")
  {
    initialize();
  }

  Slab::Slab(const std::string& confstr) : BiorthBasis(confstr, "slab")
  {
    initialize();
  }

  void Slab::initialize()
  {
    // Basis identifier
    //
    BasisID = "Slab";

    nminx = 0;
    nminy = 0;

    nmaxx = 6;
    nmaxy = 6;
    nmaxz = 6;

    knots = 40;

    // Check orthogonality (false by default because of its long
    // runtime and very low utility)
    //
    bool check = false;

    // Check for unmatched keys
    //
    auto unmatched = YamlCheck(conf, valid_keys);
    if (unmatched.size())
      throw YamlConfigError("Basis::Basis::Slab", "parameter", unmatched, __FILE__, __LINE__);
    
    // Default cachename, empty by default
    //
    std::string cachename;

    // Assign values from YAML
    //
    try {
      if (conf["nminx"])      nminx = conf["nminx"].as<int>();
      if (conf["nminy"])      nminy = conf["nminy"].as<int>();
      
      if (conf["nmaxx"])      nmaxx = conf["nmaxx"].as<int>();
      if (conf["nmaxy"])      nmaxy = conf["nmaxy"].as<int>();
      if (conf["nmaxz"])      nmaxz = conf["nmaxz"].as<int>();
      
      if (conf["hslab"])      hslab = conf["hslab"].as<double>();
      if (conf["zmax" ])      zmax  = conf["zmax" ].as<double>();
      if (conf["ngrid"])      ngrid = conf["ngrid"].as<int>();
      if (conf["type" ])      type  = conf["type" ].as<std::string>();

      if (conf["knots"])      knots = conf["knots"].as<int>();

      if (conf["check"])      check = conf["check"].as<bool>();
    } 
    catch (YAML::Exception & error) {
      if (myid==0) std::cout << "Error parsing parameter stanza for <"
			     << name << ">: "
			     << error.what() << std::endl
			     << std::string(60, '-') << std::endl
			     << conf                 << std::endl
			     << std::string(60, '-') << std::endl;
      
      throw std::runtime_error("Slab: error parsing YAML");
    }
    
    // Finally, make the basis
    //
    SLGridSlab::mpi  = 0;
    SLGridSlab::ZBEG = 0.0;
    SLGridSlab::ZEND = 0.1;
    SLGridSlab::H    = hslab;
  
    int nnmax = (nmaxx > nmaxy) ? nmaxx : nmaxy;

    ortho = std::make_shared<SLGridSlab>(nnmax, nmaxz, ngrid, zmax, type);

    // Orthogonality sanity check
    //
    if (check and myid==0) orthoTest();

    // Get max threads
    //
    int nthrds = omp_get_max_threads();

    imx = 2*nmaxx + 1;		// x wave numbers
    imy = 2*nmaxy + 1;		// y wave numbers
    imz = nmaxz;		// z basis count

    // Coefficient tensor
    //
    expcoef.resize(imx, imy, imz);
    expcoef.setZero();
      
    used = 0;

    // Set cartesian coordindates
    //
    coordinates = Coord::Cartesian;
  }
  
  void Slab::reset_coefs(void)
  {
    expcoef.setZero();
    totalMass = 0.0;
    used = 0;
    G = 1.0;
  }
  
  
  void Slab::load_coefs(CoefClasses::CoefStrPtr coef, double time)
  {
    auto cf = dynamic_cast<CoefClasses::SlabStruct*>(coef.get());

    cf->nmaxx   = nmaxx;
    cf->nmaxy   = nmaxy;
    cf->nmaxz   = nmaxz;
    cf->time    = time;

    G = cf->getGravConstant();

    cf->allocate();

    *cf->coefs = expcoef;
  }

  void Slab::set_coefs(CoefClasses::CoefStrPtr coef)
  {
    // Sanity check on derived class type
    //
    if (not dynamic_cast<CoefClasses::SlabStruct*>(coef.get()))
      throw std::runtime_error("Slab::set_coefs: you must pass a CoefClasses::SlabStruct");

    // Sanity check on dimensionality
    //
    {
      auto cc = dynamic_cast<CoefClasses::SlabStruct*>(coef.get());
      auto d  = cc->coefs->dimensions();
      if (d[0] != 2*nmaxx+1 or d[1] != 2*nmaxy+1 or d[2] != nmaxz) {
	std::ostringstream sout;
	sout << "Slab::set_coefs: the basis has (2*nmaxx+1, 2*nmaxy+1, nmaxz)=("
	     << 2*nmaxx+1 << ", " 
	     << 2*nmaxy+1 << ", " 
	     << nmaxz
	     << "). The coef structure has dimension=("
	     << d[0] << ", " << d[1] << ", " << d[2] << ")";
	  
	throw std::runtime_error(sout.str());
      }
    }
    
    auto cf = dynamic_cast<CoefClasses::SlabStruct*>(coef.get());
    expcoef = *cf->coefs;

    // Set gravitational constant
    //
    G = cf->getGravConstant();

    // Cache the current coefficient structure
    //
    coefret = coef;

    coefctr = {0.0, 0.0, 0.0};
  }

  void Slab::accumulate(double x, double y, double z, double mass,
			unsigned long int idx)
  {
    // Truncate to slab with sides in [0,1]
    if (x<0.0)
      x += std::floor(-x) + 1.0;
    else
      x -= std::floor( x);
    
    if (y<0.0)
      y += std::floor(-y) + 1.0;
    else
      y -= std::floor( y);
    
    // Update counters
    used++;

    // Storage for basis evaluation
    Eigen::VectorXd zpot(nmaxz);

    // Loop indices
    int ix, iy;

    // Recursion multipliers
    std::complex<double> stepx = exp(-kfac*x), facx;
    std::complex<double> stepy = exp(-kfac*y), facy;
   
    // Initial values
    std::complex<double> startx = exp(static_cast<double>(nmaxx)*kfac*x);
    std::complex<double> starty = exp(static_cast<double>(nmaxy)*kfac*y);
    
    for (facx=startx, ix=0; ix<imx; ix++, facx*=stepx) {
      
      // Wave number
      int ii = ix - nmaxx;
      int iix = abs(ii);
      
      for (facy=starty, iy=0; iy<imy; iy++, facy*=stepy) {
	
	// Wave number
	int jj = iy - nmaxy;
	int iiy = abs(jj);
	
	if (iix > nmaxx) {
	  std::cerr << "Out of bounds: iix=" << ii << std::endl;
	}
	if (iiy > nmaxy) {
	  std::cerr << "Out of bounds: iiy=" << jj << std::endl;
	}
	
	// Evaluate basis
	if (iix>=iiy)
	  ortho->get_pot(zpot, z, iix, iiy);
	else
	  ortho->get_pot(zpot, z, iiy, iix);

	for (int iz=0; iz<imz; iz++) {
	                       // +--- density in orthogonal series
                               // |    is 4.0*M_PI rho
                               // v
	  expcoef(ix, iy, iz) += -4.0*M_PI*mass*facx*facy*zpot[iz];
	}
      }
    }
  }
  
  void Slab::make_coefs()
  {
    if (use_mpi) {
      
      MPI_Allreduce(MPI_IN_PLACE, &used, 1, MPI_INT,
		    MPI_SUM, MPI_COMM_WORLD);
      
      MPI_Allreduce(MPI_IN_PLACE, expcoef.data(), expcoef.size(),
		    MPI_CXX_DOUBLE_COMPLEX, MPI_SUM, MPI_COMM_WORLD);
    }
  }
  
  std::tuple<double, double, double, double, double>
  Slab::eval(double x, double y, double z)
  {
    // Loop indices
    //
    int ix, iy, iz;

    // Working values
    //
    std::complex<double> facx, facy, fac, facf, facd;

    // Return values
    //
    std::complex<double> accx(0.0), accy(0.0), accz(0.0), potl(0.0), dens(0.0);
    
    // Recursion multipliers
    //
    std::complex<double> stepx = exp(kfac*x);
    std::complex<double> stepy = exp(kfac*y);

    // Initial values (note sign change)
    //
    std::complex<double> startx = exp(-static_cast<double>(nmaxx)*kfac*x);
    std::complex<double> starty = exp(-static_cast<double>(nmaxy)*kfac*y);
    
    Eigen::VectorXd vpot(nmaxz), vfrc(nmaxz), vden(nmaxz);

    for (facx=startx, ix=0; ix<imx; ix++, facx*=stepx) {
      
      // Compute wavenumber; recall that the coefficients are stored
      // as follows: -nmax,-nmax+1,...,0,...,nmax-1,nmax
      //
      int ii = ix - nmaxx;
      int iix = abs(ii);
      
      for (facy=starty, iy=0; iy<imy; iy++, facy*=stepy) {
	
	int jj = iy - nmaxy;
	int iiy = abs(jj);
	
	if (iix > nmaxx) {
	  std::cerr << "Out of bounds: ii=" << ii << std::endl;
	}
	if (iiy > nmaxy) {
	  std::cerr << "Out of bounds: jj=" << jj << std::endl;
	}
	
	if (iix>=iiy) {
	  ortho->get_pot  (vpot, z, iix, iiy);
	  ortho->get_force(vfrc, z, iix, iiy);
	  ortho->get_dens (vden, z, iix, iiy);
	}
	else {
	  ortho->get_pot  (vpot, z, iiy, iix);
	  ortho->get_force(vfrc, z, iiy, iix);
	  ortho->get_dens (vden, z, iiy, iix);
	}

	
	for (int iz=0; iz<imz; iz++) {
	  
	  fac  = facx*facy*vpot[iz]*expcoef(ix, iy, iz);
	  facf = facx*facy*vfrc[iz]*expcoef(ix, iy, iz);
	  facd = facx*facy*vden[iz]*expcoef(ix, iy, iz);
	  
	  // Limit to minimum wave number
	  //
	  if (abs(ii)<nminx || abs(jj)<nminy) continue;
	  
	  potl +=  fac;
	  dens +=  facd;
	  accx += -kfac*static_cast<double>(ii)*fac;
	  accy += -kfac*static_cast<double>(jj)*fac;
	  accz += -facf;
	  
	}
      }
    }

    return {potl.real(), dens.real(), accx.real(), accy.real(), accz.real()};
  }


  void Slab::computeAccel(double x, double y, double z,
			  Eigen::Ref<Eigen::Vector3d> acc)
  {
    // Loop indices
    //
    int ix, iy, iz;

    // Working values
    //
    std::complex<double> facx, facy, fac, facf;

    // Return values
    //
    std::complex<double> accx(0.0), accy(0.0), accz(0.0);
    
    // Recursion multipliers
    //
    std::complex<double> stepx = exp(kfac*x);
    std::complex<double> stepy = exp(kfac*y);

    // Initial values (note sign change)
    //
    std::complex<double> startx = exp(-static_cast<double>(nmaxx)*kfac*x);
    std::complex<double> starty = exp(-static_cast<double>(nmaxy)*kfac*y);
    
    Eigen::VectorXd vpot(nmaxz), vfrc(nmaxz);

    for (facx=startx, ix=0; ix<imx; ix++, facx*=stepx) {
      
      // Compute wavenumber; recall that the coefficients are stored
      // as follows: -nmax,-nmax+1,...,0,...,nmax-1,nmax
      //
      int ii = ix - nmaxx;
      int iix = abs(ii);
      
      for (facy=starty, iy=0; iy<imy; iy++, facy*=stepy) {
	
	int jj = iy - nmaxy;
	int iiy = abs(jj);
	
	if (iix > nmaxx) {
	  std::cerr << "Out of bounds: ii=" << ii << std::endl;
	}
	if (iiy > nmaxy) {
	  std::cerr << "Out of bounds: jj=" << jj << std::endl;
	}
	
	if (iix>=iiy) {
	  ortho->get_pot  (vpot, z, iix, iiy);
	  ortho->get_force(vfrc, z, iix, iiy);
	}
	else {
	  ortho->get_pot  (vpot, z, iiy, iix);
	  ortho->get_force(vfrc, z, iiy, iix);
	}

	
	for (int iz=0; iz<imz; iz++) {
	  
	  fac  = facx*facy*vpot[iz]*expcoef(ix, iy, iz);
	  facf = facx*facy*vfrc[iz]*expcoef(ix, iy, iz);
	  
	  // Limit to minimum wave number
	  //
	  if (abs(ii)<nminx || abs(jj)<nminy) continue;
	  
	  accx += -kfac*static_cast<double>(ii)*fac;
	  accy += -kfac*static_cast<double>(jj)*fac;
	  accz += -facf;
	  
	}
      }
    }

    // Apply G to forces on return
    acc << G*accx.real(), G*accy.real(), G*accz.real();
  }


  std::vector<double> Slab::crt_eval(double x, double y, double z)
  {
    // Get thread id
    int tid = omp_get_thread_num();

    auto [pot, den, frcx, frcy, frcz] = eval(x, y, z);

    // Apply G to potential and forces on return
    return {0, den, den, 0, pot*G, pot*G, frcx*G, frcy*G, frcz*G};
  }

  std::vector<double> Slab::cyl_eval(double R, double z, double phi)
  {
    // Get thread id
    int tid = omp_get_thread_num();

    // Cartesian from Cylindrical coordinates
    double x = R*cos(phi), y = R*sin(phi);

    auto [pot, den, frcx, frcy, frcz] = eval(x, y, z);

    double potR =  frcx*cos(phi) + frcy*sin(phi);
    double potp = -frcx*sin(phi) + frcy*cos(phi);
    double potz =  frcz;

    potR *= -G;			// Apply G to forces
    potp *= -G;
    potz *= -G;

    // Apply Go to potential on return
    return {0, den, den, 0, pot*G, pot*G, potR, potz, potp};
  }

  std::vector<double> Slab::sph_eval(double r, double costh, double phi)
  {
    // Get thread id
    int tid = omp_get_thread_num();

    // Spherical from Cylindrical coordinates
    double sinth = sqrt(fabs(1.0 - costh*costh));
    double x = r*cos(phi)*sinth, y = r*sin(phi)*sinth, z = r*costh;

    auto [pot, den, frcx, frcy, frcz] = eval(x, y, z);

    double potr =  frcx*cos(phi)*sinth + frcy*sin(phi)*sinth + frcz*costh;
    double pott =  frcx*cos(phi)*costh + frcy*sin(phi)*costh - frcz*sinth;
    double potp = -frcx*sin(phi)       + frcy*cos(phi);

    potr *= -G;			// Apply G to forces
    pott *= -G;
    potp *= -G;
    
    // Apply G to potential on return
    return {0, den, den, 0, pot*G, pot*G, potr, pott, potp};
  }


  Slab::BasisArray Slab::getBasis
  (double zmin, double zmax, int numgrid)
  {
    // Assign storage for returned basis array.  The Maximum
    // wavenumber for the SLGridSlab is the maximum of the X and Y
    // wavenumbers.
    int nnmax = std::max<int>(nmaxx, nmaxy);

    BasisArray ret (nnmax+1);	// X wavenumbers
    for (auto & v1 : ret) {
      v1.resize(nnmax+1);	// Y wavenumbers

      for (auto & v2 : v1) {
	v2.resize(nmaxz);	// Z basis

	for (auto & u : v2) {
	  u["potential"].resize(numgrid); // Potential
	  u["density"  ].resize(numgrid); // Density
	  u["zforce"   ].resize(numgrid); // Vertical force
	}
      }
    }

    // Vertical grid spacing
    double dz = (zmax - zmin)/(numgrid-1);

    // Basis evaluation storage
    Eigen::VectorXd vpot(nmaxz), vfrc(nmaxz), vden(nmaxz);

    // Construct the tensor
    for (int ix=0; ix<=nnmax; ix++) {
      
      for (int iy=0; iy<=nmaxx; iy++) {
      
	for (int i=0; i<numgrid; i++) {

	  double z = zmin + dz*i;

	  if (ix>=iy) {
	    ortho->get_pot  (vpot, z, ix, iy);
	    ortho->get_force(vfrc, z, ix, iy);
	    ortho->get_dens (vden, z, ix, iy);
	  } else {
	    ortho->get_pot  (vpot, z, iy, ix);
	    ortho->get_force(vfrc, z, iy, ix);
	    ortho->get_dens (vden, z, iy, ix);
	  }

	  for (int n=0; n<nmaxz; n++){
	    ret[ix][iy][n]["potential"](i) = vpot(n);
	    ret[ix][iy][n]["density"  ](i) = vden(n);
	    ret[ix][iy][n]["zforce"   ](i) = vfrc(n);
	  }
	}
      }
    }
    
    // Return the tensor
    return ret;
  }

  std::vector<Eigen::MatrixXd> Slab::orthoCheck(int knots)
  {
    return ortho->orthoCheck();
  }
  
  const std::set<std::string>
  Cube::valid_keys = {
    "nminx",
    "nminy",
    "nminz",
    "nmaxx",
    "nmaxy",
    "nmaxz",
    "knots",
    "verbose",
    "check",
    "method",
    "pcavar,"
    "subsamp"
  };

  Cube::Cube(const YAML::Node& CONF) : BiorthBasis(CONF, "cube")
  {
    initialize();

    // Initialize covariance
    //
    if (pcavar) init_covariance();
  }

  Cube::Cube(const std::string& confstr) : BiorthBasis(confstr, "cube")
  {
    initialize();

    // Initialize covariance
    //
    if (pcavar) init_covariance();
  }

  void Cube::initialize()
  {
    // Basis identifier
    //
    BasisID = "Cube";

    nminx = 0;
    nminy = 0;
    nminz = 0;

    nmaxx = 6;
    nmaxy = 6;
    nmaxz = 6;

    knots = 40;

    // Check orthogonality (false by default because of its long
    // runtime and very low utility)
    //
    bool check = false;

    // Check for unmatched keys
    //
    auto unmatched = YamlCheck(conf, valid_keys);
    if (unmatched.size())
      throw YamlConfigError("Basis::Basis::Cube", "parameter", unmatched, __FILE__, __LINE__);
    
    // Default cachename, empty by default
    //
    std::string cachename;

    // Assign values from YAML
    //
    try {
      if (conf["nminx"])      nminx  = conf["nminx"  ].as<int>();
      if (conf["nminy"])      nminy  = conf["nminy"  ].as<int>();
      if (conf["nminz"])      nminz  = conf["nminz"  ].as<int>();
      
      if (conf["nmaxx"])      nmaxx  = conf["nmaxx"  ].as<int>();
      if (conf["nmaxy"])      nmaxy  = conf["nmaxy"  ].as<int>();
      if (conf["nmaxz"])      nmaxz  = conf["nmaxz"  ].as<int>();
      
      if (conf["knots"])      knots  = conf["knots"  ].as<int>();

      if (conf["check"])      check  = conf["check"  ].as<bool>();

      if (conf["pcavar"])     pcavar = conf["pcavar" ].as<bool>();
      if (conf["subsamp"])    sampT  = conf["subsamp"].as<int>();
    } 
    catch (YAML::Exception & error) {
      if (myid==0) std::cout << "Error parsing parameter stanza for <"
			     << name << ">: "
			     << error.what() << std::endl
			     << std::string(60, '-') << std::endl
			     << conf                 << std::endl
			     << std::string(60, '-') << std::endl;
      
      throw std::runtime_error("Cube: error parsing YAML");
    }
    
    // Finally, make the basis
    //
    ortho = std::make_shared<BiorthCube>(conf);
    
    // Orthogonality sanity check
    //
    if (check and myid==0) orthoTest();

    // Get max threads
    //
    int nthrds = omp_get_max_threads();

    // Total number of wavenumbers
    //
    Itot = (2*nmaxx + 1) * (2*nmaxy + 1) * (2*nmaxz + 1);

    expcoef.resize(2*nmaxx+1, 2*nmaxy+1, 2*nmaxz+1);
    expcoef.setZero();
      
    // Counters
    //
    used = 0;
    totalMass = 0.0;

    // Set cartesian coordindates
    //
    coordinates = Coord::Cartesian;
  }
  
  void Cube::reset_coefs(void)
  {
    expcoef.setZero();
    totalMass = 0.0;
    used = 0;
    G = 1.0;
    if (pcavar) zero_covariance();
  }
  
  
  void Cube::load_coefs(CoefClasses::CoefStrPtr coef, double time)
  {
    auto cf = dynamic_cast<CoefClasses::CubeStruct*>(coef.get());

    cf->nmaxx   = nmaxx;
    cf->nmaxy   = nmaxy;
    cf->nmaxz   = nmaxz;
    cf->time    = time;

    G = cf->getGravConstant();

    cf->allocate();

    *cf->coefs = expcoef;
  }

  void Cube::set_coefs(CoefClasses::CoefStrPtr coef)
  {
    // Sanity check on derived class type
    //
    if (not dynamic_cast<CoefClasses::CubeStruct*>(coef.get()))
      throw std::runtime_error("Cube::set_coefs: you must pass a CoefClasses::CubeStruct");

    // Sanity check on dimensionality
    //
    {
      auto cc = dynamic_cast<CoefClasses::CubeStruct*>(coef.get());
      auto d  = cc->coefs->dimensions();
      if (d[0] != 2*nmaxx+1 or d[1] != 2*nmaxy+1 or d[2] != 2*nmaxz+1) {
	std::ostringstream sout;
	sout << "Cube::set_coefs: the basis has (2*nmaxx+1, 2*nmaxy+1, 2*nmaxz+1)=("
	     << 2*nmaxx+1 << ", " 
	     << 2*nmaxy+1 << ", " 
	     << 2*nmaxz+1
	     << "). The coef structure has dimension=("
	     << d[0] << ", " << d[1] << ", " << d[2] << ")";
	  
	throw std::runtime_error(sout.str());
      }
    }
    
    auto cf = dynamic_cast<CoefClasses::CubeStruct*>(coef.get());
    expcoef = *cf->coefs;

    // Set gravitational constant
    //
    G = cf->getGravConstant();

    // Cache the cuurent coefficient structure
    //
    coefret = coef;

    coefctr = {0.0, 0.0, 0.0};
  }

  void Cube::accumulate(double x, double y, double z, double mass,
			unsigned long int indx)
  {
    // Truncate to cube with sides in [0,1]
    //
    auto trunc = [](double v) {
      if (v<0.0) v += std::floor(-v) + 1.0;
      else       v -= std::floor( v);
      return v;
    };
    
    x = trunc(x);
    y = trunc(y);
    z = trunc(z);
    
    // Update counters
    //
    used++;
    totalMass += mass;
    
    // Recursion multipliers
    //
    Eigen::Vector3cd step
      {std::exp(-kfac*x),
       std::exp(-kfac*y),
       std::exp(-kfac*z)};
    
    // Initial values for recursion
    //
    Eigen::Vector3cd init
      {std::exp(kfac*(x*nmaxx)),
       std::exp(kfac*(y*nmaxy)),
       std::exp(kfac*(z*nmaxz))};
    
    Eigen::VectorXcd g;
    if (pcavar) {
      g.resize(Itot);
      g.setZero();
    }

    Eigen::Vector3cd curr(init);

    for (int ix=0; ix<=2*nmaxx; ix++, curr(0)*=step(0)) {
      curr(1) = init(1);
      for (int iy=0; iy<=2*nmaxy; iy++, curr(1)*=step(1)) {
	curr(2) = init(2);
	for (int iz=0; iz<=2*nmaxz; iz++, curr(2)*=step(2)) {
	  
	  // Compute wavenumber; recall that the coefficients are
	  // stored as: -nmax,-nmax+1,...,0,...,nmax-1,nmax
	  //
	  int ii = ix - nmaxx;
	  int jj = iy - nmaxy;
	  int kk = iz - nmaxz;

	  // Throw away constant term
	  if (ii==0 and jj==0 and kk==0) continue;

	  // Limit to minimum wave number
	  if (abs(ii)<nminx || abs(jj)<nminy || abs(kk)<nminz) continue;

	  // Normalization
	  double norm = 1.0/sqrt(M_PI*(ii*ii + jj*jj + kk*kk));

	  expcoef(ix, iy, iz) += - mass * curr(0)*curr(1)*curr(2) * norm;

	  if (pcavar)
	    g[index1D(ix, iy, iz)] = - curr(0)*curr(1)*curr(2) * norm;
	}
      }
    }

    if (pcavar) {
      // Sample index for pcavar
      int T = 0;
      T = used % sampT;
      sampleCounts(T) += 1;
      sampleMasses(T) += mass;
      //
      meanV[T].noalias() += g * mass;
      if (covar) {
	if (diagcov) dvarV[T].noalias() += g.cwiseProduct(g.conjugate()) * mass;
	else         covrV[T].noalias() += g * g.adjoint() * mass;
      }
    }
  }
  
  void Cube::make_coefs()
  {
    if (use_mpi) {
      
      MPI_Allreduce(MPI_IN_PLACE, &used, 1, MPI_INT,
		    MPI_SUM, MPI_COMM_WORLD);
      
      MPI_Allreduce(MPI_IN_PLACE, &totalMass, 1, MPI_DOUBLE,
		    MPI_SUM, MPI_COMM_WORLD);
      
      MPI_Allreduce(MPI_IN_PLACE, expcoef.data(), expcoef.size(),
		    MPI_CXX_DOUBLE_COMPLEX, MPI_SUM, MPI_COMM_WORLD);


      if (pcavar) {

	MPI_Allreduce(MPI_IN_PLACE, sampleCounts.data(), sampleCounts.size(),
		      MPI_INT, MPI_SUM, MPI_COMM_WORLD);
	
	MPI_Allreduce(MPI_IN_PLACE, sampleMasses.data(), sampleMasses.size(),
		      MPI_DOUBLE, MPI_SUM, MPI_COMM_WORLD);

	for (int T=0; T<sampT; T++) {

	  MPI_Allreduce(MPI_IN_PLACE, meanV[T].data(), meanV[T].size(),
			MPI_CXX_DOUBLE_COMPLEX, MPI_SUM, MPI_COMM_WORLD);
	  
	  if (covar) {
	    if (diagcov)
	      MPI_Allreduce(MPI_IN_PLACE, dvarV[T].data(), dvarV[T].size(),
			    MPI_CXX_DOUBLE_COMPLEX, MPI_SUM, MPI_COMM_WORLD);
	    else
	      MPI_Allreduce(MPI_IN_PLACE, covrV[T].data(), covrV[T].size(),
			    MPI_CXX_DOUBLE_COMPLEX, MPI_SUM, MPI_COMM_WORLD);
	  }
	}
	// END: sample loop
      }
      // END: pcavar
    }
    // END: using mpi
  }
  
  /** Return a vector of tuples of basis functions and the covariance
      matrix for subsamples of particles for Cube type */
  std::vector<std::vector<BiorthBasis::CoefCovarType>>
  Cube::getCoefCovariance()
  {
    std::vector<std::vector<BiorthBasis::CoefCovarType>> ret;
    if (pcavar) {
      ret.resize(sampT);
      for (int T=0; T<sampT; T++) {
	ret[T].resize(1);
	std::get<0>(ret[T][0]) = meanV[T];
	if (covar) {
	  if (diagcov)
	    std::get<1>(ret[T][0]) = dvarV[T].asDiagonal();
	  else
	    std::get<1>(ret[T][0]) = covrV[T];
	}
      }
    }
    
    return ret;
  }


  std::vector<double> Cube::crt_eval(double x, double y, double z)
  {
    // Get thread id
    int tid = omp_get_thread_num();

    // Position vector
    Eigen::Vector3d pos {x, y, z};

    // Get the basis fields
    double den1 = ortho->get_dens(expcoef, pos).real();
    double pot1 = ortho->get_pot (expcoef, pos).real();

    auto frc = ortho->get_force(expcoef, pos);
    
    double frcx = -frc(0).real();
    double frcy = -frc(1).real();
    double frcz = -frc(2).real();

    // Apply G to potential and forces on return
    return {0, den1, den1, 0, pot1*G, pot1*G, frcx*G, frcy*G, frcz*G};
  }

  void Cube::computeAccel(double x, double y, double z,
			  Eigen::Ref<Eigen::Vector3d> acc)
  {
    // Get thread id
    int tid = omp_get_thread_num();

    // Position vector
    Eigen::Vector3d pos {x, y, z};

    // Get the basis fields
    auto frc = ortho->get_force(expcoef, pos);
    
    // Apply G to forces on return
    acc << -G*frc(0).real(), -G*frc(1).real(), -G*frc(2).real();
  }

  std::vector<double> Cube::cyl_eval(double R, double z, double phi)
  {
    // Get thread id
    int tid = omp_get_thread_num();

    // Cartesian from Cylindrical coordinates
    double x = R*cos(phi), y = R*sin(phi);

    // Position vector
    Eigen::Vector3d pos {x, y, z};

    // Get the basis fields
    double den1 = ortho->get_dens(expcoef, pos).real();
    double pot1 = ortho->get_pot (expcoef, pos).real() * G;

    auto frc = ortho->get_force(expcoef, pos) * G;
    
    // Gravitational constant G applied to potenial and forces above

    double frcx = frc(0).real(), frcy = frc(1).real(), frcz = frc(2).real();

    double potR =  frcx*cos(phi) + frcy*sin(phi);
    double potp = -frcx*sin(phi) + frcy*cos(phi);
    double potz =  frcz;

    potR *= -1;
    potp *= -1;
    potz *= -1;

    return {0, den1, den1, 0, pot1, pot1, potR, potz, potp};
  }

  std::vector<double> Cube::sph_eval(double r, double costh, double phi)
  {
    // Get thread id
    int tid = omp_get_thread_num();

    // Spherical from Cylindrical coordinates
    double sinth = sqrt(fabs(1.0 - costh*costh));
    double x = r*cos(phi)*sinth, y = r*sin(phi)*sinth, z = r*costh;

    // Position vector
    Eigen::Vector3d pos {x, y, z};

    // Get the basis fields
    double den1 = ortho->get_dens(expcoef, pos).real();
    double pot1 = ortho->get_pot (expcoef, pos).real() * G;

    auto frc = ortho->get_force(expcoef, pos) * G;

    // Gravitational constant G applied to potential and forces above
    
    double frcx = frc(0).real();
    double frcy = frc(1).real();
    double frcz = frc(2).real();

    double potr =  frcx*cos(phi)*sinth + frcy*sin(phi)*sinth + frcz*costh;
    double pott =  frcx*cos(phi)*costh + frcy*sin(phi)*costh - frcz*sinth;
    double potp = -frcx*sin(phi)       + frcy*cos(phi);

    potr *= -1.0;
    pott *= -1.0;
    potp *= -1.0;
    
    return {0, den1, den1, 0, pot1, pot1, potr, pott, potp};
  }

  std::vector<Eigen::MatrixXd> Cube::orthoCheck(int knots)
  {
    std::vector<Eigen::MatrixXd> ret;
    ret.push_back(ortho->orthoCheck().array().abs());
    return ret;
  }
  
  void Cube::init_covariance()
  {
    if (pcavar) {

      meanV.resize(sampT);
      for (auto& v : meanV) {
	v.resize(Itot);
      }

      if (covar) {
	if (diagcov) {
	  dvarV.resize(sampT);
	  for (auto& v : dvarV) {
	    v.resize(Itot);
	  }
	} else {
	  covrV.resize(sampT);
	  for (auto& v : covrV) {
	    v.resize(Itot, Itot);
	  }
	}
      } else {
	covrV.clear();
	dvarV.clear();
      }

      sampleCounts.resize(sampT);
      sampleMasses.resize(sampT);
      
      zero_covariance();
    }
  }


  void Cube::zero_covariance()
  {
    for (int T=0; T<sampT; T++) {
      meanV[T].setZero();
      if (covar) {
	if (diagcov) dvarV[T].setZero();
	else         covrV[T].setZero();
      }
    }

    sampleCounts.setZero();
    sampleMasses.setZero();
  }


  unsigned Cube::index1D(int kx, int ky, int kz)
  {
    if (kx < 0 or kx > 2*nmaxx) {
      std::ostringstream sout;
      sout << "Cube::index1D: x index [" << kx << "] must be in [0, "
	   << 2*nmaxx << "]";
      throw std::runtime_error(sout.str());
    }

    if (ky < 0 or ky > 2*nmaxy) {
      std::ostringstream sout;
      sout << "Cube::index1D: y index [" << ky << "] must be in [0, "
	   << 2*nmaxy << "]";
      throw std::runtime_error(sout.str());
    }

    if (kz < 0 or kx > 2*nmaxz) {
      std::ostringstream sout;
      sout << "Cube::index1D: z index [" << kz << "] must be in [0, "
	   << 2*nmaxz << "]";
      throw std::runtime_error(sout.str());
    }

    return
      kx*(2*nmaxy+1)*(2*nmaxz+1) +
      ky*(2*nmaxz+1) +
      kz;
  }

  std::tuple<int, int, int> Cube::index3D(unsigned indx)
  {
    // Sanity check
    //
    if (indx >= Itot) {
      std::ostringstream sout;
      sout << "Cube::index3D: index [" << indx << "] must be in 0 <= indx < " << Itot;
      throw std::runtime_error(sout.str());
    }

    // Compute the 3d index
    //
    int ix = indx/((2*nmaxy+1)*(2*nmaxz+1));
    int iy = (indx - ix*(2*nmaxy+1)*(2*nmaxz+1))/(2*nmaxz+1);
    int iz = indx - ix*(2*nmaxy+1)*(2*nmaxz+1)/(2*nmaxz+1) - iy*(2*nmaxz+1);
  
    return {ix, iy, iz};
  }


  // Generate coeffients from a particle reader
  CoefClasses::CoefStrPtr BiorthBasis::createFromReader
  (PR::PRptr reader, Eigen::Vector3d ctr, RowMatrix3d rot)
  {
    CoefClasses::CoefStrPtr coef;

    if (name.compare("sphereSL") == 0)
      coef = std::make_shared<CoefClasses::SphStruct>();
    else if (name.compare("cylinder") == 0)
      coef = std::make_shared<CoefClasses::CylStruct>();
    else if (name.compare("flatdisk") == 0)
      coef = std::make_shared<CoefClasses::CylStruct>();
    else if (name.compare("cube") == 0)
      coef = std::make_shared<CoefClasses::CubeStruct>();
    else {
      std::ostringstream sout;
      sout << "Basis::createCoefficients: basis <" << name << "> not recognized"
	   << std::endl;
      throw std::runtime_error(sout.str());
    }
      
    // Add the expansion center metadata and register for this instance
    //
    coefctr   = ctr;
    coef->ctr = ctr;

    // Add the rotation matrix metadata and register for this instance
    //
    coefrot   = rot;
    coef->rot = rot;

    std::vector<double> p1(3), v1(3);
    
    // Map the vector rather than copy
    //
    Eigen::Map<Eigen::Vector3d> pp(p1.data(), 3), vv(v1.data(), 3);
    vv.setZero();

    reset_coefs();
    for (auto p=reader->firstParticle(); p!=0; p=reader->nextParticle()) {

      bool use = false;
      
      // Translate and rotate the position vector
      //
      for (int k=0; k<3; k++) p1[k] = p->pos[k];
      pp = coefrot * (pp - coefctr);

      if (ftor) {
	// Rotate the velocity vector
	//
	for (int k=0; k<3; k++) v1[k] = p->vel[k];
	vv = coefrot * vv;
	
	use = ftor(p->mass, p1, v1, p->indx);
      } else {
	use = true;
      }

      if (use) {
	accumulate(pp(0), pp(1), pp(2), p->mass, p->indx);
      }
    }
    make_coefs();
    load_coefs(coef, reader->CurrentTime());
    return coef;
  }

  // Generate coefficients from a phase-space table
  void BiorthBasis::initFromArray(Eigen::Vector3d ctr, RowMatrix3d rot)
  {
    if (name.compare("sphereSL") == 0)
      coefret = std::make_shared<CoefClasses::SphStruct>();
    else if (name.compare("cylinder") == 0)
      coefret = std::make_shared<CoefClasses::CylStruct>();
    else if (name.compare("flatdisk") == 0)
      coefret = std::make_shared<CoefClasses::CylStruct>();
    else {
      std::ostringstream sout;
      sout << "Basis::createCoefficients: basis <" << name << "> not recognized"
	   << std::endl;
      throw std::runtime_error(sout.str());
    }
      
    // Add the expansion center metadata and register
    //
    coefctr = ctr;
    coefret->ctr = ctr;

    // Add the rotation metadata and register
    coefrot = rot;
    coefret->rot = rot;

    // Clean up for accumulation
    //
    reset_coefs();
    coefindx = 0;
  }

  // Accumulate coefficient contributions from arrays
  void BiorthBasis::addFromArray(Eigen::VectorXd& m, RowMatrixXd& p,
				 bool RoundRobin, bool PosVelRows)
  {
    // Sanity check: is coefficient instance created?  This is not
    // foolproof.  It is really up the user to make sure that a call
    // to initFromArray() comes first.
    //
    if (not coefret) {
      std::string msg =
	"Basis::addFromArray: you must initialize coefficient accumulation "
	"with a call to Basis::initFromArray()";
      throw std::runtime_error(msg);
    }

    // Assume position arrays in rows by default
    //
    int rows = p.rows();
    int cols = p.cols(); 

    bool ambiguous = false;
    bool haveVel   = false;

    if (cols==3 or cols==6) {
      if (rows != 3 and rows != 6) PosVelRows = false;
      else ambiguous = true;
    }

    if (rows==3 or rows==6) {
      if (cols != 3 and cols != 6) PosVelRows = true;
      else ambiguous = true;
    }

    if (ambiguous and myid==0) {
      std::cout << "---- BiorthBasis::addFromArray: dimension deduction "
		<< "is ambiguous.  Assuming that ";
      if (PosVelRows) std::cout << "positions are in rows" << std::endl;
      else std::cout << "positions are in columns" << std::endl;
      std::cout << "---- BiorthBasis::addFromArray: reset 'posvelrows' flag "
		<< "if this assumption is wrong." << std::endl;
    }

    // Map the vector rather than copy
    //
    std::vector<double> p1(3), v1(3);
    Eigen::Map<Eigen::Vector3d> pp(p1.data(), 3), vv(v1.data(), 3);
    vv.setZero();

    if (PosVelRows) {
      if (p.rows()<3) {
	std::ostringstream msg;
	msg << "Basis::addFromArray: you must pass a position array with at "
	  "least three rows for x, y, z.  Yours has " << p.rows() << ".";
	throw std::runtime_error(msg.str());
      }

      if (p.rows() == 6) haveVel = true;

      for (int n=0; n<p.cols(); n++) {
	
	if (n % numprocs==myid or not RoundRobin) {

	  for (int k=0; k<3; k++) {
	    pp(k) = p(k, n);
	    if (haveVel) vv(k) = p(k+3, n);
	  }
	  
	  pp = coefrot * (pp - coefctr);

	  bool use = true;

	  if (ftor) {
	    if (haveVel) vv = coefrot * vv;
	    use = ftor(m(n), p1, v1, coefindx);
	  } else {
	    use = true;
	  }
	  coefindx++;
	  
	  if (use) {
	    accumulate(pp(0), pp(1), pp(2), m(n), n);
	  }
	}
      }
      
    } else {

      if (p.cols()<3) {
	std::ostringstream msg;
	msg << "Basis::addFromArray: you must pass a position array with at "
	  "least three columns for x, y, z.  Yours has " << p.cols() << ".";
	throw std::runtime_error(msg.str());
      }

      if (p.cols() == 6) haveVel = true;


      for (int n=0; n<p.rows(); n++) {

	if (n % numprocs==myid or not RoundRobin) {

	  for (int k=0; k<3; k++) {
	    pp(k) = p(n, k);
	    if (haveVel) vv(k) = p(n, k+3);
	  }
	  
	  pp = coefrot * (pp - coefctr);

	  bool use = true;
	  if (ftor) {
	    if (haveVel) vv = coefrot * vv;
	    use = ftor(m(n), p1, v1, coefindx);
	  } else {
	    use = true;
	  }
	  coefindx++;
	  
	  if (use) {
	    accumulate(pp(0), pp(1), pp(2), m(n), n);
	  }
	}
      }
    }
  }

  // Generate coefficients from the accumulated array values
  CoefClasses::CoefStrPtr BiorthBasis::makeFromArray(double time)
  {
    make_coefs();
    load_coefs(coefret, time);
    return coefret;
  }

  // Generate coefficients from a phase-space table
  //
  CoefClasses::CoefStrPtr BiorthBasis::createFromArray
  (Eigen::VectorXd& m, RowMatrixXd& p, double time, Eigen::Vector3d ctr,
   RowMatrix3d rot, bool RoundRobin, bool PosVelRows)
  {
    initFromArray(ctr, rot);
    addFromArray(m, p, RoundRobin, PosVelRows);
    return makeFromArray(time);
  }

  // This evaluation step is performed by all derived classes
  Eigen::MatrixXd& AccelFunc::evalaccel
  (Eigen::MatrixXd& ps, Eigen::MatrixXd& accel, BasisCoef mod)
  {
    // Get Model
    //
    auto basis = std::get<0>(mod);

    // Get expansion center
    //
    auto ctr = basis->getCenter();
    if (basis->usingNonInertial()) ctr = {0, 0, 0};

    // Get rotation matrix
    //
    auto rot = basis->getRotation();

    // Get fields
    //
    int rows = accel.rows();
    for (int n=0; n<rows; n++) {
      Eigen::Vector3d pp;
      for (int k=0; k<3; k++) pp(k) = ps(n, k) - ctr(k);
      pp = rot * pp;

      auto v = basis->getFields(pp(0), pp(1), pp(2));

      // First 6 fields are density and potential, followed by acceleration
      for (int k=0; k<3; k++) accel(n, k) += v[6+k] - basis->pseudo(k);
    }

    // true for deep debugging
    //  |
    //  v
    if (false and basis->usingNonInertial()) {

      auto coefs = basis->getCoefficients();
      auto time  = coefs->time;
      auto ctr   = coefs->ctr;

      std::ofstream tmp;
      if (time <= 0.0) tmp.open("pseudo.dat");
      else             tmp.open("pseudo.dat", ios::app);

      if (tmp)
	tmp << std::setw(16) << std::setprecision(5) << time
	    << std::setw(16) << std::setprecision(5) << ctr[0]
	    << std::setw(16) << std::setprecision(5) << ctr[1]
	    << std::setw(16) << std::setprecision(5) << ctr[2]
	    << std::setw(16) << std::setprecision(5) << basis->pseudo(0)
	    << std::setw(16) << std::setprecision(5) << basis->pseudo(1)
	    << std::setw(16) << std::setprecision(5) << basis->pseudo(2)
	    << std::endl;
    }

    return accel;
  }

  // This is an example of a evalcoefs() derived class.  It is the
  // responsibility of the derived-class implementer to provide a sane
  // set of coefficients using Basis::set_coefs for each
  // component. Although not needed here, the best way of identifying
  // the component might be to use the getName() member of coefs,
  // e.g. 'std::string name = std::get<mod>(1)->getName();'
  void
  AllTimeAccel::evalcoefs(double t, BasisCoef mod)
  {
    auto basis = std::get<0>(mod);
    auto coefs = std::get<1>(mod);

    // Interpolate coefficients
    //
    auto times = coefs->Times();

    if (t<times.front() or t>times.back()) {
      std::ostringstream sout;
      sout << "Basis::OneAccel: time t=" << t << " is out of bounds: ["
	   << times.front() << ", " << times.back() << "]";
      throw std::runtime_error(sout.str());
    }
    
    auto it2 = std::lower_bound(times.begin(), times.end(), t);
    auto it1 = it2;

    if (it2 == times.end()) throw std::runtime_error("Basis::AllTimeAccel::evalcoefs: time t=" + std::to_string(t) + " out of bounds");
    else if (it2 == times.begin()) it2++;
    else it1--;

    double a = (*it2 - t)/(*it2 - *it1);
    double b = (t - *it1)/(*it2 - *it1);

    auto coefsA = coefs->getCoefStruct(*it1);
    auto coefsB = coefs->getCoefStruct(*it2);

    // Duplicate a coefficient instance
    //
    auto newcoef = coefsA->deepcopy();

    // Now interpolate the matrix
    //
    newcoef->time = t;

    auto & cN = newcoef->store;
    auto & cA = coefsA->store;
    auto & cB = coefsB->store;

    for (int i=0; i<newcoef->store.size(); i++)
      cN(i) = a * cA(i) + b * cB(i);

    // Interpolate center
    //
    newcoef->ctr = a * coefsA->ctr + b * coefsB->ctr;

    // Interpolate rotation matrix followed by unitarization
    //
    RowMatrix3d newrot = a * coefsA->rot + b * coefsB->rot;

    // Closest unitary matrix in the Frobenius norm sense
    //
    Eigen::BDCSVD<RowMatrix3d> svd
      (newrot, Eigen::ComputeFullU | Eigen::ComputeFullV);

    newcoef->rot = svd.matrixU() * svd.matrixV().adjoint();

    // Install coefficients
    //
    basis->set_coefs(newcoef);

    // Set non-inertial force
    basis->setNonInertialAccel(t);

  }

  SingleTimeAccel::SingleTimeAccel(double t, std::vector<BasisCoef> mod)
  {
    for (auto model : mod) {

      auto basis = std::get<0>(model);
      auto coefs = std::get<1>(model);

      // Interpolate coefficients
      //
      auto times = coefs->Times();

      if (t<times.front() or t>times.back()) {
	std::ostringstream sout;
	sout << "Basis::OneAccel: time t=" << t << " is out of bounds: ["
	     << times.front() << ", " << times.back() << "]";
	throw std::runtime_error(sout.str());
      }
      
      auto it2 = std::lower_bound(times.begin(), times.end(), t);
      auto it1 = it2;

      if (it2 == times.end())
	throw std::runtime_error("Basis::SingleTimeAccel::evalcoefs: time t=" + std::to_string(t) + " out of bounds");
      else if (it2 == times.begin()) it2++;
      else it1--;
      
      double a = (*it2 - t)/(*it2 - *it1);
      double b = (t - *it1)/(*it2 - *it1);
      
      auto coefsA = coefs->getCoefStruct(*it1);
      auto coefsB = coefs->getCoefStruct(*it2);
      
      // Duplicate a coefficient instance
      //
      auto newcoef = coefsA->deepcopy();
      
      // Now interpolate the matrix
      //
      newcoef->time = t;

      auto & cN = newcoef->store;
      auto & cA = coefsA ->store;
      auto & cB = coefsB ->store;

      for (int i=0; i<cN.size(); i++)
	cN(i) = a * cA(i) + b * cB(i);

      // Interpolate center
      //
      if (coefsA->ctr.size() and coefsB->ctr.size()) {
	newcoef->ctr.resize(3);
	for (int k=0; k<3; k++)
	  newcoef->ctr[k] = a * coefsA->ctr[k] + b * coefsB->ctr[k];
      }

      // Install coefficients
      //
      basis->set_coefs(newcoef);
    }
    // END: component model loop
  }
  
  //! Take one leap frog step; this can/should be generalized to a
  //! one-step class in the long run
  std::tuple<double, Eigen::MatrixXd>
  OneStep(double t, double h,
	  Eigen::MatrixXd& ps, Eigen::MatrixXd& accel,
	  std::vector<BasisCoef> bfe, AccelFunctor F)
  {
    int rows = ps.rows();

    // Leap frog (set to false for RK4 test)
    //
    if (true) {

      // Drift 1/2
      for (int n=0; n<rows; n++) {
	for (int k=0; k<3; k++) ps(n, k) += ps(n, 3+k)*0.5*h;
      }

      // Kick
      accel.setZero();
      for (auto mod : bfe) F(t, ps, accel, mod);

      for (int n=0; n<rows; n++) {
	for (int k=0; k<3; k++) ps(n, 3+k) += accel(n, k)*h;
      }
      
      // Drift 1/2
      for (int n=0; n<rows; n++) {
	for (int k=0; k<3; k++) ps(n, k) += ps(n, 3+k)*0.5*h;
      }
    }
    // RK4
    else {
      // Make and clear variables
      std::vector<Eigen::MatrixXd> kf(4);
      for (int i=0; i<4; i++) kf[i].resize(rows, 6);

      // Step 1
      //
      accel.setZero();
      for (auto mod : bfe) F(t, ps, accel, mod); 
      for (int n=0; n<rows; n++) {
	for (int k=0; k<3; k++) {
	  kf[0](n, 0+k) = ps(n, 3+k);
	  kf[0](n, 3+k) = accel(n, k);
	}
      }

      // Step 2
      //
      Eigen::MatrixXd ps1 = ps + kf[0]*0.5*h; // state vector update

      accel.setZero();
      for (auto mod : bfe) F(t+0.5*h, ps1, accel, mod); 
      for (int n=0; n<rows; n++) {
	for (int k=0; k<3; k++) {
	  kf[1](n, 0+k) = ps1(n, 3+k);
	  kf[1](n, 3+k) = accel(n, k);
	}
      }

      // Step 3
      //
      ps1 = ps + kf[1]*0.5*h;	// state vector update

      accel.setZero();
      for (auto mod : bfe) F(t+0.5*h, ps1, accel, mod); 
      for (int n=0; n<rows; n++) {
	for (int k=0; k<3; k++) {
	  kf[2](n, 0+k) = ps1(n, 3+k);
	  kf[2](n, 3+k) = accel(n, k);
	}
      }

      // Step 4
      ps1 = ps + kf[2]*h;	// state vector update

      accel.setZero();
      for (auto mod : bfe) F(t+h, ps1, accel, mod); 
      for (int n=0; n<rows; n++) {
	for (int k=0; k<3; k++) {
	  kf[3](n, 0+k) = ps1(n, 3+k);
	  kf[3](n, 3+k) = accel(n, k);
	}
      }

      // The final lhs
      //
      Eigen::MatrixXd acc = (kf[0] + 2.0*kf[1] + 2.0*kf[2] + kf[3])/6.0;

      for (int n=0; n<rows; n++) { // Copy back acceleration for this step
	for (int k=0; k<3; k++) accel(n, k) = acc(n, 3+k);
      }

      ps += acc*h;
    }

    return std::tuple<double, Eigen::MatrixXd>(t+h, ps);
  }


  std::tuple<Eigen::VectorXd, Eigen::Tensor<float, 3>>
  IntegrateOrbits
  (double tinit, double tfinal, double h,
   Eigen::MatrixXd ps, std::vector<BasisCoef> bfe, AccelFunctor F,
   int nout)
  {
    int rows = ps.rows();
    int cols = ps.cols();

    // ps should be a (n, 6) table of phase-space initial conditions
    //
    if (cols != 6) {
      std::ostringstream sout;
      sout << "IntegrateOrbits: phase space array should be n x 6 where n is "
	   << "the number of particles.  You specified " << cols << " columns";
      throw std::runtime_error(sout.str());
    }

    // Allocate the acceleration array
    //
    Eigen::MatrixXd accel(rows, 3);

    // Sanity check
    //
    if (tfinal == tinit) {
      throw std::runtime_error
	("BasisClasses::IntegrateOrbits: tinit cannot be equal to tfinal");
    }

    if (h < 0.0 and tfinal > tinit) {
      throw std::runtime_error
	("BasisClasses::IntegrateOrbits: tfinal must be smaller than tinit "
	 "when step size is negative");
    }

    if (h > 0.0 and tfinal < tinit) {
      throw std::runtime_error
	("BasisClasses::IntegrateOrbits: tfinal must be larger than "
	 "tinit when step size is positive");
    }

    if ( (tfinal - tinit)/h >
	 static_cast<double>(std::numeric_limits<int>::max()) )
      {
	std::cout << "BasisClasses::IntegrateOrbits: step size is too small or "
		  << "time interval is too large." << std::endl;
	// Return empty data
	//
	return {Eigen::VectorXd(), Eigen::Tensor<float, 3>()};
      }
    
    // Number of steps
    //
    int numT = std::ceil( (tfinal - tinit)/h + 0.5);

    // Want both end points in the output at minimum
    //
    numT = std::max(2, numT);

    // Number of output steps
    //
    int stride = 1;		// Default stride
    if (nout>0) {		// User has specified output count...
      nout = std::max(2, nout);
      stride = std::ceil(static_cast<double>(numT)/static_cast<double>(nout));
      numT = (nout-1) * stride + 1;
    } else {			// Otherwise, use the default output number
      nout = numT;		// with the default stride
    }

    // Compute the interval-matching step
    //
    h = (tfinal - tinit)/(numT-1);

    // DEBUG
    if (false) 
      std::cout << "BasisClasses::IntegrateOrbits: choosing nout=" << nout
		<< " numT=" << numT << " h=" << h << " stride=" << stride
		<< std::endl;

    // Return data
    //
    Eigen::Tensor<float, 3> ret;

    try {
      ret.resize(rows, 6, nout);
    }
    catch (const std::bad_alloc& e) {
      std::cout << "BasisClasses::IntegrateOrbits: memory allocation failed: "
		<< e.what() << std::endl
		<< "Your requested number of orbits and time steps requires "
		<< std::floor(4.0*rows*6*nout/1e9)+1 << " GB free memory"
		<< std::endl;

      // Return empty data
      //
      return {Eigen::VectorXd(), Eigen::Tensor<float, 3>()};
    }

    // Time array
    //
    Eigen::VectorXd times(nout);
    
    // Assign the initial point
    //
    times(0) = tinit;
    for (int n=0; n<rows; n++)
      for (int k=0; k<6; k++) ret(n, k, 0) = ps(n, k);

    // Sign of h
    int sgn = (0 < h) - (h < 0);

    // Set the counters
    double tnow = tinit;
    int s = 0, cnt = 1;

    // Do the integration using stride for output
    while (s++ < numT) {
      if ( (tfinal - tnow)*sgn < h*sgn) h = tfinal - tnow;
      std::tie(tnow, ps) = OneStep(tnow, h, ps, accel, bfe, F);
      if (cnt < nout and s % stride == 0) {
	times(cnt) = tnow;
	for (int n=0; n<rows; n++)
	  for (int k=0; k<6; k++) ret(n, k, cnt) = ps(n, k);
	cnt += 1;
      }
    }

    // Corrects round off at end point
    //
    times(nout-1) = tnow;
    for (int n=0; n<rows; n++)
      for (int k=0; k<6; k++) ret(n, k, nout-1) = ps(n, k);

    return {times, ret};
  }

  void Spherical::writeCovarH5Params(HighFive::File& file)
  {
    file.createAttribute<int>("lmax", HighFive::DataSpace::From(lmax)).write(lmax);
    file.createAttribute<int>("nmax", HighFive::DataSpace::From(nmax)).write(nmax);
    file.createAttribute<double>("scale", HighFive::DataSpace::From(scale)).write(scale);
    file.createAttribute<double>("rmin", HighFive::DataSpace::From(rmin)).write(rmin);
    file.createAttribute<double>("rmax", HighFive::DataSpace::From(rmax)).write(rmax);
  }
  
  void Cylindrical::writeCovarH5Params(HighFive::File& file)
  {
    file.createAttribute<int>("mmax", HighFive::DataSpace::From(mmax)).write(mmax);
    file.createAttribute<int>("nmax", HighFive::DataSpace::From(nmax)).write(nmax);
    file.createAttribute<double>("rcylmin", HighFive::DataSpace::From(rcylmin)).write(rcylmin);
    file.createAttribute<double>("rcylmax", HighFive::DataSpace::From(rcylmax)).write(rcylmax);
    file.createAttribute<double>("acyl", HighFive::DataSpace::From(acyl)).write(acyl);
    file.createAttribute<double>("hcyl", HighFive::DataSpace::From(hcyl)).write(hcyl);
  }
  
  void Cube::writeCovarH5Params(HighFive::File& file)
  {
    file.createAttribute<int>("nminx", HighFive::DataSpace::From(nminx)).write(nminx);
    file.createAttribute<int>("nminy", HighFive::DataSpace::From(nminy)).write(nminy);
    file.createAttribute<int>("nminz", HighFive::DataSpace::From(nminz)).write(nminz);
    file.createAttribute<int>("nmaxx", HighFive::DataSpace::From(nmaxx)).write(nmaxx);
    file.createAttribute<int>("nmaxy", HighFive::DataSpace::From(nmaxy)).write(nmaxy);
    file.createAttribute<int>("nmaxz", HighFive::DataSpace::From(nmaxz)).write(nmaxz);
  }
  
  unsigned BiorthBasis::writeCovarH5(HighFive::Group& snaps, unsigned count, double time)
  {
    std::ostringstream stim;
    stim << std::setw(8) << std::setfill('0') << std::right << count++;
      
    // Make a new group for this time
    //
    HighFive::Group stanza = snaps.createGroup(stim.str());
      
    // Add a time attribute
    //
    time = roundTime(time);
    stanza.createAttribute<double>("Time", HighFive::DataSpace::From(time)).write(time);
      
    // Enable compression
    //
    auto dcpl1 = HighFive::DataSetCreateProps{}; // sample stats
    auto dcpl2 = HighFive::DataSetCreateProps{}; // coefficients
    auto dcpl3 = HighFive::DataSetCreateProps{}; // covariance

    // Properties for sample stats
    // Note: Sample stats only use Deflate compression, not Szip
    if (H5compress > 0) {
      unsigned int csz = sampleCounts.size();
      dcpl1.add(HighFive::Chunking({csz, 1}));
<<<<<<< HEAD
      if (H5shuffle && H5compress > 0) dcpl1.add(HighFive::Shuffle());
=======
      // Only apply shuffle filter when Deflate compression is enabled (guaranteed by outer if)
      if (H5shuffle) dcpl1.add(HighFive::Shuffle());
>>>>>>> a4f1c090
      dcpl1.add(HighFive::Deflate(H5compress));
    }

    // Add the sample statistics
    //
    HighFive::DataSet s1data = stanza.createDataSet("sampleCounts", sampleCounts, dcpl1);
    HighFive::DataSet s2data = stanza.createDataSet("sampleMasses", sampleMasses, dcpl1);

    // Covariance data
    //
    auto covdata = getCoefCovariance();

    // Number of samples
    //
    unsigned sampleSize   = covdata.size();
    unsigned ltot         = covdata[0].size();
    unsigned nmax         = std::get<0>(covdata[0][0]).rows();
    unsigned diagonalSize = nmax;

    // Save variance or full covariance
    if (covar) diagonalSize = nmax*(nmax + 1)/2;

    // Add data dimensions
    //
    stanza.createAttribute<unsigned>
      ("sampleSize", HighFive::DataSpace::From(sampleSize)).write(sampleSize);

    stanza.createAttribute<unsigned>
      ("angularSize", HighFive::DataSpace::From(ltot)).write(ltot);

    stanza.createAttribute<unsigned>
      ("rankSize", HighFive::DataSpace::From(nmax)).write(nmax);
      
    int icov = covar ? 1 : 0;
    stanza.createAttribute<unsigned>
      ("fullCovar", HighFive::DataSpace::From(icov)).write(icov);

    if (H5compress > 0 || H5szip) {
      // Szip parameters
      const int options_mask = H5_SZIP_NN_OPTION_MASK;
      const int pixels_per_block = 8;

      // Properties for coefficients
      //
      unsigned int csz2 = nmax * ltot * sampleSize;
      HighFive::Chunking data_dims2{std::min<unsigned>(csz2, H5chunk), 1};

      dcpl2.add(data_dims2);
<<<<<<< HEAD
      if (H5shuffle && (H5compress > 0 || H5szip)) dcpl2.add(HighFive::Shuffle());
=======
      // Only apply shuffle filter when compression is enabled (guaranteed by outer if)
      if (H5shuffle) dcpl2.add(HighFive::Shuffle());
>>>>>>> a4f1c090
      if (H5szip) {
	dcpl2.add(HighFive::Szip(options_mask, pixels_per_block));
      } else {
	dcpl2.add(HighFive::Deflate(H5compress));
      }

      // Properties for  covariance
      //
      unsigned int csz3 = ltot * diagonalSize * sampleSize;
      HighFive::Chunking data_dims3{std::min<unsigned>(csz3, H5chunk), 1};

      dcpl3.add(data_dims3);
<<<<<<< HEAD
      if (H5shuffle && (H5compress > 0 || H5szip)) dcpl3.add(HighFive::Shuffle());
=======
      // Only apply shuffle filter when compression is enabled (guaranteed by outer if)
      if (H5shuffle) dcpl3.add(HighFive::Shuffle());
>>>>>>> a4f1c090
      if (H5szip) {
	dcpl3.add(HighFive::Szip(options_mask, pixels_per_block));
      } else {
	dcpl3.add(HighFive::Deflate(H5compress));
      }
    }

    // Pack the coefficient data
    //
    if (floatType) {
      // Create a vector of doubles for the real and imaginary parts
      Eigen::VectorXf real_part(nmax*ltot*sampleSize);
      Eigen::VectorXf imag_part(nmax*ltot*sampleSize);

      for (size_t T=0, c=0; T<sampleCounts.size(); T++) {
	for (size_t l=0; l<ltot; l++) {
	  for (size_t n=0; n<nmax; n++, c++) {
	    real_part(c) = std::real(std::get<0>(covdata[T][l])(n));
	    imag_part(c) = std::imag(std::get<0>(covdata[T][l])(n));
	  }
	}
      }

      // Create two separate, compressed datasets
      stanza.createDataSet("coefficients_real", real_part, dcpl2);
      stanza.createDataSet("coefficients_imag", imag_part, dcpl2);
      
      if (std::get<1>(covdata[0][0]).size()) {

	real_part.resize(ltot*diagonalSize*sampleSize);
	imag_part.resize(ltot*diagonalSize*sampleSize);

	for (size_t T=0, c=0; T<sampleCounts.size(); T++) {
	  for (size_t l=0; l<ltot; l++) {
	    for (size_t n1=0; n1<nmax; n1++) {
	      // Pack the covariance data in an upper triangular format
	      //
	      if (covar) {
		for (size_t n2=n1; n2<nmax; n2++, c++) {
		  real_part(c) = std::real(std::get<1>(covdata[T][l])(n1, n2));
		  imag_part(c) = std::imag(std::get<1>(covdata[T][l])(n1, n2));
		}
	      }
	      // Pack the diagonal only
	      //
	      else {
		real_part(c  ) = std::real(std::get<1>(covdata[T][l])(n1, n1));
		imag_part(c++) = std::imag(std::get<1>(covdata[T][l])(n1, n1));
	      }
	    }
	  }
	}
	// Create two separate, compressed datasets
	stanza.createDataSet("covariance_real", real_part, dcpl3);
	stanza.createDataSet("covariance_imag", imag_part, dcpl3);
      }
      
    } else {
      Eigen::VectorXd real_part(ltot*nmax*sampleSize);
      Eigen::VectorXd imag_part(ltot*nmax*sampleSize);

      for (size_t T=0, c=0; T<sampleCounts.size(); T++) {
	for (size_t l=0; l<ltot; l++) {
	  for (size_t n=0; n<nmax; n++, c++) {
	    real_part(c) = std::real(std::get<0>(covdata[T][l])(n));
	    imag_part(c) = std::imag(std::get<0>(covdata[T][l])(n));
	  }
	}
      }

      // Create two separate, compressed datasets
      //
      stanza.createDataSet("coefficients_real", real_part, dcpl2);
      stanza.createDataSet("coefficients_imag", imag_part, dcpl2);
      
      if (std::get<1>(covdata[0][0]).size()) {

	real_part.resize(ltot*diagonalSize*sampleSize);
	imag_part.resize(ltot*diagonalSize*sampleSize);

	for (size_t T=0, c=0; T<sampleCounts.size(); T++) {
	  for (size_t l=0; l<ltot; l++) {
	    for (size_t n1=0; n1<nmax; n1++) {
	      // Pack the covariance data in an upper triangular format
	      //
	      if (covar) {
		for (size_t n2=n1; n2<nmax; n2++, c++) {
		  real_part(c) = std::real(std::get<1>(covdata[T][l])(n1, n2));
		  imag_part(c) = std::imag(std::get<1>(covdata[T][l])(n1, n2));
		}
	      }
	      // Pack the diagonal only
	      //
	      else {
		real_part(c  ) = std::real(std::get<1>(covdata[T][l])(n1, n1));
		imag_part(c++) = std::imag(std::get<1>(covdata[T][l])(n1, n1));
	      }
	    }
	  }
	}
	
	// Create two separate, compressed datasets
	//
	stanza.createDataSet("covariance_real", real_part, dcpl3);
	stanza.createDataSet("covariance_imag", imag_part, dcpl3);
      }
    }
    // END: sample loop

    return count;
  }
  
  void BiorthBasis::writeCoefCovariance(const std::string& compname, const std::string& runtag, double time)
  {
    // Check that variance computation is on
    //
    if (not pcavar) {
      std::cout << "BiorthBasis::writeCoefCovariance: covariance computation is disabled.  "
		<< "Set 'pcavar: true' to enable." << std::endl;
      return;
    }

    // Only root process writes
    //
    if (myid) return;

    // Check that there is something to write
    //
    int totalCount = 0;
    std::tie(sampleCounts, sampleMasses) = getCovarSamples();
    totalCount += sampleCounts.sum();

    if (totalCount==0) {
      std::cout << "BiorthBasis::writeCoefCovariance: no data" << std::endl;
      return;
    }

    // Round time
    //
    time = roundTime(time);

    // The H5 filename
    //
    std::string fname = "coefcovar." + compname + "." + runtag + ".h5";

    // Check if file exists?
    //
    try {
      // Open the HDF5 file in read-write mode, creating if it doesn't
      // exist
      HighFive::File file(fname,
			  HighFive::File::ReadWrite |
			  HighFive::File::Create);

      // Check for version string
      std::string path = "CovarianceFileVersion"; 

      // Check for valid HDF file by attribute
      if (file.hasAttribute(path)) {
	extendCoefCovariance(fname, time);
	return;
      }

      // Write the Version string
      //
      file.createAttribute<std::string>("CovarianceFileVersion", HighFive::DataSpace::From(CovarianceFileVersion)).write(CovarianceFileVersion);

      // Write the basis identifier string
      //
      file.createAttribute<std::string>("BasisID", HighFive::DataSpace::From(BasisID)).write(BasisID);
      
      // Write the data type size
      //
      int sz = 8; if (floatType) sz = 4;
      file.createAttribute<int>("FloatSize", HighFive::DataSpace::From(sz)).write(sz);

      // Write the specific parameters
      //
      writeCovarH5Params(file);
      
      // Group count variable
      //
      unsigned count = 0;
      HighFive::DataSet dataset = file.createDataSet("count", count);
      
      // Create a new group for coefficient snapshots
      //
      HighFive::Group group = file.createGroup("snapshots");
      
      // Write the coefficients
      //
      count = writeCovarH5(group, count, time);
      
      // Update the count
      //
      dataset.write(count);
      
    } catch (const HighFive::Exception& err) {
      // Handle HighFive specific errors (e.g., file not found)
      throw std::runtime_error
	(std::string("BiorthBasis::writeCoefCovariance HighFive Error: ") + err.what());
    } catch (const std::exception& err) {
      // Handle other general exceptions
      throw std::runtime_error
	(std::string("BiorthBasis::writeCoefCovariance Error: ") + err.what());
    }
  }
  
  void BiorthBasis::extendCoefCovariance(const std::string& fname, double time)
  {
    try {
      // Open an hdf5 file
      //
      HighFive::File file(fname, HighFive::File::ReadWrite);
      
      // Get the dataset
      HighFive::DataSet dataset = file.getDataSet("count");
      
      unsigned count;
      dataset.read(count);
      
      HighFive::Group group = file.getGroup("snapshots");
      
      // Write the coefficients
      //
      count = writeCovarH5(group, count, time);
      
      // Update the count
      //
      dataset.write(count);
      
    } catch (HighFive::Exception& err) {
      throw std::runtime_error
	(std::string("BiorthBasis::extendCoefCovariance: HighFive error: ") + err.what());
    }
  }

  // Read covariance data
  CovarianceReader::CovarianceReader(const std::string& filename, int stride)
  {
    try {
      // Open an existing hdf5 file for reading
      //
      HighFive::File file(filename, HighFive::File::ReadOnly);
      
      // Write the Version string
      //
      std::string version;
      file.getAttribute("CovarianceFileVersion").read(version);
      // Check for alpha version
      if (version == std::string("1.0")) {
	throw std::runtime_error("CovarianceReader: this is an early alpha test version. Please remake your files");
      }
      // Test for current version
      if (version != std::string("1.1")) {
	throw std::runtime_error(std::string("CovarianceReader: unsupported file version, ") + version);
      }

      // Read the basis identifier string
      //
      file.getAttribute("BasisID").read(basisID);
      
      // Get the float size
      int sz = 8;
      file.getAttribute("FloatSize").read(sz);
      if (sz != 4 and sz != 8) {
	std::ostringstream sout;
	sout << "CovarianceReader: unsupported float size, " << sz;
	throw std::runtime_error(sout.str());
      }

      int lmax, nmax, ltot;

      // Current implemented spherical types
      const std::set<std::string> sphereType = {"Spherical", "SphereSL", "Bessel"};

      // Currently implemented cylindrical types
      const std::set<std::string> cylinderType = {"Cylindrical"};

      if (sphereType.find(basisID) != sphereType.end()) {
	file.getAttribute("lmax").read(lmax);
	file.getAttribute("nmax").read(nmax);
	ltot = (lmax+1)*(lmax+2)/2;
      } else if (cylinderType.find(basisID) != cylinderType.end()) {
	file.getAttribute("mmax").read(lmax);
	file.getAttribute("nmax").read(nmax);
	ltot = lmax + 1;
      } else if (basisID == "Cube") {
	int nmaxx, nmaxy, nmaxz;
	file.getAttribute("nmaxx").read(nmaxx);
	file.getAttribute("nmaxy").read(nmaxy);
	file.getAttribute("nmaxz").read(nmaxz);
	ltot = (2*nmaxx + 1) * (2*nmaxy + 1) * (2*nmaxz + 1);
      } else {
	throw std::runtime_error(std::string("CovarianceReader: unknown or unimplemented covariance for basis type, ") + basisID);
      }

      // Group count variable
      //
      unsigned count = 0;
      file.getDataSet("count").read(count);

      // Open the snapshot group
      //
      auto snaps = file.getGroup("snapshots");
      
      for (unsigned n=0; n<count; n+=stride) {

	std::ostringstream sout;
	sout << std::setw(8) << std::setfill('0') << std::right << n;
      
	auto stanza = snaps.getGroup(sout.str());
      
	double Time;
	stanza.getAttribute("Time").read(Time);

	int itime = static_cast<int>(Time * fixedPointPrecision + 0.5);
	timeMap[itime] = times.size();
	times.push_back(Time);

	// Get sample properties
	//
	sampleCounts.push_back(Eigen::VectorXi());
	stanza.getDataSet("sampleCounts").read(sampleCounts.back());
	
	sampleMasses.push_back(Eigen::VectorXd());
	stanza.getDataSet("sampleMasses").read(sampleMasses.back());

	// Get data attributes
	//
	int nT, lSize, rank, icov=1;
	stanza.getAttribute("sampleSize") .read(nT);
	stanza.getAttribute("angularSize").read(lSize);
	stanza.getAttribute("rankSize")   .read(rank);

	if (stanza.hasAttribute("fullCovar"))
	  stanza.getAttribute("fullCovar").read(icov);

	// Full covariance or variance?
	//
	bool covar = icov==1 ? true : false;

	// Allocate sample vector for current time
	//
	covarData.push_back(std::vector<std::vector<CoefCovarType>>(nT));

	// Storage
	//
	Eigen::VectorXcd data0, data1;

	// Get the flattened coefficient array
	//
	if (sz==4) {
	  // Get the real and imaginary parts
	  //
	  Eigen::VectorXf data_real =
	    stanza.getDataSet("coefficients_real").read<Eigen::VectorXf>();

	  Eigen::VectorXf data_imag =
	    stanza.getDataSet("coefficients_imag").read<Eigen::VectorXf>();
	  
	  // Resize the complex array and assign
	  //
	  data0.resize(data_real.size());
	  data0.real() = data_real.cast<double>();
	  data0.imag() = data_imag.cast<double>();

	  // Check for existence of covariance
	  //
	  if (stanza.exist("covariance_real")) {

	    data_real =
	      stanza.getDataSet("covariance_real").read<Eigen::VectorXf>();

	    data_imag =
	      stanza.getDataSet("covariance_imag").read<Eigen::VectorXf>();
	  
	    // Resize the complex array and assign
	    data1.resize(data_real.size());
	    data1.real() = data_real.cast<double>();
	    data1.imag() = data_imag.cast<double>();
	  }
	} else {
	  // Get the real and imaginary parts
	  Eigen::VectorXd data_real =
	    stanza.getDataSet("coefficients_real").read<Eigen::VectorXd>();

	  Eigen::VectorXd data_imag =
	    stanza.getDataSet("coefficients_imag").read<Eigen::VectorXd>();
	  
	  // Resize the complex array and assign
	  data0.resize(data_real.size());
	  data0.real() = data_real;
	  data0.imag() = data_imag;

	  // Check for existence of covariance
	  //
	  if (stanza.exist("covariance_real")) {

	    // Get the real and imaginary parts
	    data_real =
	      stanza.getDataSet("covariance_real").read<Eigen::VectorXd>();
	    
	    data_imag =
	      stanza.getDataSet("covariance_imag").read<Eigen::VectorXd>();
	    
	    // Resize the complex array and assign
	    data1.resize(data_real.size());
	    data1.real() = data_real;
	    data1.imag() = data_imag;
	  }
	}

	// Positions in data stanzas
	int sCof = 0, sCov = 0;

	// Loop through all indices and repack
	for (int T=0; T<nT; T++) {

	  // Data element for this time
	  std::vector<CoefCovarType> elem(lSize);
	  for (auto & e : elem) {
	    // Coefficients
	    std::get<0>(e).resize(rank);
	    // Covariance matrix
	    if (data1.size()) std::get<1>(e).resize(rank, rank);
	  }

	  // Pack the coefficient data
	  int c = 0;
	  for (size_t l=0; l<lSize; l++) {
	    for (size_t n=0; n<rank; n++) {
	      std::get<0>(elem[l])(n) = data0(sCof + c++);
	    }
	  }
	  sCof += c;

	  // Pack the covariance data
	  c = 0;
	  for (size_t l=0; l<lSize; l++) {
	    if (data1.size()) {
	      for (size_t n1=0; n1<rank; n1++) {
		for (size_t n2=n1; n2<rank; n2++) {
		  if (covar) {
		    std::get<1>(elem[l])(n1, n2) = data1(sCov + c++);
		    if (n1 != n2)
		      std::get<1>(elem[l])(n2, n1) = std::get<1>(elem[l])(n1, n2);
		  }
		  else {
		    if (n1==n2)
		      std::get<1>(elem[l])(n1, n2) = data1(sCov + c++);
		    else
		      std::get<1>(elem[l])(n1, n2) = 0.0;
		  }
		}
	      }
	    }
	  }
	  sCov += c;

	  // Add the data
	  covarData.back()[T] = std::move(elem);
	}
	// END: sample loop
      }
      // END: snapshot loop
    } catch (HighFive::Exception& err) {
      std::cerr << err.what() << std::endl;
    }
  }

  CoefClasses::CoefStrPtr Spherical::makeFromFunction
  (std::function<double(double, double, double, double time)> func,
   std::map<std::string, double>& params, double time, bool potential)
  {
    // Get mapping constant
    //
    double rmapping = rmap;
    if (params.find("rmapping") == params.end())
      std::cout << "---- BiorthBasis::makeFromFunction: using default rmapping="
		<< rmapping << std::endl;
    else
      rmapping = params["rmapping"];

    // Quadrature knots
    //
    int knots = 200;
    if (params.find("knots") != params.end())
      knots = static_cast<int>(params["knots"]);
    
    // Define mapping functions
    //
    auto r_to_x = [&](double r) -> double
    {
      if (r<0.0) throw std::runtime_error("BiorthBasis::makeFromFunction: r<0");
      return (r/rmapping-1.0)/(r/rmapping+1.0);
    };
    

    auto x_to_r = [&](double x) -> double
    {
      return (1.0 + x)/(1.0 - x) * rmapping;
    };
    

    auto d_x_to_r = [&](double x) -> double
    {
      return 0.5*(1.0 - x)*(1.0 - x)/rmapping;
    };
    
    double ximin = r_to_x(rmin);
    double ximax = r_to_x(rmax);
    
    if (ximin <=-1.0) throw std::runtime_error("BiorthBasis::makeFromFunction: x<=-1");
    if (ximin >= 1.0) throw std::runtime_error("BiorthBasis::makeFromFunction: x>=+1");
      
    if (ximax <=-1.0) throw std::runtime_error("BiorthBasis::makeFromFunction: x<=-1");
    if (ximax >= 1.0) throw std::runtime_error("BiorthBasis::makeFromFunction: x>=+1");
      
    int Lmax = lmax;
    int Nmax = nmax;

    // Make the structure
    //
    auto scof = std::make_shared<CoefClasses::SphStruct>();
    
    // =====================
    // Begin coordinate loop
    // =====================
    
    LegeQuad lw(knots);
    
    // Number of possible threads
    int nthrds = omp_get_max_threads();
    std::vector<Eigen::MatrixXd> potd(nthrds), legs(nthrds);

    for (auto & v : legs ) v.resize(Lmax+1, Lmax+1);

    std::vector<Eigen::MatrixXcd> mat(nthrds);
    for (auto & v : mat) {
      v.resize((Lmax+1)*(Lmax+2)/2, Nmax);
      v.setZero();
    }

#pragma omp parallel for
    for (int ijk=0; ijk<knots*knots*knots; ijk++) {

      // Get thread id
      int tid = omp_get_thread_num();

      // Get quadrature indicies
      int i = floor(ijk/(knots*knots)+1.0e-16);
      int j = (ijk  - i*knots*knots)/knots;
      int k = ijk - i*knots*knots - j*knots;
      
      double xx    =  ximin + (ximax - ximin)*lw.knot(i);
      double rr    =  x_to_r(xx);
      double costh = -1.0 + 2.0*lw.knot(j);
      double sinth = sqrt(std::abs(1.0 - costh*costh));
      double phi   = 2.0*M_PI/knots*k;
      
      double x = rr*sinth*cos(phi);
      double y = rr*sinth*sin(phi);
      double z = rr*costh;
      
      if (potential)
	get_dens(potd[tid], rr);
      else
	get_pot (potd[tid], rr);

      legendre_R(Lmax, costh, legs[tid]);

      double fval = func(x, y, z, time) * (ximax - ximin) * rr*rr /
	d_x_to_r(xx) * 2.0 * lw.weight(i) * lw.weight(j) * 2.0*M_PI/knots;

      for (int L=0, l=0; L<=Lmax; L++) {
	  
	for (int M=0; M<=L; M++, l++) {
	    
	  double prefac = sqrt( (2.0*L+1.0)/(4.0*M_PI) * exp(lgamma(L-M+1) - lgamma(L+M+1)) );
	  if (M) prefac *= M_SQRT2;

	  for (int n=0; n<Nmax; n++) {

	    if (M==0) {
	      mat[tid](l, n) += prefac * legs[tid](L, M) * potd[tid](L, n) * fval;
	    }
	    else {
	      double fac = prefac * legs[tid](L, M) * potd[tid](L, n) * fval;
	      mat[tid](l, n) += std::complex<double>(cos(phi*M), sin(phi*M)) * fac;
	    }
	  }
	}
      }
    }

    // Sum up results from all threads
    for (int n=1; n<nthrds; n++) mat[0] += mat[n];

    // Assign to CoefStruct
    scof->assign(mat[0], Lmax, Nmax);

    return scof;
  }

  double Spherical::computeQuadrature
  (std::function<double(double, double, double)> func,
   std::map<std::string, double>& params)
  {
    // Get mapping constant
    //
    double rmapping = rmap;
    if (params.find("rmapping") == params.end())
      std::cout << "---- BiorthBasis::computeQuadrature: using default rmapping="
		<< rmapping << std::endl;
    else
      rmapping = params["rmapping"];

    // Quadrature knots
    //
    int knots = 200;
    if (params.find("knots") != params.end())
      knots = static_cast<int>(params["knots"]);
    
    // Define mapping functions
    //
    auto r_to_x = [&](double r) -> double
    {
      if (r<0.0) throw std::runtime_error("BiorthBasis::computeQuadrature: r<0");
      return (r/rmapping-1.0)/(r/rmapping+1.0);
    };
    

    auto x_to_r = [&](double x) -> double
    {
      return (1.0 + x)/(1.0 - x) * rmapping;
    };
    

    auto d_x_to_r = [&](double x) -> double
    {
      return 0.5*(1.0 - x)*(1.0 - x)/rmapping;
    };
    
    double ximin = r_to_x(rmin);
    double ximax = r_to_x(rmax);

    if (ximin<=-1.0) throw std::runtime_error("BiorthBasis::computeQuadrature: x<=-1");
    if (ximax>= 1.0) throw std::runtime_error("BiorthBasis::computeQuadrature: x>=+1");

    if (ximax<=-1.0) throw std::runtime_error("BiorthBasis::computeQuadrature: x<=-1");
    if (ximax>= 1.0) throw std::runtime_error("BiorthBasis::computeQuadrature: x>=+1");

    int Lmax = lmax;
    int Nmax = nmax;

    // =====================
    // Begin coordinate loop
    // =====================
    
    LegeQuad lw(knots);
    
    // Number of possible threads
    int nthrds = omp_get_max_threads();

    // Storage for multithreading
    std::vector<double> ret(nthrds);

#pragma omp parallel for
    for (int ijk=0; ijk<knots*knots*knots; ijk++) {

      // Get thread id
      int tid = omp_get_thread_num();

      // Get quadrature indicies
      int i = floor(ijk/(knots*knots)+1.0e-16);
      int j = (ijk  - i*knots*knots)/knots;
      int k = ijk - i*knots*knots - j*knots;
      
      double xx =  ximin + (ximax - ximin)*lw.knot(i);
      double rr =  x_to_r(xx);
      double costh = -1.0 + 2.0*lw.knot(j);
      double sinth = sqrt(std::abs(1.0 - costh*costh));
      double phi = 2.0*M_PI/knots*k;
      
      double x = rr*sinth*cos(phi);
      double y = rr*sinth*sin(phi);
      double z = rr*costh;
      
      double fval = func(x, y, z) * (ximax - ximin) * rr*rr /
	d_x_to_r(xx) * 2.0 * lw.weight(i) * lw.weight(j) * 2.0*M_PI/knots;

      ret[tid] += fval;
    }

    for (int n=1; n<nthrds; n++) ret[0] += ret[n];

    return ret[0];
  }

  CoefClasses::CoefStrPtr Cylindrical::makeFromFunction
  (std::function<double(double, double, double, double time)> func,
   std::map<std::string, double>& params, double time, bool potential)
  {
    CoefClasses::CoefStrPtr coefs;

    // Quadrature knots
    //
    int knots = 200;
    if (params.find("knots") != params.end())
      knots = static_cast<int>(params["knots"]);
    
    // Get from internal cylindrical class instance
    //
    double ASCL   = sl->get_ascale();
    double HSCL   = sl->get_hscale();
    double Rtable = sl->get_rtable();

    double xmin = sl->r_to_xi(sl->RMIN*ASCL);
    double xmax = sl->r_to_xi(Rtable*ASCL);
      
    double ymin = sl->z_to_y(-Rtable*ASCL);
    double ymax = sl->z_to_y( Rtable*ASCL);

    int Mmax = sl->get_mmax();
    int Nmax = sl->get_order();

    // Make the structure
    //
    auto scof = std::make_shared<CoefClasses::CylStruct>();

    // =====================
    // Begin coordinate loop
    // =====================

    LegeQuad lw(knots);

    // Number of possible threads
    //
    int nthrds = omp_get_max_threads();

    std::vector<Eigen::MatrixXcd> mat(nthrds);
    for (auto & v : mat) {
      v.resize(Mmax+1, Nmax);
      v.setZero();
    }

#pragma omp parallel for
    for (int ijk=0; ijk<knots*knots*knots; ijk++) {

      // Get thread id
      int tid = omp_get_thread_num();

      // Get quadrature indicies
      int i = floor(ijk/(knots*knots)+1.0e-16);
      int j = (ijk  - i*knots*knots)/knots;
      int k = ijk - i*knots*knots - j*knots;
      
      double xx = xmin + (xmax - xmin)*lw.knot(i);
      double yy = ymin + (ymax - ymin)*lw.knot(j);

      double R =   sl->xi_to_r(xx);
      double z =   sl->y_to_z(yy);
      double phi = 2.0*M_PI/knots*k;
      
      double x = R*cos(phi);
      double y = R*sin(phi);

      double fac = (xmax - xmin)*(ymax - ymin) * lw.weight(i)*lw.weight(j) *
	2.0*M_PI/knots * func(x, y, z, time) * R /
	sl->d_xi_to_r(xx) * sl->d_y_to_z(yy);

      for (int mm=0; mm<=Mmax; mm++) {

	double mcos = cos(phi*mm);
	double msin = sin(phi*mm);

	for (int nn=0; nn<Nmax; nn++) {

	  double pC, pS;
	  if (potential)
	    sl->getDensSC(mm, nn, R, z, pC, pS);
	  else
	    sl->getPotSC(mm, nn, R, z, pC, pS);

	  mat[tid](mm, nn) += std::complex<double>(pC*mcos, pS*msin) * fac;
	}
      }
    }

    // Sum up results from all threads
    for (int n=1; n<nthrds; n++) mat[0] += mat[n];

    // Assign to CoefStruct
    scof->assign(mat[0], Mmax, Nmax);    
    
    return scof;
  }

  double Cylindrical::computeQuadrature
  (std::function<double(double, double, double)> func,
   std::map<std::string, double>& params)
  {
    CoefClasses::CoefStrPtr coefs;

    // Quadrature knots
    //
    int knots = 200;
    if (params.find("knots") != params.end())
      knots = static_cast<int>(params["knots"]);
    
    // Get from internal cylindrical class instance
    //
    double ASCL   = sl->get_ascale();
    double HSCL   = sl->get_hscale();
    double Rtable = sl->get_rtable();

    double xmin = sl->r_to_xi(sl->RMIN*ASCL);
    double xmax = sl->r_to_xi(Rtable*ASCL);
      
    double ymin = sl->z_to_y(-Rtable*ASCL);
    double ymax = sl->z_to_y( Rtable*ASCL);

    int Mmax = sl->get_mmax();
    int Nmax = sl->get_order();

    // Make the structure
    //
    auto scof = std::make_shared<CoefClasses::CylStruct>();

    // =====================
    // Begin coordinate loop
    // =====================

    LegeQuad lw(knots);

    double ret = 0.0;
      
    // Number of possible threads
    //
    int nthrds = omp_get_max_threads();

#pragma omp parallel for
    for (int ijk=0; ijk<knots*knots*knots; ijk++) {

      // Get thread id
      int tid = omp_get_thread_num();

      // Get quadrature indicies
      int i = floor(ijk/(knots*knots)+1.0e-16);
      int j = (ijk  - i*knots*knots)/knots;
      int k = ijk - i*knots*knots - j*knots;
      
      double xx = xmin + (xmax - xmin)*lw.knot(i);
      double yy = ymin + (ymax - ymin)*lw.knot(j);

      double R =   sl->xi_to_r(xx);
      double z =   sl->y_to_z(yy);
      double phi = 2.0*M_PI/knots*k;
      
      double x = R*cos(phi);
      double y = R*sin(phi);

      double fac = (xmax - xmin)*(ymax - ymin) * lw.weight(i)*lw.weight(j) *
	2.0*M_PI/knots * func(x, y, z) * R /
	sl->d_xi_to_r(xx) * sl->d_y_to_z(yy);

#pragma omp critical
      ret += fac;
    }
    
    return ret;
  }


}
// END namespace BasisClasses<|MERGE_RESOLUTION|>--- conflicted
+++ resolved
@@ -5170,12 +5170,7 @@
     if (H5compress > 0) {
       unsigned int csz = sampleCounts.size();
       dcpl1.add(HighFive::Chunking({csz, 1}));
-<<<<<<< HEAD
       if (H5shuffle && H5compress > 0) dcpl1.add(HighFive::Shuffle());
-=======
-      // Only apply shuffle filter when Deflate compression is enabled (guaranteed by outer if)
-      if (H5shuffle) dcpl1.add(HighFive::Shuffle());
->>>>>>> a4f1c090
       dcpl1.add(HighFive::Deflate(H5compress));
     }
 
@@ -5224,12 +5219,7 @@
       HighFive::Chunking data_dims2{std::min<unsigned>(csz2, H5chunk), 1};
 
       dcpl2.add(data_dims2);
-<<<<<<< HEAD
       if (H5shuffle && (H5compress > 0 || H5szip)) dcpl2.add(HighFive::Shuffle());
-=======
-      // Only apply shuffle filter when compression is enabled (guaranteed by outer if)
-      if (H5shuffle) dcpl2.add(HighFive::Shuffle());
->>>>>>> a4f1c090
       if (H5szip) {
 	dcpl2.add(HighFive::Szip(options_mask, pixels_per_block));
       } else {
@@ -5242,12 +5232,7 @@
       HighFive::Chunking data_dims3{std::min<unsigned>(csz3, H5chunk), 1};
 
       dcpl3.add(data_dims3);
-<<<<<<< HEAD
       if (H5shuffle && (H5compress > 0 || H5szip)) dcpl3.add(HighFive::Shuffle());
-=======
-      // Only apply shuffle filter when compression is enabled (guaranteed by outer if)
-      if (H5shuffle) dcpl3.add(HighFive::Shuffle());
->>>>>>> a4f1c090
       if (H5szip) {
 	dcpl3.add(HighFive::Szip(options_mask, pixels_per_block));
       } else {
