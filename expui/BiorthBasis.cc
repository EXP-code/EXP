#include <algorithm>

#include "YamlCheck.H"
#include "EXPException.H"
#include "BiorthBasis.H"
#include "DiskModels.H"
#include "exputils.H"
#include "gaussQ.H"

#ifdef HAVE_FE_ENABLE
#include <cfenv>
#endif

namespace BasisClasses
{
  const std::set<std::string>
  Spherical::valid_keys = {
    "rmapping",
    "cmap",
    "Lmax",
    "dof",
    "npca",
    "npca0",
    "pcavar",
    "pcadiag",
    "pcavtk",
    "pcaeof",
    "subsamp",
    "snr",
    "samplesz",
    "vtkfreq",
    "tksmooth",
    "tkcum",
    "tk_type",
    "nmax",
    "scale",
    "rmin",
    "rmax",
    "numr",
    "nums",
    "N1",
    "N2",
    "NO_L0",
    "NO_L1",
    "EVEN_L",
    "EVEN_M",
    "M0_ONLY",
    "NOISE",
    "noiseN",
    "noise_model_file",
    "seedN",
    "ssfrac",
    "playback",
    "coefCompute",
    "coefMaster",
    "diverge",
    "dfac",
    "dtime",
    "logr",
    "plummer",
    "self_consistent",
    "cachename",
    "modelname",
    "pyname",
    "rnum"
  };

  std::vector<std::string> BiorthBasis::getFieldLabels(const Coord ctype)
  {
    // Field labels (force field labels added below)
    //
    std::vector<std::string> labels =
      {"dens m=0", "dens m>0", "dens",
       "potl m=0", "potl m>0", "potl"};

    if (ctype == Coord::Cylindrical) {
      labels.push_back("rad force");
      labels.push_back("ver force");
      labels.push_back("azi force");
      if (midplane) labels.push_back("midplane");
    } else if (ctype == Coord::Cartesian) {
      labels.push_back("x force");
      labels.push_back("y force");
      labels.push_back("z force");
    } else if (ctype == Coord::None) {
      // No forces
    } else {
      labels.push_back("rad force");
      labels.push_back("mer force");
      labels.push_back("azi force");
    }

    return labels;
  }

  std::shared_ptr<BiorthBasis> BiorthBasis::factory_string(const std::string& conf)
  {
    YAML::Node node;
    
    try {
      // Read the YAML from a string
      //
      node = YAML::Load(conf);
    }
    catch (const std::runtime_error& error) {
      std::cout << "BiorthBasis::factory constructor: found a problem in the YAML config"
		<< std::endl;
      throw;
    }

    // Complete the initialization
    //
    return factory_initialize(node);
  }

  std::shared_ptr<BiorthBasis> BiorthBasis::factory(const YAML::Node& conf)
  {
    return factory_initialize(conf);
  }

  std::shared_ptr<BiorthBasis> BiorthBasis::factory_initialize(const YAML::Node& conf)
  {
    std::shared_ptr<BiorthBasis> basis;
    std::string name;
    
    // Load parameters from YAML configuration node
    try {
      name = conf["id"].as<std::string>();
    } 
    catch (YAML::Exception & error) {
      if (myid==0) std::cout << "Error parsing force id in BiorthBasis::factory"
			     << std::string(60, '-') << std::endl
			     << conf                 << std::endl
			     << std::string(60, '-') << std::endl;
      
      throw std::runtime_error("BiorthBasis::factory: error parsing YAML");
    }
    
    try {
      if ( !name.compare("sphereSL") ) {
	basis = std::make_shared<SphericalSL>(conf);
      }
      else if ( !name.compare("bessel") ) {
	basis = std::make_shared<Bessel>(conf);
      }
      else if ( !name.compare("cylinder") ) {
	basis = std::make_shared<Cylindrical>(conf);
      }
      else if ( !name.compare("flatdisk") ) {
	basis = std::make_shared<FlatDisk>(conf);
      }
      else if ( !name.compare("CBDisk") ) {
	basis = std::make_shared<CBDisk>(conf);
      }
      else if ( !name.compare("slabSL") ) {
	basis = std::make_shared<Slab>(conf);
      }
      else if ( !name.compare("cube") ) {
	basis = std::make_shared<Cube>(conf);
      }
      else {
	std::string msg("I don't know about the basis named: ");
	msg += name;
	msg += ". Known types are currently 'sphereSL', 'bessel', 'cylinder', 'flatdisk', 'CBDisk', 'slabSL', and 'cube'";
	throw std::runtime_error(msg);
      }
    }
    catch (std::exception& e) {
      std::cout << "Error in BiorthBasis::factory constructor: " << e.what() << std::endl;
      throw;			// Rethrow the exception?
    }
    
    return basis;
  }


  Spherical::Spherical(const YAML::Node& CONF, const std::string& forceID) :
    BiorthBasis(CONF, forceID)
  {
    initialize();
  }

  Spherical::Spherical(const std::string& confstr, const std::string& forceID) :
    BiorthBasis(confstr, forceID)
  {
    initialize();
  }

  SphericalSL::SphericalSL(const YAML::Node& CONF) : Spherical(CONF, "sphereSL")
  {
    initialize();
  }

  SphericalSL::SphericalSL(const std::string& confstr) : Spherical(confstr, "sphereSL")
  {
    initialize();
  }

  Bessel::Bessel(const YAML::Node& CONF) :  Spherical(CONF, "Bessel")
  {
    initialize();
  }

  Bessel::Bessel(const std::string& confstr) : Spherical(confstr, "Bessel")
  {
    initialize();
  }

  void Spherical::initialize()
  {

    // Assign some defaults
    //
    cmap       = 1;
    lmax       = 6;
    nmax       = 18;
    
    // Check for unmatched keys
    //
    auto unmatched = YamlCheck(conf, valid_keys);
    if (unmatched.size())
      throw YamlConfigError("Basis::Basis::Spherical", "parameter", unmatched, __FILE__, __LINE__);
    
    try {
      if (conf["cmap"])      cmap       = conf["cmap"].as<int>();
      if (conf["Lmax"])      lmax       = conf["Lmax"].as<int>();
      if (conf["nmax"])      nmax       = conf["nmax"].as<int>();
      
      if (conf["rmapping"]) 
	rmap = conf["rmapping"].as<double>();
      else
	rmap = 1.0;
      
      if (conf["scale"]) 
	scale = conf["scale"].as<double>();
      else
	scale = 1.0;
      
      if (conf["rmin"]) 
	rmin = conf["rmin"].as<double>();
      else
	rmin = 0.0;
      
      if (conf["rmax"]) 
	rmax = conf["rmax"].as<double>();
      else
	rmax = std::numeric_limits<double>::max();
      
      if (conf["numr"])
	numr = conf["numr"].as<int>();
      else
	numr = 800;
      
      N1 = 0;
      N2 = std::numeric_limits<int>::max();
      NO_L0 = NO_L1 = EVEN_L = EVEN_M = M0_only = false;
      
      if (conf["N1"]   )     N1        = conf["N1"].as<bool>();
      if (conf["N2"]   )     N2        = conf["N2"].as<bool>();
      if (conf["NO_L0"])     NO_L0     = conf["NO_L0"].as<bool>();
      if (conf["NO_L1"])     NO_L1     = conf["NO_L1"].as<bool>();
      if (conf["EVEN_L"])    EVEN_L    = conf["EVEN_L"].as<bool>();
      if (conf["EVEN_M"])    EVEN_M    = conf["EVEN_M"].as<bool>();
      if (conf["M0_ONLY"])   M0_only   = conf["M0_ONLY"].as<bool>();
      if (conf["pcavar"])    pcavar    = conf["pcavar"].as<bool>();
      if (conf["subsamp"])   sampT     = conf["subsamp"].as<int>();

      sampT = std::max(1, sampT); // Sanity
    } 
    catch (YAML::Exception & error) {
      if (myid==0) std::cout << "Error parsing parameter stanza for <"
			     << name << ">: "
			     << error.what() << std::endl
			     << std::string(60, '-') << std::endl
			     << conf                 << std::endl
			     << std::string(60, '-') << std::endl;
      
      throw std::runtime_error("Spherical: error parsing YAML");
    }

    // Number of possible threads
    int nthrds = omp_get_max_threads();
    
    potd.resize(nthrds);
    dpot.resize(nthrds);
    dpt2.resize(nthrds);
    dend.resize(nthrds);
    
    legs  .resize(nthrds);
    dlegs .resize(nthrds);
    d2legs.resize(nthrds);

    for (auto & v : potd) v.resize(lmax+1, nmax);
    for (auto & v : dpot) v.resize(lmax+1, nmax);
    for (auto & v : dpt2) v.resize(lmax+1, nmax);
    for (auto & v : dend) v.resize(lmax+1, nmax);

    // Wasteful but simple factorial table.  Could be done with a
    // triangular indexing scheme...
    //
    for (auto & v : legs  ) v.resize(lmax+1, lmax+1);
    for (auto & v : dlegs ) v.resize(lmax+1, lmax+1);
    for (auto & v : d2legs) v.resize(lmax+1, lmax+1);

    // Allocate coefficient storage; stores real and imaginary parts as reals
    //
    expcoef.resize((lmax+1)*(lmax+1), nmax);
    expcoef.setZero();
      
    work.resize(nmax);
      
    // Wasteful but simple factorial table.  Could be done with a
    // triangular indexing scheme...
    //
    factorial.resize(lmax+1, lmax+1);
      
    for (int l=0; l<=lmax; l++) {
      for (int m=0; m<=l; m++) {
	factorial(l, m) = sqrt( (0.5*l+0.25)/M_PI * 
				exp(lgamma(1.0+l-m) - lgamma(1.0+l+m)) );
	if (m != 0) factorial(l, m) *= M_SQRT2;
      }
    }

    used = 0;

    // Initialize covariance
    //
    if (pcavar) init_covariance();

    // Set spherical coordinates
    //
    coordinates = Coord::Spherical;
    BasisID = "Spherical";
  }
  
  void Spherical::init_covariance()
  {
    if (pcavar) {
      // Triangular for l,m>=0
      int Ltot = (lmax+1)*(lmax+2)/2;
	
      meanV.resize(sampT);
      for (auto& v : meanV) {
	v.resize(Ltot);
	for (auto& vec : v) vec.resize(nmax);
      }

      covrV.resize(sampT);
      for (auto& v : covrV) {
	v.resize(Ltot);
	for (auto& mat : v) mat.resize(nmax, nmax);
      }

      sampleCounts.resize(sampT);
      sampleMasses.resize(sampT);
      
      zero_covariance();
    }
  }

  void Spherical::zero_covariance()
  {
    for (int T=0; T<sampT; T++) {
      for (auto& v : meanV[T]) v.setZero();
      for (auto& v : covrV[T]) v.setZero();
    }

    sampleCounts.setZero();
    sampleMasses.setZero();
  }

  void SphericalSL::initialize()
  {
    // Identifier
    //
    BasisID = "SphereSL";

    // Assign some defaults
    //
    model_file = "SLGridSph.model";
    
    // Default cachename, empty by default
    //
    std::string cachename;

    try {
      if (conf["modelname"]) model_file = conf["modelname"].as<std::string>();
      if (conf["cachename"]) cachename  = conf["cachename"].as<std::string>();
    } 
    catch (YAML::Exception & error) {
      if (myid==0) std::cout << "Error parsing parameter stanza for <"
			     << name << ">: "
			     << error.what() << std::endl
			     << std::string(60, '-') << std::endl
			     << conf                 << std::endl
			     << std::string(60, '-') << std::endl;
      
      throw std::runtime_error("SphericalSL: error parsing YAML");
    }
    
    // Check for non-null cache file name.  This must be specified
    // to prevent recomputation and unexpected behavior.
    //
    if (cachename.size() == 0) {
      throw std::runtime_error
	("SphericalSL requires a specified cachename in your YAML config\n"
	 "for consistency with previous invocations and existing coefficient\n"
	 "sets.  Please add explicitly add 'cachename: name' to your config\n"
	 "with new 'name' for creating a basis or an existing 'name' for\n"
	 "reading a previously generated basis cache\n");
    }

    // Set MPI flag in SLGridSph from MPI_Initialized
    SLGridSph::mpi = use_mpi ? 1 : 0;
    
    // Instantiate to get min/max radius from the model
    mod = std::make_shared<SphericalModelTable>(model_file);
    
    // Set rmin to a sane value if not specified
    if (not conf["rmin"] or rmin < mod->get_min_radius()) 
      rmin = mod->get_min_radius();

    // Set rmax to a sane value if not specified
    if (not conf["rmax"] or rmax > mod->get_max_radius()) 
      rmax = mod->get_max_radius()*0.99;
    
    // Finally, make the Sturm-Lioville basis...
    sl = std::make_shared<SLGridSph>
      (model_file, lmax, nmax, numr, rmin, rmax, true, cmap, rmap,
       0, 1, cachename);
    
    // Test basis for consistency
    if (myid==0) orthoTest(200);
  }
  
  void Bessel::initialize()
  {
    // Identifier
    //
    BasisID = "Bessel";

    try {
      if (conf["rnum"])
	rnum = conf["rnum"].as<int>();
      else
	rnum = 2000;
    } 
    catch (YAML::Exception & error) {
      if (myid==0) std::cout << "Error parsing parameter stanza for <"
			     << name << ">: "
			     << error.what() << std::endl
			     << std::string(60, '-') << std::endl
			     << conf                 << std::endl
			     << std::string(60, '-') << std::endl;
      
      throw std::runtime_error("SphericalSL: error parsing YAML");
    }
    
    // Finally, make the Sturm-Lioville basis...
    bess = std::make_shared<BiorthBess>(rmax, lmax, nmax, rnum);

    // Test basis for consistency
    if (myid==0) orthoTest(200);
  }
  
  void Spherical::reset_coefs(void)
  {
    if (expcoef.rows()>0 && expcoef.cols()>0) expcoef.setZero();
    totalMass = 0.0;
    used = 0;
    if (pcavar) zero_covariance();
  }
  
  
  void Spherical::load_coefs(CoefClasses::CoefStrPtr coef, double time)
  {
    CoefClasses::SphStruct* cf = dynamic_cast<CoefClasses::SphStruct*>(coef.get());

    cf->lmax   = lmax;
    cf->nmax   = nmax;
    cf->scale  = scale;
    cf->time   = time;
    cf->normed = true;

    // Angular storage dimension; triangular number for complex coefs
    int ldim = (lmax+1)*(lmax+2)/2;

    // Allocate the coefficient storage
    cf->store.resize(ldim*nmax);

    // Make the coefficient map
    cf->coefs = std::make_shared<CoefClasses::SphStruct::coefType>
      (cf->store.data(), ldim, nmax);

    for (int l=0, L0=0, L1=0; l<=lmax; l++) {
      for (int m=0; m<=l; m++) {
	for (int n=0; n<nmax; n++) {
	  if (m==0)
	    (*cf->coefs)(L0, n) = {expcoef(L1, n), 0.0};
	  else
	    (*cf->coefs)(L0, n) = {expcoef(L1, n), expcoef(L1+1, n)};
	}
	L0 += 1;
	if (m==0) L1 += 1;
	else      L1 += 2;
      }
    }
  }

  void Spherical::set_coefs(CoefClasses::CoefStrPtr coef)
  {
    // Sanity check on derived class type
    //
    if (not dynamic_cast<CoefClasses::SphStruct*>(coef.get()))
      throw std::runtime_error("Spherical::set_coefs: you must pass a CoefClasses::SphStruct");

    // Sanity check on dimensionality
    //
    {
      auto & cf = *dynamic_cast<CoefClasses::SphStruct*>(coef.get());

      int rows = (*cf.coefs).rows();
      int cols = (*cf.coefs).cols();
      int rexp = (lmax+1)*(lmax+2)/2;
      if (rows != rexp or cols != nmax) {
	std::ostringstream sout;
	sout << "Spherical::set_coefs: the basis has (lmax, nmax)=("
	     << lmax << ", " << nmax
	     << ") and the dimensions must be (rows, cols)=("
	     << rexp << ", " << nmax
	     << "). The coef structure has (rows, cols)=("
	     << rows << ", " << cols << ")";
	  
	throw std::runtime_error(sout.str());
      }
    }
    
    CoefClasses::SphStruct* cf = dynamic_cast<CoefClasses::SphStruct*>(coef.get());

    // Cache the current coefficient structure
    //
    coefret = coef;

    // Assign internal coefficient table (doubles) from the complex struct
    //
    for (int l=0, L0=0, L1=0; l<=lmax; l++) {
      for (int m=0; m<=l; m++) {
	for (int n=0; n<nmax; n++) {
	  if (m==0)
	    expcoef(L1,   n) = (*cf->coefs)(L0, n).real();
	  else {
	    expcoef(L1,   n) = (*cf->coefs)(L0, n).real();
	    expcoef(L1+1, n) = (*cf->coefs)(L0, n).imag();
	  }
	}
	L0 += 1;
	if (m==0) L1 += 1;
	else      L1 += 2;
      }
    }

    // Assign center if need be
    //
    if (cf->ctr.size())
      coefctr = cf->ctr;
    else
      coefctr = {0.0, 0.0, 0.0};
  }

  void Spherical::accumulate(double x, double y, double z, double mass,
			     unsigned long indx)
  {
    double fac, fac1, fac2, fac4;
    double norm = -4.0*M_PI;
    const double dsmall = 1.0e-20;
    
    // Get thread id
    int tid = omp_get_thread_num();

    //======================
    // Compute coefficients 
    //======================
    
    double r2 = (x*x + y*y + z*z);
    double r = sqrt(r2) + dsmall;
    double costh = z/r;
    double phi = atan2(y,x);
    double rs = r/scale;
    
    if (r < rmin or r > rmax) return;
    
    // Update counters
    used++;
    totalMass += mass;
    
    get_pot(potd[tid], rs);
    
    legendre_R(lmax, costh, legs[tid]);
    
    // Sample index for pcavar
    int T = 0;
    if (pcavar) {
      T = used % sampT;
      sampleCounts(T) += 1;
      sampleMasses(T) += mass;
    }
    
    // L loop
    for (int l=0, loffset=0, L=0; l<=lmax; loffset+=(2*l+1), l++) {
      
      Eigen::VectorXd workE;
      
      // M loop
      for (int m=0, moffset=0; m<=l; m++, L++) {
	
	fac = factorial(l, m) * legs[tid](l, m);

	if (m==0) {
	  for (int n=0; n<nmax; n++) {
	    fac4 = potd[tid](l, n)*fac;
	    expcoef(loffset+moffset, n) += fac4 * norm * mass;
	  }
	  
	  moffset++;
	}
	else {
	  fac1 = fac*cos(phi*m);
	  fac2 = fac*sin(phi*m);

	  for (int n=0; n<nmax; n++) {
	    fac4 = potd[tid](l, n);
	    expcoef(loffset+moffset  , n) += fac1 * fac4 * norm * mass;
	    expcoef(loffset+moffset+1, n) += fac2 * fac4 * norm * mass;
	  }
	  
	  moffset+=2;
	}

	if (pcavar) {
	  Eigen::VectorXcd g = std::exp(std::complex<double>(0.0, m*phi)) * 
	    potd[tid].row(l).transpose() * fac * norm;
	  
	  meanV[T][L].noalias() += g * mass;
	  covrV[T][L].noalias() += g * g.adjoint() * mass;
	}

      }
      // END: m loop
    }
    // END: l loop
  }
  
  void Spherical::make_coefs()
  {
    // MPI reduction of coefficients
    if (use_mpi) {
      
      // Square of total number of angular coefficients in real form
      int Ltot = (lmax+1)*(lmax+1);

      MPI_Allreduce(MPI_IN_PLACE, &used, 1, MPI_INT,
		    MPI_SUM, MPI_COMM_WORLD);
      
      for (int l=0; l<Ltot; l++) {
	work = expcoef.row(l);
	MPI_Allreduce(MPI_IN_PLACE, work.data(), nmax, MPI_DOUBLE,
		      MPI_SUM, MPI_COMM_WORLD);
	expcoef.row(l) = work;
      }
      
      if (pcavar) {

	// Triangular number of angular coefficients in complex form
	int ltot = (lmax+1)*(lmax+2)/2;

	MPI_Allreduce(MPI_IN_PLACE, sampleCounts.data(), sampleCounts.size(),
		      MPI_INT, MPI_SUM, MPI_COMM_WORLD);
	
	MPI_Allreduce(MPI_IN_PLACE, sampleMasses.data(), sampleMasses.size(),
		      MPI_DOUBLE, MPI_SUM, MPI_COMM_WORLD);

	for (int T=0; T<sampT; T++) {

	  for (int l=0; l<ltot; l++) {
	    
	    MPI_Allreduce(MPI_IN_PLACE, meanV[T][l].data(), meanV[T][l].size(),
			  MPI_DOUBLE_COMPLEX, MPI_SUM, MPI_COMM_WORLD);

	    MPI_Allreduce(MPI_IN_PLACE, covrV[T][l].data(), covrV[T][l].size(),
			  MPI_DOUBLE_COMPLEX, MPI_SUM, MPI_COMM_WORLD);
	  }
	}
      }
    }
  }
  
  std::vector<double>
  Spherical::sph_eval(double r, double costh, double phi)
  {
    // Get thread id
    int tid = omp_get_thread_num();

    double fac1 = factorial(0, 0);
    
    get_dens (dend[tid], r/scale);
    get_pot  (potd[tid], r/scale);
    get_force(dpot[tid], r/scale);
    
    legendre_R(lmax, costh, legs[tid], dlegs[tid]);
    
    double den0, pot0, potr;

    if (NO_L0) {
      den0 = 0.0;
      pot0 = 0.0;
      potr = 0.0;
    } else {
      den0 = fac1 * expcoef.row(0).dot(dend[tid].row(0));
      pot0 = fac1 * expcoef.row(0).dot(potd[tid].row(0));
      potr = fac1 * expcoef.row(0).dot(dpot[tid].row(0));
    }

    double den1 = 0.0;
    double pot1 = 0.0;
    double pott = 0.0;
    double potp = 0.0;
    
    // L loop
    for (int l=1, loffset=1; l<=lmax; loffset+=(2*l+1), l++) {
      
      // Check for even l
      if (EVEN_L and l%2) continue;
      
      // No l=1
      if (NO_L1 and l==1) continue;
      
      // M loop
      for (int m=0, moffset=0; m<=l; m++) {
	
	if (M0_only and m) continue;
	if (EVEN_M and m%2) continue;
	
	fac1 = factorial(l, m);
	if (m==0) {
	  double sumR=0.0, sumP=0.0, sumD=0.0;
	  for (int n=std::max<int>(0, N1); n<=std::min<int>(nmax-1, N2); n++) {
	    sumR += expcoef(loffset+moffset, n) * dend[tid](l, n);
	    sumP += expcoef(loffset+moffset, n) * potd[tid](l, n);
	    sumD += expcoef(loffset+moffset, n) * dpot[tid](l, n);
	  }
	  
	  den1 += fac1*legs[tid] (l, m) * sumR;
	  pot1 += fac1*legs[tid] (l, m) * sumP;
	  potr += fac1*legs[tid] (l, m) * sumD;
	  pott += fac1*dlegs[tid](l, m) * sumP;
	  
	  moffset++;
	}
	else {
	  double cosm = cos(phi*m);
	  double sinm = sin(phi*m);
	  
	  double sumR0=0.0, sumP0=0.0, sumD0=0.0;
	  double sumR1=0.0, sumP1=0.0, sumD1=0.0;
	  for (int n=std::max<int>(0, N1); n<=std::min<int>(nmax-1, N2); n++) {
	    sumR0 += expcoef(loffset+moffset+0, n) * dend[tid](l, n);
	    sumP0 += expcoef(loffset+moffset+0, n) * potd[tid](l, n);
	    sumD0 += expcoef(loffset+moffset+0, n) * dpot[tid](l, n);
	    sumR1 += expcoef(loffset+moffset+1, n) * dend[tid](l, n);
	    sumP1 += expcoef(loffset+moffset+1, n) * potd[tid](l, n);
	    sumD1 += expcoef(loffset+moffset+1, n) * dpot[tid](l, n);
	  }
	  
	  den1 += fac1 * legs[tid] (l, m) *  ( sumR0*cosm + sumR1*sinm );
	  pot1 += fac1 * legs[tid] (l, m) *  ( sumP0*cosm + sumP1*sinm );
	  potr += fac1 * legs[tid] (l, m) *  ( sumD0*cosm + sumD1*sinm );
	  pott += fac1 * dlegs[tid](l, m) *  ( sumP0*cosm + sumP1*sinm );
	  potp += fac1 * legs[tid] (l, m) *  (-sumP0*sinm + sumP1*cosm ) * m;
	  
	  moffset +=2;
	}
      }
    }
    
    double densfac = 1.0/(scale*scale*scale) * 0.25/M_PI;
    double potlfac = 1.0/scale;

    return
      {den0 * densfac,		// 0
       den1 * densfac,		// 1
       (den0 + den1) * densfac,	// 2
       pot0 * potlfac,		// 3
       pot1 * potlfac,		// 4
       (pot0 + pot1) * potlfac,	// 5
       potr * (-potlfac)/scale,	// 6
       pott * (-potlfac),	// 7
       potp * (-potlfac)};	// 8
    //         ^
    //         |
    // Return force not potential gradient
  }

  void Spherical::computeAccel(double x, double y, double z,
			       Eigen::Ref<Eigen::Vector3d> acc)
  {
    // Get polar coordinates
    double R     = sqrt(x*x + y*y);
    double r     = sqrt(R*R + z*z);
    double costh = z/r;
    double sinth = R/r;
    double phi   = atan2(y, x);

    // Get thread id
    int tid = omp_get_thread_num();

    
    double fac1 = factorial(0, 0);
    
    get_pot  (potd[tid], r/scale);
    get_force(dpot[tid], r/scale);
    
    legendre_R(lmax, costh, legs[tid], dlegs[tid]);
    
    double pot0, potr;

    if (NO_L0) {
      pot0 = 0.0;
      potr = 0.0;
    } else {
      pot0 = fac1 * expcoef.row(0).dot(potd[tid].row(0));
      potr = fac1 * expcoef.row(0).dot(dpot[tid].row(0));
    }

    double den1 = 0.0;
    double pot1 = 0.0;
    double pott = 0.0;
    double potp = 0.0;
    
    // L loop
    for (int l=1, loffset=1; l<=lmax; loffset+=(2*l+1), l++) {
      
      // Check for even l
      if (EVEN_L and l%2) continue;
      
      // No l=1
      if (NO_L1 and l==1) continue;
      
      // M loop
      for (int m=0, moffset=0; m<=l; m++) {
	
	if (M0_only and m) continue;
	if (EVEN_M and m%2) continue;
	
	fac1 = factorial(l, m);
	if (m==0) {
	  double sumR=0.0, sumP=0.0, sumD=0.0;
	  for (int n=std::max<int>(0, N1); n<=std::min<int>(nmax-1, N2); n++) {
	    sumR += expcoef(loffset+moffset, n) * dend[tid](l, n);
	    sumP += expcoef(loffset+moffset, n) * potd[tid](l, n);
	    sumD += expcoef(loffset+moffset, n) * dpot[tid](l, n);
	  }
	  
	  pot1 += fac1*legs[tid] (l, m) * sumP;
	  potr += fac1*legs[tid] (l, m) * sumD;
	  pott += fac1*dlegs[tid](l, m) * sumP;
	  
	  moffset++;
	}
	else {
	  double cosm = cos(phi*m);
	  double sinm = sin(phi*m);
	  
	  double sumR0=0.0, sumP0=0.0, sumD0=0.0;
	  double sumR1=0.0, sumP1=0.0, sumD1=0.0;
	  for (int n=std::max<int>(0, N1); n<=std::min<int>(nmax-1, N2); n++) {
	    sumP0 += expcoef(loffset+moffset+0, n) * potd[tid](l, n);
	    sumD0 += expcoef(loffset+moffset+0, n) * dpot[tid](l, n);
	    sumP1 += expcoef(loffset+moffset+1, n) * potd[tid](l, n);
	    sumD1 += expcoef(loffset+moffset+1, n) * dpot[tid](l, n);
	  }
	  
	  pot1 += fac1 * legs[tid] (l, m) *  ( sumP0*cosm + sumP1*sinm );
	  potr += fac1 * legs[tid] (l, m) *  ( sumD0*cosm + sumD1*sinm );
	  pott += fac1 * dlegs[tid](l, m) *  ( sumP0*cosm + sumP1*sinm );
	  potp += fac1 * legs[tid] (l, m) *  (-sumP0*sinm + sumP1*cosm ) * m;
	  
	  moffset +=2;
	}
      }
    }
    
    double potlfac = 1.0/scale;

    potr *= (-potlfac)/scale;
    pott *= (-potlfac);
    potp *= (-potlfac);

    double potR = potr*sinth + pott*costh;
    double potz = potr*costh - pott*sinth;
  
    double tpotx = potR*x/R - potp*y/R ;
    double tpoty = potR*y/R + potp*x/R ;

    // Return force not potential gradient
    //
    acc << tpotx, tpoty, potz;
  }


  std::vector<double>
  Spherical::cyl_eval(double R, double z, double phi)
  {
    double r = sqrt(R*R + z*z) + 1.0e-18;
    double costh = z/r, sinth = R/r;
    
    auto v = sph_eval(r, costh, phi);
    
    double potR = v[6]*sinth + v[7]*costh;
    double potz = v[6]*costh - v[7]*sinth;

    return {v[0], v[1], v[2], v[3], v[4], v[5], potR, potz, v[8]};
  }


  // Evaluate in cartesian coordinates
  std::vector<double>
  Spherical::crt_eval
  (double x, double y, double z)
  {
    double R = sqrt(x*x + y*y) + 1.0e-18;
    double phi = atan2(y, x);

    auto v = cyl_eval(R, z, phi);

    double tpotx = v[6]*x/R - v[8]*y/R ;
    double tpoty = v[6]*y/R + v[8]*x/R ;
    
    return {v[0], v[1], v[2], v[3], v[4], v[5], tpotx, tpoty, v[7]};
  }
  
  Spherical::BasisArray SphericalSL::getBasis
  (double logxmin, double logxmax, int numgrid)
  {
    // Assing return storage
    BasisArray ret (lmax+1);
    for (auto & v : ret) {
      v.resize(nmax);
      for (auto & u : v) {
	u["potential"].resize(numgrid); // Potential
	u["density"  ].resize(numgrid); // Density
	u["rforce"   ].resize(numgrid); // Radial force
      }
    }

    // Radial grid spacing
    double dx = (logxmax - logxmin)/(numgrid-1);

    // Basis storage
    Eigen::MatrixXd tabpot, tabden, tabfrc;

    for (int i=0; i<numgrid; i++) {
      get_pot  (tabpot, pow(10.0, logxmin + dx*i));
      get_dens (tabden, pow(10.0, logxmin + dx*i));
      get_force(tabfrc, pow(10.0, logxmin + dx*i));
      for (int l=0; l<=lmax; l++) {
	for (int n=0; n<nmax;n++){
	  ret[l][n]["potential"](i) = tabpot(l, n);
	  ret[l][n]["density"  ](i) = tabden(l, n);
	  ret[l][n]["rforce"   ](i) = tabfrc(l, n);
	}
      }
    }
    
    return ret;
  }

  Spherical::BasisArray Spherical::getBasis
  (double rmin, double rmax, int numgrid)
  {
    // Assing return storage
    BasisArray ret (lmax+1);
    for (auto & v : ret) {
      v.resize(nmax);
      for (auto & u : v) {
	u["potential"].resize(numgrid); // Potential
	u["density"  ].resize(numgrid); // Density
	u["rforce"   ].resize(numgrid); // Radial force
      }
    }

    // Radial grid spacing
    double dr = (rmax - rmin)/(numgrid-1);

    // Basis storage
    Eigen::MatrixXd tabpot, tabden, tabfrc;

    for (int i=0; i<numgrid; i++) {
      get_pot  (tabpot, rmin + dr*i);
      get_dens (tabden, rmin + dr*i);
      get_force(tabfrc, rmin + dr*i);
      for (int l=0; l<=lmax; l++) {
	for (int n=0; n<nmax;n++){
	  ret[l][n]["potential"](i) = tabpot(l, n);
	  ret[l][n]["density"  ](i) = tabden(l, n);
	  ret[l][n]["rforce"   ](i) = tabfrc(l, n);
	}
      }
    }
    
    return ret;
  }

  
  /** Return a vector of tuples of basis functions and the covariance
      matrix for subsamples of particles */
  std::vector<std::vector<BiorthBasis::CoefCovarType>>
  Spherical::getCoefCovariance()
  {
    std::vector<std::vector<BiorthBasis::CoefCovarType>> ret;
   if (pcavar) {
     ret.resize(sampT);
     for (int T=0; T<sampT; T++) {
       int ltot = (lmax+1)*(lmax+2)/2;
       ret[T].resize(ltot);
       for (int l=0; l<ltot; l++) {
	 std::get<0>(ret[T][l]) = meanV[T][l];
	 std::get<1>(ret[T][l]) = covrV[T][l];
       }
     }
   }
    
    return ret;
  }


#define MINEPS 1.0e-10
  
  void BiorthBasis::legendre_R(int lmax, double x, Eigen::MatrixXd& p)
  {
    double fact, somx2, pll, pl1, pl2;
    
    p(0, 0) = pll = 1.0;
    if (lmax > 0) {
      somx2 = sqrt( (1.0 - x)*(1.0 + x) );
      fact = 1.0;
      for (int m=1; m<=lmax; m++) {
	pll *= -fact*somx2;
	p(m, m) = pll;
	if (std::isnan(p(m, m))) {
	  std::ostringstream sout;
	  sout << "BiorthBasis::legendre_R NaN: p[" << m << "][" << m << "]: pll=" << pll;
	  throw std::runtime_error(sout.str());
	}
	fact += 2.0;
      }
    }
    
    for (int m=0; m<lmax; m++) {
      pl2 = p(m, m);
      p(m+1, m) = pl1 = x*(2*m+1)*pl2;
      for (int l=m+2; l<=lmax; l++) {
	p(l, m) = pll = (x*(2*l-1)*pl1-(l+m-1)*pl2)/(l-m);
	if (std::isnan(p(l, m))) {
	  std::ostringstream sout;
	  sout << "BiorthBasis::legendre_R NaN: p[" << l << "][" << m << "]: pll=" << pll;
	  throw std::runtime_error(sout.str());
	}

	pl2 = pl1;
	pl1 = pll;
      }
    }
    
      if (std::isnan(x)) {
	std::ostringstream sout;
	sout << "BiorthBasis::legendre_R NaN: x";
	throw std::runtime_error(sout.str());
      }
    for (int l=0; l<=lmax; l++)
      for (int m=0; m<=l; m++)
	if (std::isnan(p(l, m))) {
	  std::ostringstream sout;
	  sout << "BiorthBasis::legendre_R NaN: p[" << l << "][" << m << "] lmax=" << lmax;
	  throw std::runtime_error(sout.str());
	}
  }
  
  void BiorthBasis::legendre_R(int lmax, double x, Eigen::MatrixXd& p,
			      Eigen::MatrixXd &dp)
  {
    double fact, somx2, pll, pl1, pl2;
    
    p(0, 0) = pll = 1.0;
    if (lmax > 0) {
      somx2 = sqrt( (1.0 - x)*(1.0 + x) );
      fact = 1.0;
      for (int m=1; m<=lmax; m++) {
	pll *= -fact*somx2;
	p(m, m) = pll;
	fact += 2.0;
      }
    }
    
    for (int m=0; m<lmax; m++) {
      pl2 = p(m, m);
      p(m+1, m) = pl1 = x*(2*m+1)*pl2;
      for (int l=m+2; l<=lmax; l++) {
	p(l, m) = pll = (x*(2*l-1)*pl1-(l+m-1)*pl2)/(l-m);
	pl2 = pl1;
	pl1 = pll;
      }
    }
    
    if (1.0-fabs(x) < MINEPS) {
      if (x>0) x =   1.0 - MINEPS;
      else     x = -(1.0 - MINEPS);
    }
    
    somx2 = 1.0/(x*x - 1.0);
    dp(0, 0) = 0.0;
    for (int l=1; l<=lmax; l++) {
      for (int m=0; m<l; m++)
	dp(l, m) = somx2*(x*l*p(l, m) - (l+m)*p(l-1, m));
      dp(l, l) = somx2*x*l*p(l, l);
    }
  }
  
  void BiorthBasis::legendre_R(int lmax, double x, Eigen::MatrixXd &p,
			      Eigen::MatrixXd &dp, Eigen::MatrixXd& d2p)
  {
    double fact, somx2, pll, pl1, pl2;
    
    p(0, 0) = pll = 1.0;
    if (lmax > 0) {
      somx2 = sqrt( (1.0 - x)*(1.0 + x) );
      fact = 1.0;
      for (int m=1; m<=lmax; m++) {
	pll *= -fact*somx2;
	p(m, m) = pll;
	fact += 2.0;
      }
    }
    
    for (int m=0; m<lmax; m++) {
      pl2 = p(m, m);
      p(m+1, m) = pl1 = x*(2*m+1)*pl2;
      for (int l=m+2; l<=lmax; l++) {
	p(l, m) = pll = (x*(2*l-1)*pl1-(l+m-1)*pl2)/(l-m);
	pl2 = pl1;
	pl1 = pll;
      }
    }
    
    if (1.0-fabs(x) < MINEPS) {
      if (x>0) x =   1.0 - MINEPS;
      else     x = -(1.0 - MINEPS);
    }
    
    somx2 = 1.0/(x*x - 1.0);
    dp(0, 0) = 0.0;
    if (lmax) {
      for (int l=1; l<=lmax; l++) {
	for (int m=0; m<l; m++)
	  dp(l, m) = somx2*(x*l*p(l, m) - (l+m)*p(l-1, m));
	dp(l, l) = somx2*x*l*p(l, l);
      }
    }
    
    for (int l=0; l<=lmax; l++) {
      for (int m=0; m<=l; m++)
	d2p(l, m) = -somx2*(2.0*x*dp(l, m) - p(l, m)*(somx2*m*m + l*(l+1)));
    }
    
  }
  
  // Disk target types for cylindrical basis construction
  const std::map<std::string, Cylindrical::DiskType> Cylindrical::dtlookup =
    { {"constant",    DiskType::constant},
      {"gaussian",    DiskType::gaussian},
      {"mn",          DiskType::mn},
      {"exponential", DiskType::exponential},
      {"doubleexpon", DiskType::doubleexpon},
      {"diskbulge",   DiskType::diskbulge},
      {"python",      DiskType::python}
    };

  const std::set<std::string>
  Cylindrical::valid_keys = {
    "tk_type",
    "rcylmin",
    "rcylmax",
    "acyl",
    "hcyl",
    "sech2",
    "snr",
    "evcut",
    "nmaxfid",
    "lmaxfid",
    "mmax",
    "mlim",
    "nmax",
    "ncylnx",
    "ncylny",
    "ncylr",
    "ncylodd",
    "ncylrecomp",
    "npca",
    "npca0",
    "nvtk",
    "cachename",
    "oldcache",
    "eof_file",
    "override",
    "samplesz",
    "rnum",
    "pnum",
    "tnum",
    "ashift",
    "expcond",
    "ignore",
    "deproject",
    "logr",
    "pcavar",
    "pcaeof",
    "pcavtk",
    "pcadiag",
    "subsamp",
    "try_cache",
    "density",
    "EVEN_M",
    "cmap",
    "cmapr",
    "cmapz",
    "aratio",
    "hratio",
    "dweight",
    "Mfac",
    "HERNA",
    "rwidth",
    "rfactor",
    "rtrunc",
    "rpow",
    "mtype",
    "dtype",
    "vflag",
    "self_consistent",
    "playback",
    "coefCompute",
    "coefMaster",
    "pyname"
  };

  Cylindrical::Cylindrical(const YAML::Node& CONF) :
    BiorthBasis(CONF, "cylinder")
  {
    initialize();
  }

  Cylindrical::Cylindrical(const std::string& confstr) :
    BiorthBasis(confstr, "cylinder")
  {
    initialize();
  }


  double Cylindrical::DiskDens(double R, double z, double phi)
  {
    double ans = 0.0;

    switch (DTYPE) {

    case DiskType::constant:
      if (R < acyl && fabs(z) < hcyl)
	ans = 1.0/(2.0*hcyl*M_PI*acyl*acyl);
      break;
      
    case DiskType::gaussian:
      if (fabs(z) < hcyl)
	ans = 1.0/(2.0*hcyl*2.0*M_PI*acyl*acyl)*
	  exp(-R*R/(2.0*acyl*acyl));
      break;
      
    case DiskType::mn:
      {
	double Z2 = z*z + hcyl*hcyl;
	double Z  = sqrt(Z2);
	double Q2 = (acyl + Z)*(acyl + Z);
	ans = 0.25*hcyl*hcyl/M_PI*(acyl*R*R + (acyl + 3.0*Z)*Q2)/( pow(R*R + Q2, 2.5) * Z*Z2 );
      }
      break;
      
    case DiskType::doubleexpon:
      {
	double a1 = acyl;
	double a2 = acyl*aratio;
	double h1 = hcyl;
	double h2 = hcyl*hratio;
	double w1 = 1.0/(1.0+dweight);
	double w2 = dweight/(1.0+dweight);
	
	if (sech2) { h1 *= 0.5; h2 *= 0.5; }

	double f1 = cosh(z/h1);
	double f2 = cosh(z/h2);
	
	ans =
	  w1*exp(-R/a1)/(4.0*M_PI*a1*a1*h1*f1*f1) +
	  w2*exp(-R/a2)/(4.0*M_PI*a2*a2*h2*f2*f2) ;
      }
      break;

    case DiskType::diskbulge:
      {
	double h  = sech2 ? 0.5*hcyl : hcyl;
	double f  = cosh(z/h);
	double rr = pow(pow(R, 2) + pow(z,2), 0.5);
	double w1 = Mfac;
	double w2 = 1.0 - Mfac;
	double as = HERNA;
	
	ans = w1*exp(-R/acyl)/(4.0*M_PI*acyl*acyl*h*f*f) + 
	  w2*pow(as, 4)/(2.0*M_PI*rr)*pow(rr+as,-3.0) ;
      }
      break;
    case DiskType::python:
      ans = (*pyDens)(R, z, phi);
      break;
    case DiskType::exponential:
    default:
      {
	double h = sech2 ? 0.5*hcyl : hcyl;
	double f = cosh(z/h);
	ans = exp(-R/acyl)/(4.0*M_PI*acyl*acyl*h*f*f);
      }
      break;
    }
    
    if (rwidth>0.0) ans *= erf((rtrunc-R)/rwidth);
    
    return ans;
  }

  double Cylindrical::dcond(double R, double z, double phi, int M)
  {
    //
    // No shift for M==0
    //
    if (M==0) return DiskDens(R, z, phi);
    
    //
    // Fold into [-PI/M, PI/M] for M>=1
    //
    double dmult = M_PI/M, phiS;
    if (phi>M_PI)
      phiS = phi + dmult*(int)((2.0*M_PI - phi)/dmult);
    else
      phiS = phi - dmult*(int)(phi/dmult);
    
    //
    // Apply a shift along the x-axis
    //
    double x = R*cos(phiS) - ashift*acyl;
    double y = R*sin(phiS);
    
    return DiskDens(sqrt(x*x + y*y), z, atan2(y, x));
  }


  void Cylindrical::initialize()
  {
    // Basis identifier
    //
    BasisID = "Cylindrical";

    // Assign some defaults
    //
    rcylmin     = 0.001;
    rcylmax     = 20.0;
    acyl        = 0.01;
    hcyl        = 0.002;
    nmax        = 18;
    mmax        = 6;
    mlim        = std::numeric_limits<int>::max();
    lmaxfid     = 72;
    nmaxfid     = 64;
    ncylnx      = 256;
    ncylny      = 128;
    ncylodd     = 9;
    ncylr       = 2000;
    cachename   = ".eof_cache_file";
    oldcache    = false;
    Ignore      = false;
    deproject   = false;
    
    rnum        = 200;
    pnum        = 1;
    tnum        = 80;
    ashift      = 0.0;
    logarithmic = false;
    density     = true;
    EVEN_M      = false;
    cmapR       = 1;
    cmapZ       = 1;
    mtype       = "exponential";
    dtype       = "exponential";
    vflag       = 0;
    
    // Basis construction defaults
    //
    // The EmpCylSL deprojection from specified disk model (EXP or MN) -- change only if using MN
    dmodel      = "EXP"; 

    // Radial scale length ratio for disk basis construction with doubleexpon
    aratio      = 1.0; 

    // Vertical scale height ratio for disk basis construction with doubleexpon
    hratio      = 1.0;              

    // Ratio of second disk relative to the first disk for disk basis construction with double-exponential
    dweight     = 1.0;              

    // mass fraction for disk for diskbulge
    Mfac      = 1.0; 

    // Hernquist scale a disk basis construction with diskbulge
    HERNA      = 0.10; 

    // Width for erf truncation for EOF conditioning density (ignored if zero)
    rwidth      = 0.0;             

    // Fraction of scale length for shift in conditioning function
    ashift      = 0.0;              

    // Disk radial scaling factor for spherical deprojection model
    rfactor     = 1.0;  

    // Maximum disk radius for erf truncation of EOF conditioning density
    rtrunc      = 0.1;           

    // Power-law index for power-law disk profile
    ppow        = 4.0;

    // Check for unmatched keys
    //
    auto unmatched = YamlCheck(conf, valid_keys);
    if (unmatched.size())
      throw YamlConfigError("Basis::Basis::Cylindrical", "parameter", unmatched, __FILE__, __LINE__);
    
    // Assign values from YAML
    //
    try {
      // These first two should not be user settable . . . but need them for now
      //
      if (conf["rcylmin"   ])    rcylmin  = conf["rcylmin"   ].as<double>();
      if (conf["rcylmax"   ])    rcylmax  = conf["rcylmax"   ].as<double>();
      
      if (conf["acyl"      ])       acyl  = conf["acyl"      ].as<double>();
      if (conf["hcyl"      ])       hcyl  = conf["hcyl"      ].as<double>();
      if (conf["sech2"     ])      sech2  = conf["sech2"     ].as<bool>();
      if (conf["lmaxfid"   ])    lmaxfid  = conf["lmaxfid"   ].as<int>();
      if (conf["nmaxfid"   ])    nmaxfid  = conf["nmaxfid"   ].as<int>();
      if (conf["nmax"      ])       nmax  = conf["nmax"      ].as<int>();
      if (conf["mmax"      ])       mmax  = conf["mmax"      ].as<int>();
      if (conf["mlim"      ])       mlim  = conf["mlim"      ].as<int>();
      if (conf["ncylnx"    ])     ncylnx  = conf["ncylnx"    ].as<int>();
      if (conf["ncylny"    ])     ncylny  = conf["ncylny"    ].as<int>();
      if (conf["ncylr"     ])      ncylr  = conf["ncylr"     ].as<int>();
      if (conf["ncylodd"   ])    ncylodd  = conf["ncylodd"   ].as<int>();
      if (conf["cachename" ])  cachename  = conf["cachename" ].as<std::string>();
      if (conf["eof_file"  ])  cachename  = conf["eof_file"  ].as<std::string>();
      if (conf["oldcache"  ])   oldcache  = conf["oldcache"  ].as<bool>();
      if (conf["rnum"      ])       rnum  = conf["rnum"      ].as<int>();
      if (conf["pnum"      ])       pnum  = conf["pnum"      ].as<int>();
      if (conf["tnum"      ])       tnum  = conf["tnum"      ].as<int>();

      if (conf["ashift"    ])     ashift  = conf["ashift"    ].as<double>();
      if (conf["logr"      ]) logarithmic = conf["logr"      ].as<bool>();
      if (conf["EVEN_M"    ])     EVEN_M  = conf["EVEN_M"    ].as<bool>();
      if (conf["cmapr"     ])      cmapR  = conf["cmapr"     ].as<int>();
      if (conf["cmapz"     ])      cmapZ  = conf["cmapz"     ].as<int>();
      if (conf["ignore"    ])      Ignore = conf["ignore"    ].as<bool>();
      if (conf["deproject" ])   deproject = conf["deproject" ].as<bool>();
      if (conf["dmodel"    ])      dmodel = conf["dmodel"    ].as<bool>();

      if (conf["aratio"    ])      aratio = conf["aratio"    ].as<double>();
      if (conf["hratio"    ])      hratio = conf["hratio"    ].as<double>();
      if (conf["dweight"   ])      dweight = conf["dweight"  ].as<double>();
      if (conf["Mfac"      ])      Mfac   = conf["Mfac"      ].as<double>();
      if (conf["HERNA"     ])      HERNA  = conf["HERNA"     ].as<double>();
      if (conf["rwidth"    ])      rwidth = conf["rwidth"    ].as<double>();
      if (conf["ashift"    ])      ashift = conf["ashift"    ].as<double>();
      if (conf["rfactor"   ])     rfactor = conf["rfactor"   ].as<double>();
      if (conf["rtrunc"    ])      rtrunc = conf["rtrunc"    ].as<double>();
      if (conf["pow"       ])        ppow = conf["ppow"      ].as<double>();
      if (conf["mtype"     ])       mtype = conf["mtype"     ].as<std::string>();
      if (conf["dtype"     ])       dtype = conf["dtype"     ].as<std::string>();
      if (conf["vflag"     ])       vflag = conf["vflag"     ].as<int>();
      if (conf["pyname"    ])      pyname = conf["pyname"    ].as<std::string>();
      if (conf["pcavar"]    )      pcavar = conf["pcavar"    ].as<bool>();
      if (conf["subsamp"]   )      sampT  = conf["subsamp"   ].as<int>();

      // Sanity
      sampT = std::max(1, sampT);

      // Deprecation warning
      if (conf["density"   ]) {
	if (myid==0)
	  std::cout << "Cylindrical: parameter 'density' is deprecated. "
		    << "The density field will be computed regardless."
		    << std::endl;
      }

      // Deprecation warning
      if (conf["eof_file"]) {
	if (myid==0)
	  std::cout << "Cylinder: parameter 'eof_file' is deprecated. "
		    << "and will be removed in a future release. Please "
		    << "use 'cachename' instead."
		    << std::endl;

	conf["cachename"] = conf["eof_file"];
      }
      
    }
    catch (YAML::Exception & error) {
      if (myid==0) std::cout << "Error parsing 'force' for Component <"
			     << name << ">: "
			     << error.what() << std::endl
			     << std::string(60, '-') << std::endl
			     << "Config node"        << std::endl
			     << std::string(60, '-') << std::endl
			     << conf                 << std::endl
			     << std::string(60, '-') << std::endl;
      
      throw std::runtime_error("Cylindrical: error parsing YAML");
    }
    
    // Enforce sane values for EOF integration
    //
    rnum = std::max<int>(10, rnum);
    pnum = std::max<int>(1,  pnum);
    tnum = std::max<int>(10, tnum);
    
    EmpCylSL::RMIN        = rcylmin;
    EmpCylSL::RMAX        = rcylmax;
    EmpCylSL::NUMX        = ncylnx;
    EmpCylSL::NUMY        = ncylny;
    EmpCylSL::NUMR        = ncylr;
    EmpCylSL::CMAPR       = cmapR;
    EmpCylSL::CMAPZ       = cmapZ;
    EmpCylSL::logarithmic = logarithmic;
    EmpCylSL::VFLAG       = vflag;

    // Check for non-null cache file name.  This must be specified
    // to prevent recomputation and unexpected behavior.
    //
    if (not conf["cachename"]) {
      throw std::runtime_error
	("Cylindrical requires a specified 'cachename' in your YAML config\n"
	 "for consistency with previous invocations and existing coefficient\n"
	 "sets.  Please add explicitly add 'cachename: name' to your config\n"
	 "with new 'name' for creating a basis or an existing 'name' for\n"
	 "reading a previously generated basis cache\n");
    }

    // Make the empirical orthogonal basis instance
    //
    sl = std::make_shared<EmpCylSL>
      (nmaxfid, lmaxfid, mmax, nmax, acyl, hcyl, ncylodd, cachename);
    
    // Set azimuthal harmonic order restriction?
    //
    if (mlim>=0)  sl->set_mlim(mlim);
    if (EVEN_M)   sl->setEven(EVEN_M);
    if (pcavar)  {
      sl->setSampT(sampT);
      sl->set_covar(true);
    }
    
    // Cache override for old Eigen cache
    //
    if (oldcache) sl->AllowOldCache();
    

    // Attempt to read EOF cache
    //
    if (sl->read_cache() == 0) {

      // Remake cylindrical basis
      //

      if (Ignore and myid==0) {
	std::cout << "---- BasisFactory: We have deprecated the 'ignore' parameter for the" << std::endl
		  << "----               Cylindrical class. If the cache file exists but does" << std::endl
		  << "----               not match the requested parameters, the old cache file" << std::endl
		  << "----               will be moved to a .bak file, a new basis will be re-" << std::endl
		  << "----               computed, and a new cache saved in its place.  Please" << std::endl
		  << "----               remove 'ignore' from your YAML configuration." << std::endl;
      }

      // Convert mtype string to lower case
      //
      std::transform(mtype.begin(), mtype.end(), mtype.begin(),
		     [](unsigned char c){ return std::tolower(c); });
      
      // Set EmpCylSL mtype.  This is the spherical function used to
      // generate the EOF basis.  If "deproject" is set, this will be
      // overriden in EmpCylSL.
      //
      EmpCylSL::mtype = EmpCylSL::Exponential;
      if (mtype.compare("exponential")==0)
	EmpCylSL::mtype = EmpCylSL::Exponential;
      else if (mtype.compare("gaussian")==0)
	EmpCylSL::mtype = EmpCylSL::Gaussian;
      else if (mtype.compare("plummer")==0)
	EmpCylSL::mtype = EmpCylSL::Plummer;
      else if (mtype.compare("power")==0) {
	EmpCylSL::mtype = EmpCylSL::Power;
	EmpCylSL::PPOW  = ppow;
      } else {
	if (myid==0) std::cout << "No EmpCylSL EmpModel named <"
			       << mtype << ">, valid types are: "
			       << "Exponential, Gaussian, Plummer, Power "
			       << "(not case sensitive)" << std::endl;
	throw std::runtime_error("Cylindrical:initialize: EmpCylSL bad parameter");
      }

      // Convert dtype string to lower case
      //
      std::transform(dtype.begin(), dtype.end(), dtype.begin(),
		     [](unsigned char c){ return std::tolower(c); });

      // Set DiskType.  This is the functional form for the disk used to
      // condition the basis.
      //
      try {				// Check for map entry, will through if the 
	DTYPE = dtlookup.at(dtype);	// key is not in the map.
	
	if (myid==0) {		// Report DiskType
	  std::cout << "---- DiskType is <" << dtype << ">" << std::endl;

	  if (not sech2) {
	    switch (DTYPE) {
	    case DiskType::doubleexpon:
	    case DiskType::exponential:
	    case DiskType::diskbulge:
	      std::cout << "---- pyEXP uses sech^2(z/h) rather than the more common sech^2(z/(2h))" << std::endl
			<< "---- Use the 'sech2: true' in your YAML config to use sech^2(z/(2h))" << std::endl
			<< "---- pyEXP will assume sech^2(z/(2h)) by default in v 7.9.0 and later" << std::endl;
	    }
	  }
	}
      }
      catch (const std::out_of_range& err) {
	if (myid==0) {
	  std::cout << "DiskType error in configuraton file" << std::endl;
	  std::cout << "Valid options are: ";
	  for (auto v : dtlookup) std::cout << v.first << " ";
	  std::cout << std::endl;
	}
	throw std::runtime_error("Cylindrical::initialize: invalid DiskType");
      }

      // Check for and initialize the Python density type
      //
      if (DTYPE == DiskType::python) {
	pyDens = std::make_shared<DiskDensityFunc>(pyname);
      }

      // Use these user models to deproject for the EOF spherical basis
      //
      if (deproject) {
	// The scale in EmpCylSL is assumed to be 1 so we compute the
	// height relative to the length
	//
	double H = sech2 ? 0.5*hcyl/acyl : hcyl/acyl;

	// The model instance (you can add others in DiskModels.H).
	// It's MN or Exponential if not MN.
	//
	EmpCylSL::AxiDiskPtr model;
	
	if (dmodel.compare("MN")==0) // Miyamoto-Nagai
	  model = std::make_shared<MNdisk>(1.0, H);
	else if (DTYPE == DiskType::python) {
	  model = std::make_shared<AxiSymPyModel>(pyname, acyl);
	  std::cout << "Using AxiSymPyModel for deprojection from Python function <"
		    << pyname << ">" << std::endl;
	}
	else			// Default to exponential
	  model = std::make_shared<Exponential>(1.0, H);

	if (rwidth>0.0) {
	  model = std::make_shared<Truncated>(rtrunc/acyl,
					      rwidth/acyl,
					      model);
	  if (myid==0)
	    std::cout << "Made truncated model with R=" << rtrunc/acyl
		      << " and W=" << rwidth/acyl << std::endl;
	}
     
	sl->create_deprojection(H, rfactor, rnum, ncylr, model);
      }
    
      // Regenerate EOF from analytic density
      //
      std::function<double(double, double, double, int)> 
	f = [this](double R, double z, double phi, int M) -> double
	{
	  return this->dcond(R, z, phi, M);
	};

      sl->generate_eof(rnum, pnum, tnum, f);
    }

    // Orthogonality sanity check
    //
    if (myid==0) orthoTest();

    // Set cylindrical coordindates
    //
    coordinates = Coord::Cylindrical;
  }

  
  // Evaluate in spherical coordinates
  std::vector<double> Cylindrical::sph_eval(double r, double cth, double phi)
  {
    double sth = sqrt(1.0 - cth*cth);
    double R   = r*sth;
    double z   = r*cth;
    
    double tdens0, tdens, tpotl0, tpotl, tpotR, tpotz, tpotp;
    
    sl->accumulated_eval(R, z, phi, tpotl0, tpotl, tpotR, tpotz, tpotp);
    
    tdens = sl->accumulated_dens_eval(R, z, phi, tdens0);

    double tpotr = tpotR*R/r + tpotz*z/R ;
    double tpott = tpotR*z/r - tpotz*R/r ;

    return
      {tdens0, tdens-tdens0, tdens,
       tpotl0, tpotl-tpotl0, tpotl, tpotr, tpott, tpotp};
  }
  
  // Evaluate in cartesian coordinates
  std::vector<double> Cylindrical::crt_eval(double x, double y, double z)
  {
    double R = sqrt(x*x + y*y);
    double phi = atan2(y, x);

    double tdens0, tdens, tpotl0, tpotl, tpotR, tpotz, tpotp;

    sl->accumulated_eval(R, z, phi, tpotl0, tpotl, tpotR, tpotz, tpotp);
    
    tdens = sl->accumulated_dens_eval(R, z, phi, tdens0);

    double tpotx = tpotR*x/R - tpotp*y/R ;
    double tpoty = tpotR*y/R + tpotp*x/R ;

    return
      {tdens0, tdens - tdens0, tdens,
       tpotl0, tpotl - tpotl0, tpotl, tpotx, tpoty, tpotz};
  }
  
  // Evaluate in cartesian coordinates
  void Cylindrical::computeAccel(double x, double y, double z,
				 Eigen::Ref<Eigen::Vector3d> acc)
  {
    double R = sqrt(x*x + y*y);
    double phi = atan2(y, x);

    double tdens0, tdens, tpotl0, tpotl, tpotR, tpotz, tpotp;

    sl->accumulated_eval(R, z, phi, tpotl0, tpotl, tpotR, tpotz, tpotp);
    
    tdens = sl->accumulated_dens_eval(R, z, phi, tdens0);

    double tpotx = tpotR*x/R - tpotp*y/R ;
    double tpoty = tpotR*y/R + tpotp*x/R ;

    acc << tpotx, tpoty, tpotz;
  }

  // Evaluate in cylindrical coordinates
  std::vector<double> Cylindrical::cyl_eval(double R, double z, double phi)
  {
    double tdens0, tdens, tpotl0, tpotl, tpotR, tpotz, tpotp, height;

    sl->accumulated_eval(R, z, phi, tpotl0, tpotl, tpotR, tpotz, tpotp);
    tdens = sl->accumulated_dens_eval(R, z, phi, tdens0);

    if (midplane) {
      height = sl->accumulated_midplane_eval(R, -colh*hcyl, colh*hcyl, phi);
      return
	{tdens0, tdens - tdens0, tdens,
	 tpotl0, tpotl - tpotl0, tpotl,
	 tpotR, tpotz, tpotp, height};
    } else {
      return
	{tdens0, tdens - tdens0, tdens,
	 tpotl0, tpotl - tpotl0, tpotl,
	 tpotR, tpotz, tpotp};
    }
  }
  
  void Cylindrical::accumulate(double x, double y, double z, double mass,
			       unsigned long indx)
  {
    double R   = sqrt(x*x + y*y);
    double phi = atan2(y, x);
    sl->accumulate(R, z, phi, mass, indx, 0, 0, pcavar);
  }
  
  void Cylindrical::reset_coefs(void)
  {
    sl->setup_accumulation();
  }
  
  void Cylindrical::load_coefs(CoefClasses::CoefStrPtr coef, double time)
  {
    CoefClasses::CylStruct* cf = dynamic_cast<CoefClasses::CylStruct*>(coef.get());

    cf->mmax   = mmax;
    cf->nmax   = nmax;
    cf->time   = time;

    Eigen::VectorXd cos1(nmax), sin1(nmax);

    // Initialize the values
    cos1.setZero();
    sin1.setZero();

    // Allocate the coefficient storage
    cf->store.resize((mmax+1)*nmax);

    // Create a new instance
    cf->coefs = std::make_shared<CoefClasses::CylStruct::coefType>
      (cf->store.data(), mmax+1, nmax);

    for (int m=0; m<=mmax; m++) {
      sl->get_coefs(m, cos1, sin1);

      for (int n=0; n<nmax; n++) {
	(*cf->coefs)(m, n) = {cos1(n), sin1(n)};
      }
    }
  }

  void Cylindrical::set_coefs(CoefClasses::CoefStrPtr coef)
  {
    if (not dynamic_cast<CoefClasses::CylStruct*>(coef.get()))
      throw std::runtime_error("Cylindrical::set_coefs: you must pass a CoefClasses::CylStruct");

    CoefClasses::CylStruct* cf = dynamic_cast<CoefClasses::CylStruct*>(coef.get());

    // Cache the current coefficient structure
    //
    coefret = coef;

    for (int m=0; m<=mmax; m++) { // Set to zero on m=0 call only--------+
      sl->set_coefs(m, (*cf->coefs).row(m).real(), (*cf->coefs).row(m).imag(), m==0);
    }

    // Assign center if need be
    //
    if (cf->ctr.size())
      coefctr = cf->ctr;
    else
      coefctr = {0.0, 0.0, 0.0};
  }

  void Cylindrical::make_coefs(void)
  {
    sl->make_coefficients(pcavar);
  }
  
  
  Cylindrical::BasisArray Cylindrical::getBasis
  (double xmin, double xmax, int numR, double zmin, double zmax, int numZ,
   bool linear)
  {
    // Allocate storage
    BasisArray ret(mmax+1);
    for (auto & v : ret) {
      v.resize(nmax);
      for (auto & u : v) {
	u["potential"].resize(numR, numZ); // Potential
	u["density"  ].resize(numR, numZ); // Density
	u["rforce"   ].resize(numR, numZ); // Radial force
	u["zforce"   ].resize(numR, numZ); // Vertical force
      }
    }
    
    // Grid spacing
    double delR = (xmax - xmin)/std::max<int>(numR-1, 1);
    double delZ = (zmax - zmin)/std::max<int>(numZ-1, 1);

    // Return values
    double p, d, fr, fz, fp;

    // Now, evaluate the grid
    for (int m=0; m<=mmax; m++) {
      for (int n=0; n<nmax; n++) {
	for (int i=0; i<numR; i++) {
	  double R = xmin + delR*i;
	  if (not linear) R = pow(10.0, R);
	  for (int j=0; j<numZ; j++) {
	    double Z = zmin + delZ*j;
	    sl->get_all(m, n, R, Z, 0.0, p, d, fr, fz, fp);
	    ret[m][n]["potential"](i,j) = p;
	    ret[m][n]["density"  ](i,j) = d;
	    ret[m][n]["rforce"   ](i,j) = fr;
	    ret[m][n]["zforce"   ](i,j) = fz;
	  }
	}
      }
    }

    return ret;
  }

  const std::set<std::string>
  FlatDisk::valid_keys = {
    "nmaxfid",
    "rcylmin",
    "rcylmax",
    "numx",
    "numy",
    "numr",
    "NQDHT",
    "knots",
    "logr",
    "model",
    "biorth",
    "scale",
    "rmin",
    "rmax",
    "self_consistent",
    "NO_M0",
    "NO_M1",
    "EVEN_M",
    "M0_BACK",
    "M0_ONLY",
    "NO_MONO",
    "diskconf",
    "background",
    "ssfrac",
    "playback",
    "coefMaster",
    "Lmax",
    "Mmax",
    "nmax",
    "mmax",
    "mlim",
    "dof",
    "subsamp",
    "samplesz",
    "vtkfreq",
    "tksmooth",
    "tkcum",
    "tk_type",
    "cachename"
  };

  FlatDisk::FlatDisk(const YAML::Node& CONF) :
    BiorthBasis(CONF, "flatdisk")
  {
    initialize();
  }

  FlatDisk::FlatDisk(const std::string& confstr) :
    BiorthBasis(confstr, "flatdisk")
  {
    initialize();
  }

  void FlatDisk::initialize()
  {
    // Basis identifier
    //
    BasisID = "FlatDisk";

    // Assign some defaults
    //
    cmap       = 1;
    mmax       = 6;
    nmax       = 18;
    
    // Check for unmatched keys
    //
    auto unmatched = YamlCheck(conf, valid_keys);
    if (unmatched.size())
      throw YamlConfigError("Basis::Basis::FlatDisk", "parameter", unmatched, __FILE__, __LINE__);
    
    // Default cachename, empty by default
    //
    std::string cachename;

    // Assign values from YAML
    //
    try {
      if (conf["cmap"])      cmap       = conf["cmap"].as<int>();
      if (conf["Lmax"])      mmax       = conf["Lmax"].as<int>(); // Proxy
      if (conf["Mmax"])      mmax       = conf["Mmax"].as<int>(); // Proxy
      if (conf["mmax"])      mmax       = conf["mmax"].as<int>();
      if (conf["nmax"])      nmax       = conf["nmax"].as<int>();
      
      if (conf["rcylmin"]) 
	rcylmin = conf["rcylmin"].as<double>();
      else
	rcylmin = 0.0;
      
      if (conf["rcylmax"]) 
	rcylmax = conf["rcylmax"].as<double>();
      else
	rcylmax = 10.0;
      
      N1 = 0;
      N2 = std::numeric_limits<int>::max();
      NO_M0 = NO_M1 = EVEN_M = M0_only = false;
      
      if (conf["N1"]   )     N1        = conf["N1"].as<bool>();
      if (conf["N2"]   )     N2        = conf["N2"].as<bool>();
      if (conf["NO_M0"])     NO_M0     = conf["NO_M0"].as<bool>();
      if (conf["NO_M1"])     NO_M1     = conf["NO_M1"].as<bool>();
      if (conf["EVEN_M"])    EVEN_M    = conf["EVEN_M"].as<bool>();
      if (conf["M0_ONLY"])   M0_only   = conf["M0_ONLY"].as<bool>();
    } 
    catch (YAML::Exception & error) {
      if (myid==0) std::cout << "Error parsing parameter stanza for <"
			     << name << ">: "
			     << error.what() << std::endl
			     << std::string(60, '-') << std::endl
			     << conf                 << std::endl
			     << std::string(60, '-') << std::endl;
      
      throw std::runtime_error("FlatDisk: error parsing YAML");
    }
    
    // Set cmapR and cmapZ defaults
    //
    if (not conf["cmapR"])   conf["cmapR"] = cmap;
    if (not conf["cmapZ"])   conf["cmapZ"] = cmap;
    
    // Set characteristic radius defaults
    //
    if (not conf["scale"])   conf["scale"]   = 1.0;

    // Check for non-null cache file name.  This must be specified
    // to prevent recomputation and unexpected behavior.
    //
    if (not conf["cachename"]) {
      throw std::runtime_error
	("FlatDisk requires a specified cachename in your YAML config\n"
	 "for consistency with previous invocations and existing coefficient\n"
	 "sets.  Please add explicitly add 'cachename: name' to your config\n"
	 "with new 'name' for creating a basis or an existing 'name' for\n"
	 "reading a previously generated basis cache\n");
    }

    // Finally, make the basis
    //
    ortho = std::make_shared<BiorthCyl>(conf);
    
    // Orthogonality sanity check
    //
    if (myid==0) orthoTest();

    // Get max threads
    //
    int nthrds = omp_get_max_threads();

    // Allocate memory
    //
    potd.resize(nthrds);
    potR.resize(nthrds);
    potZ.resize(nthrds);
    dend.resize(nthrds);

    for (auto & v : potd) v.resize(mmax+1, nmax);
    for (auto & v : potR) v.resize(mmax+1, nmax);
    for (auto & v : potZ) v.resize(mmax+1, nmax);
    for (auto & v : dend) v.resize(mmax+1, nmax);

    expcoef.resize(2*mmax+1, nmax);
    expcoef.setZero();
      
    work.resize(nmax);
      
    used = 0;

    // Set cylindrical coordindates
    //
    coordinates = Coord::Cylindrical;
  }
  
  void FlatDisk::reset_coefs(void)
  {
    if (expcoef.rows()>0 && expcoef.cols()>0) expcoef.setZero();
    totalMass = 0.0;
    used = 0;
  }
  
  
  void FlatDisk::load_coefs(CoefClasses::CoefStrPtr coef, double time)
  {
    CoefClasses::CylStruct* cf = dynamic_cast<CoefClasses::CylStruct*>(coef.get());

    cf->mmax   = mmax;
    cf->nmax   = nmax;
    cf->time   = time;

    // Allocate the coefficient storage
    cf->store.resize((mmax+1)*nmax);

    // Make the coefficient map
    cf->coefs = std::make_shared<CoefClasses::CylStruct::coefType>
      (cf->store.data(), mmax+1, nmax);

    for (int m=0, m0=0; m<=mmax; m++) {
      for (int n=0; n<nmax; n++) {
	if (m==0)
	  (*cf->coefs)(m, n) = {expcoef(m0, n), 0.0};
	else
	  (*cf->coefs)(m, n) = {expcoef(m0, n), expcoef(m0+1, n)};
      }
      if (m==0) m0 += 1;
      else      m0 += 2;
    }
  }

  void FlatDisk::set_coefs(CoefClasses::CoefStrPtr coef)
  {
    // Sanity check on derived class type
    //
    if (not dynamic_cast<CoefClasses::CylStruct*>(coef.get()))
      throw std::runtime_error("FlatDisk::set_coefs: you must pass a CoefClasses::CylStruct");

    // Sanity check on dimensionality
    //
    {
      auto cc = dynamic_cast<CoefClasses::CylStruct*>(coef.get());
      auto cf = cc->coefs;
      int rows = cf->rows();
      int cols = cf->cols();
      if (rows != mmax+1 or cols != nmax) {
	std::ostringstream sout;
	sout << "FlatDisk::set_coefs: the basis has (mmax+1, nmax)=("
	     << mmax+1 << ", " << nmax
	     << "). The coef structure has (rows, cols)=("
	     << rows << ", " << cols << ")";
	  
	throw std::runtime_error(sout.str());
      }
    }
    
    CoefClasses::CylStruct* cf = dynamic_cast<CoefClasses::CylStruct*>(coef.get());
    auto & cc = *cf->coefs;

    // Cache the current coefficient structure
    //
    coefret = coef;

    // Assign internal coefficient table (doubles) from the complex struct
    //
    for (int m=0, m0=0; m<=mmax; m++) {
      for (int n=0; n<nmax; n++) {
	if (m==0)
	  expcoef(m0,   n) = cc(m, n).real();
	else {
	  expcoef(m0,   n) = cc(m, n).real();
	  expcoef(m0+1, n) = cc(m, n).imag();
	}
      }
      if (m==0) m0 += 1;
      else      m0 += 2;
    }

    // Assign center if need be
    //
    if (cf->ctr.size())
      coefctr = cf->ctr;
    else
      coefctr = {0.0, 0.0, 0.0};
  }

  void FlatDisk::accumulate(double x, double y, double z, double mass,
			    unsigned long indx)
  {
    // Normalization factors
    //
    constexpr double norm0 = 1.0;
    constexpr double norm1 = M_SQRT2;

    //======================
    // Compute coefficients 
    //======================
    
    double R2 = x*x + y*y;
    double R  = sqrt(R2);
    
    // Get thread id
    int tid = omp_get_thread_num();

    if (R < ortho->getRtable() and fabs(z) < ortho->getRtable()) {
    
      // Update counters
      used++;
      totalMass += mass;
    
      double phi = atan2(y, x);

      ortho->get_pot(potd[tid], R, 0.0);
    
      // M loop
      for (int m=0, moffset=0; m<=mmax; m++) {
	
	if (m==0) {
	  for (int n=0; n<nmax; n++) {
	    expcoef(moffset, n) += potd[tid](m, n)* mass * norm0;
	  }
	  
	  moffset++;
	}
	else {
	  double ccos = cos(phi*m);
	  double ssin = sin(phi*m);
	  for (int n=0; n<nmax; n++) {
	    expcoef(moffset  , n) += ccos * potd[tid](m, n) * mass * norm1;
	    expcoef(moffset+1, n) += ssin * potd[tid](m, n) * mass * norm1;
	  }
	  moffset+=2;
	}
      }
    }
    
  }
  
  void FlatDisk::make_coefs()
  {
    if (use_mpi) {
      
      MPI_Allreduce(MPI_IN_PLACE, &used, 1, MPI_INT,
		    MPI_SUM, MPI_COMM_WORLD);
      
      for (int m=0; m<2*mmax+1; m++) {
	work = expcoef.row(m);
	MPI_Allreduce(MPI_IN_PLACE, work.data(), nmax, MPI_DOUBLE,
		      MPI_SUM, MPI_COMM_WORLD);
	expcoef.row(m) = work;
      }
    }
  }
  
  std::vector<double>FlatDisk::cyl_eval(double R, double z, double phi)
  {
    // Get thread id
    int tid = omp_get_thread_num();

    // Fixed values
    constexpr double norm0 = 1.0;
    constexpr double norm1 = M_SQRT2;

    double den0=0, den1=0, pot0=0, pot1=0, rpot=0, zpot=0, ppot=0;

    // Off grid evaluation
    if (R>ortho->getRtable() or fabs(z)>ortho->getRtable()) {
      double r2 = R*R + z*z;
      double r  = sqrt(r2);
      pot0 = -totalMass/r;
      rpot = -totalMass*R/(r*r2 + 10.0*std::numeric_limits<double>::min());
      zpot = -totalMass*z/(r*r2 + 10.0*std::numeric_limits<double>::min());
      
      return {den0, den1, den0+den1, pot0, pot1, pot0+pot1, rpot, zpot, ppot};
    }

    // Get the basis fields
    //
    ortho->get_dens   (dend[tid],  R, z);
    ortho->get_pot    (potd[tid],  R, z);
    ortho->get_rforce (potR[tid],  R, z);
    ortho->get_zforce (potZ[tid],  R, z);
    
    // m loop
    //
    for (int m=0, moffset=0; m<=mmax; m++) {
      
      if (m==0 and NO_M0)        { moffset++;    continue; }
      if (m==1 and NO_M1)        { moffset += 2; continue; }
      if (EVEN_M and m/2*2 != m) { moffset += 2; continue; }
      if (m>0 and M0_only)       break;

      if (m==0) {
	for (int n=std::max<int>(0, N1); n<=std::min<int>(nmax-1, N2); n++) {
	  den0 += expcoef(0, n) * dend[tid](0, n) * norm0;
	  pot0 += expcoef(0, n) * potd[tid](0, n) * norm0;
	  rpot += expcoef(0, n) * potR[tid](0, n) * norm0;
	  zpot += expcoef(0, n) * potZ[tid](0, n) * norm0;
	}
	
	moffset++;
      } else {
	double cosm = cos(phi*m), sinm = sin(phi*m);
	double vc, vs;

	vc = vs = 0.0;
	for (int n=std::max<int>(0, N1); n<=std::min<int>(nmax-1, N2); n++) {
	  vc += expcoef(moffset+0, n) * dend[tid](m, n);
	  vs += expcoef(moffset+1, n) * dend[tid](m, n);
	}
	
	den1 += (vc*cosm + vs*sinm) * norm1;
      
	vc = vs = 0.0;
	for (int n=std::max<int>(0, N1); n<=std::min<int>(nmax-1, N2); n++) {
	  vc += expcoef(moffset+0, n) * potd[tid](m, n);
	  vs += expcoef(moffset+1, n) * potd[tid](m, n);
	}
	
	pot1 += ( vc*cosm + vs*sinm) * norm1;
	ppot += (-vc*sinm + vs*cosm) * m * norm1;

	vc = vs = 0.0;
	for (int n=std::max<int>(0, N1); n<=std::min<int>(nmax-1, N2); n++) {
	  vc += expcoef(moffset+0, n) * potR[tid](m, n);
	  vs += expcoef(moffset+1, n) * potR[tid](m, n);
	}

	rpot += (vc*cosm + vs*sinm) * norm1;
	
	vc = vs = 0.0;
	for (int n=std::max<int>(0, N1); n<=std::min<int>(nmax-1, N2); n++) {
	  vc += expcoef(moffset+0, n) * potZ[tid](m, n);
	  vs += expcoef(moffset+1, n) * potZ[tid](m, n);
	}

	zpot += (vc*cosm + vs*sinm) * norm1;

	moffset +=2;
      }
    }

    den0 *= -1.0;
    den1 *= -1.0;
    pot0 *= -1.0;
    pot1 *= -1.0;
    rpot *= -1.0;
    zpot *= -1.0;
    ppot *= -1.0;

    return {den0, den1, den0+den1, pot0, pot1, pot0+pot1, rpot, zpot, ppot};
  }

  void FlatDisk::computeAccel(double x, double y, double z, 
			      Eigen::Ref<Eigen::Vector3d> acc)
  {
    // Get thread id
    int tid = omp_get_thread_num();

    // Fixed values
    constexpr double norm0 = 0.5*M_2_SQRTPI/M_SQRT2;
    constexpr double norm1 = 0.5*M_2_SQRTPI;

    // Compute polar coordinates
    double R   = std::sqrt(x*x + y*y);
    double phi = std::atan2(y, x);
    

    double rpot=0, zpot=0, ppot=0;

    // Off grid evaluation
    if (R>ortho->getRtable() or fabs(z)>ortho->getRtable()) {
      double r2 = R*R + z*z;
      double r  = sqrt(r2);

      rpot = -totalMass*R/(r*r2 + 10.0*std::numeric_limits<double>::min());
      zpot = -totalMass*z/(r*r2 + 10.0*std::numeric_limits<double>::min());
      
      acc << rpot, zpot, ppot;
    }

    // Get the basis fields
    //
    ortho->get_pot    (potd[tid],  R, z);
    ortho->get_rforce (potR[tid],  R, z);
    ortho->get_zforce (potZ[tid],  R, z);
    
    // m loop
    //
    for (int m=0, moffset=0; m<=mmax; m++) {
      
      if (m==0 and NO_M0)        { moffset++;    continue; }
      if (m==1 and NO_M1)        { moffset += 2; continue; }
      if (EVEN_M and m/2*2 != m) { moffset += 2; continue; }
      if (m>0 and M0_only)       break;

      if (m==0) {
	for (int n=std::max<int>(0, N1); n<=std::min<int>(nmax-1, N2); n++) {
	  rpot += expcoef(0, n) * potR[tid](0, n) * norm0;
	  zpot += expcoef(0, n) * potZ[tid](0, n) * norm0;
	}
	
	moffset++;
      } else {
	double cosm = cos(phi*m), sinm = sin(phi*m);
	double vc, vs;

	vc = vs = 0.0;
	for (int n=std::max<int>(0, N1); n<=std::min<int>(nmax-1, N2); n++) {
	  vc += expcoef(moffset+0, n) * potd[tid](m, n);
	  vs += expcoef(moffset+1, n) * potd[tid](m, n);
	}
	
	ppot += (-vc*sinm + vs*cosm) * m * norm1;

	vc = vs = 0.0;
	for (int n=std::max<int>(0, N1); n<=std::min<int>(nmax-1, N2); n++) {
	  vc += expcoef(moffset+0, n) * potR[tid](m, n);
	  vs += expcoef(moffset+1, n) * potR[tid](m, n);
	}

	rpot += (vc*cosm + vs*sinm) * norm1;
	
	vc = vs = 0.0;
	for (int n=std::max<int>(0, N1); n<=std::min<int>(nmax-1, N2); n++) {
	  vc += expcoef(moffset+0, n) * potZ[tid](m, n);
	  vs += expcoef(moffset+1, n) * potZ[tid](m, n);
	}

	zpot += (vc*cosm + vs*sinm) * norm1;

	moffset +=2;
      }
    }

    rpot *= -1.0;
    zpot *= -1.0;
    ppot *= -1.0;

    double potx = rpot*x/R - ppot*y/R;
    double poty = rpot*y/R + ppot*x/R;

    acc << potx, poty, zpot;
  }


  std::vector<double> FlatDisk::sph_eval(double r, double costh, double phi)
  {
    // Cylindrical coords
    //
    double sinth = sqrt(fabs(1.0 - costh*costh));
    double R = r*sinth, z = r*costh;

    auto v = cyl_eval(R, z, phi);
  
    // Spherical force element converstion
    //
    double potr = v[6]*sinth + v[7]*costh;
    double pott = v[6]*costh - v[7]*sinth;

    return {v[0], v[1], v[2], v[3], v[4], v[5], potr, pott, v[8]};
  }

  std::vector<double> FlatDisk::crt_eval(double x, double y, double z)
  {
    // Cylindrical coords from Cartesian
    //
    double R = sqrt(x*x + y*y) + 1.0e-18;
    double phi = atan2(y, x);

    auto v = cyl_eval(R, z, phi);

    double potx = v[6]*x/R - v[8]*y/R;
    double poty = v[6]*y/R + v[8]*x/R;

    return {v[0], v[1], v[2], v[3], v[4], v[5], potx, poty, v[7]};
  }

  std::vector<Eigen::MatrixXd> FlatDisk::orthoCheck(int knots)
  {
    return ortho->orthoCheck();
  }
  

  FlatDisk::BasisArray FlatDisk::getBasis
  (double logxmin, double logxmax, int numgrid)
  {
    // Assing return storage
    BasisArray ret(mmax+1);
    for (auto & v : ret) {
      v.resize(nmax);
      for (auto & u : v) {
	u["potential"].resize(numgrid); // Potential
	u["density"  ].resize(numgrid); // Density
	u["rforce"   ].resize(numgrid); // Radial force
      }
    }

    // Radial grid spacing
    double dx = (logxmax - logxmin)/(numgrid-1);

    // Basis storage
    Eigen::MatrixXd tabpot, tabden, tabrfc;

    // Evaluate on the plane
    for (int i=0; i<numgrid; i++) {
      ortho->get_pot   (tabpot, pow(10.0, logxmin + dx*i), 0.0);
      ortho->get_dens  (tabden, pow(10.0, logxmin + dx*i), 0.0);
      ortho->get_rforce(tabrfc, pow(10.0, logxmin + dx*i), 0.0);
      for (int m=0; m<=mmax; m++) {
	for (int n=0; n<nmax; n++){
	  ret[m][n]["potential"](i) = tabpot(m, n);
	  ret[m][n]["density"  ](i) = tabden(m, n);
	  ret[m][n]["rforce"   ](i) = tabrfc(m, n);
	}
      }
    }
    
    return ret;
  }

  const std::set<std::string>
  CBDisk::valid_keys = {
    "self_consistent",
    "NO_M0",
    "NO_M1",
    "EVEN_M",
    "M0_BACK",
    "M0_ONLY",
    "NO_MONO",
    "background",
    "playback",
    "coefMaster",
    "scale",
    "Lmax",
    "Mmax",
    "nmax",
    "mmax",
    "mlim",
    "dof",
    "subsamp",
    "samplesz",
    "vtkfreq",
    "tksmooth",
    "tkcum",
    "tk_type"
  };

  CBDisk::CBDisk(const YAML::Node& CONF) :
    BiorthBasis(CONF, "CBDisk")
  {
    initialize();
  }

  CBDisk::CBDisk(const std::string& confstr) :
    BiorthBasis(confstr, "CBDisk")
  {
    initialize();
  }

  void CBDisk::initialize()
  {
    // Basis identifier
    //
    BasisID = "CBDisk";

    // Assign some defaults
    //
    mmax       = 6;
    nmax       = 18;
    scale      = 1.0;
    
    // Check for unmatched keys
    //
    auto unmatched = YamlCheck(conf, valid_keys);
    if (unmatched.size())
      throw YamlConfigError("Basis::Basis::CBDisk", "parameter", unmatched, __FILE__, __LINE__);
    
    // Assign values from YAML
    //
    try {
      if (conf["Lmax"])      mmax       = conf["Lmax"].as<int>(); // Proxy
      if (conf["Mmax"])      mmax       = conf["Mmax"].as<int>(); // Proxy
      if (conf["mmax"])      mmax       = conf["mmax"].as<int>();
      if (conf["nmax"])      nmax       = conf["nmax"].as<int>();
      if (conf["scale"])     scale      = conf["scale"].as<double>();
      
      N1 = 0;
      N2 = std::numeric_limits<int>::max();
      NO_M0 = NO_M1 = EVEN_M = M0_only = false;
      
      if (conf["N1"]   )     N1        = conf["N1"].as<bool>();
      if (conf["N2"]   )     N2        = conf["N2"].as<bool>();
      if (conf["NO_M0"])     NO_M0     = conf["NO_M0"].as<bool>();
      if (conf["NO_M1"])     NO_M1     = conf["NO_M1"].as<bool>();
      if (conf["EVEN_M"])    EVEN_M    = conf["EVEN_M"].as<bool>();
      if (conf["M0_ONLY"])   M0_only   = conf["M0_ONLY"].as<bool>();
    } 
    catch (YAML::Exception & error) {
      if (myid==0) std::cout << "Error parsing parameter stanza for <"
			     << name << ">: "
			     << error.what() << std::endl
			     << std::string(60, '-') << std::endl
			     << conf                 << std::endl
			     << std::string(60, '-') << std::endl;
      
      throw std::runtime_error("CBDisk: error parsing YAML");
    }
    
    // Set characteristic radius defaults
    //
    if (not conf["scale"])   conf["scale"]   = 1.0;

    // Potential, force, and density scaling
    //
    fac1 = pow(scale, -0.5);
    fac2 = pow(scale, -1.5);

    // Orthogonality sanity check
    //
    if (myid==0) orthoTest();

    // Get max threads
    //
    int nthrds = omp_get_max_threads();

    // Allocate memory
    //
    potd.resize(nthrds);
    potR.resize(nthrds);
    dend.resize(nthrds);

    for (auto & v : potd) v.resize(mmax+1, nmax);
    for (auto & v : potR) v.resize(mmax+1, nmax);
    for (auto & v : dend) v.resize(mmax+1, nmax);

    expcoef.resize(2*mmax+1, nmax);
    expcoef.setZero();
      
    work.resize(nmax);
      
    used = 0;

    // Set cylindrical coordindates
    //
    coordinates = Coord::Cylindrical;
  }
  
  // Get potential
  void CBDisk::get_pot(Eigen::MatrixXd& tab, double r)
  {
    tab.resize(mmax+1, nmax);
    Eigen::VectorXd a(nmax);
    for (int m=0; m<=mmax; m++) {
      potl(m, r/scale, a);
      tab.row(m) = a;
    }
    tab *= fac1;
  }

  // Get density
  void CBDisk::get_dens(Eigen::MatrixXd& tab, double r)
  {
    tab.resize(mmax+1, nmax);
    Eigen::VectorXd a(nmax);
    for (int m=0; m<=mmax; m++) {
      dens(m, r/scale, a);
      tab.row(m) = a;
    }
    tab *= fac2;
  }

  // Get force
  void CBDisk::get_force(Eigen::MatrixXd& tab, double r)
  {
    tab.resize(mmax+1, nmax);
    Eigen::VectorXd a(nmax);
    for (int m=0; m<=mmax; m++) {
      dpot(m, r/scale, a);
      tab.row(m) = a;
    }
    tab *= fac1/scale;
  }

  //  Routines for computing biorthonormal pairs based on 
  //  Clutton-Brock's 2-dimensional series
  //
  double CBDisk::phif(const int n, const int m, const double r)
  {
    // By recurrance relation
    //
    double r2 = r*r;
    double fac = 1.0/(1.0 + r2);
    double cur = sqrt(fac);

    for (int mm=1; mm<=m; mm++) cur *= fac*(2*mm - 1);

    if (n==0) return cur;
  
    double curl1 = cur;
    double curl2;
  
    fac *= r2 - 1.0;
    cur *= fac*(2*m+1);

    if (n==1) return cur;

    for (int nn=2; nn<=n; nn++) {
      curl2 = curl1;
      curl1 = cur;
      cur   = (2.0 + (double)(2*m-1)/nn)*fac*curl1 - 
	(1.0 + (double)(2*m-1)/nn)*curl2;
    }
    
    return cur;
  }

  double CBDisk::potl(const int n, const int m, const double r)
  {
    return pow(r, m) * phif(n, m, r)/sqrt(norm(n, m));
  }

  double CBDisk::dpot(const int n, const int m, const double r)
  {
    double ret = dphi(n, m, r);
    if (m) ret = (phif(n, m, r)*m/r + ret) * pow(r, m);
    return ret/sqrt(norm(n, m));
  }
  
  double CBDisk::dphi(const int n, const int m, const double r)
  {
    double ret = phif(n, m+1, r);
    if (n>0) ret -= 2.0*phif(n-1, m+1, r);
    if (n>1) ret += phif(n-2, m+1, r);
    return -r*ret;
  }


  // By recurrance relation
  //
  void CBDisk::potl(const int m, const double r, Eigen::VectorXd& a)
  {
    a.resize(nmax);

    double pfac = pow(r, m);
  
    double r2  = r*r;
    double fac = 1.0/(1.0 + r2);
    double cur = sqrt(fac);
    
    for (int mm=1; mm<=m; mm++) cur *= fac*(2*mm - 1);
    
    a(0) = pfac*cur;
    
    if (nmax>0) {
      
      double curl1 = cur;
      double curl2;
      
      fac *= r2 - 1.0;
      cur *= fac*(2*m+1);
      
      a(1) = pfac*cur;
      
      for (int nn=2; nn<nmax; nn++) {
	curl2 = curl1;
	curl1 = cur;
	cur = (2.0 + (double)(2*m-1)/nn)*fac*curl1 - 
	  (1.0 + (double)(2*m-1)/nn)*curl2;
	a(nn) = pfac*cur;
      }
    }
    
    for (int n=0; n<nmax; n++) a(n) /= sqrt(norm(n, m));
    
    return;
  }

  // By recurrance relation
  //
  void CBDisk::dpot(const int m, const double r, Eigen::VectorXd& a)
  {
    a.resize(nmax);
    potl(m, r, a);
    a *= static_cast<double>(m)/r;

    Eigen::VectorXd b(nmax);
    potl(m+1, r, b);

    for (int n=0; n<nmax; n++) {
      a(n) -= b(n);
      if (n>0) a(n) += 2.0*b(n-1);
      if (n>1) a(n) -= b(n-2);
    }
  }
  
  double CBDisk::dens(int n, int m, double r)
  {
    double f = 0.5/sqrt(norm(n, m))/M_PI;
    
    if (n>=2) 
      return f*pow(r, m)*(phif(n, m+1, r) - phif(n-2, m+1, r));
    else
      return f*pow(r, m)*phif(n, m+1, r);
  }

  
  void CBDisk::dens(int mm, double r, Eigen::VectorXd& a)
  {
    a.resize(nmax);
  
    double pfac = pow(r, (double)mm+1.0e-20);
    
    int m = mm + 1;
    double r2 = r*r;
    double fac = 1.0/(1.0 + r2);
    double cur = sqrt(fac);
    
    for (int M=1; M<=m; M++) cur *= fac*(2*M - 1);

    a(0) = pfac*cur;

    if (nmax>0) {
  
      double curl1 = cur;
      double curl2;
      
      fac *= r2 - 1.0;
      cur *= fac*(2*m+1);
      
      a(1) = pfac*cur;
      
      for (int nn=2; nn<nmax; nn++) {
	curl2 = curl1;
	curl1 = cur;
	cur = (2.0 + (double)(2*m-1)/nn)*fac*curl1 - 
	  (1.0 + (double)(2*m-1)/nn)*curl2;
	a(nn) = pfac*cur;
      }
      
      for (int nn=nmax-1; nn>1; nn--)
	a(nn) -= a(nn-2);
    }
  
    for (int n=0; n<nmax; n++) a(n) *= 0.5/sqrt(norm(n, mm))/M_PI;

    return;
  }
  

  double CBDisk::norm(int n, int m)
  {
  double ans = 1.0;
  
  for (int i=n+1; i<=n+2*m; i++) ans *= i;

  return pow(0.5, 2*m+1)*ans;
  }
  
  std::vector<Eigen::MatrixXd> CBDisk::orthoCheck(int num)
  {
    const double tol = 1.0e-4;
    LegeQuad lq(num);

    std::vector<Eigen::MatrixXd> ret(mmax+1);
    for (auto & v : ret) v.resize(nmax, nmax);

    double Rmax = scale*100.0;

    for (int m=0; m<=mmax; m++) {

      ret[m].setZero();

      for (int i=0; i<num; i++) {
	double r = lq.knot(i) * Rmax, fac = lq.weight(i) * Rmax;
	Eigen::VectorXd vpot, vden;
      
	potl(m, r/scale, vpot);
	dens(m, r/scale, vden);

	for (int j=0; j<nmax; j++) {
	  for (int k=0; k<nmax; k++) {
	    ret[m](j, k) += fac * vpot(j) * vden(k) * r * 2.0*M_PI * fac1*fac2;
	  }
	}
      }
    }

    // DEBUG
    std::ofstream out("orthoCheck.dat");
    out << "scale=" << scale << " fac1=" << fac1 << " fac2=" << fac2 << std::endl;
    for (int m=0; m<=mmax; m++) {
      out << std::string(80, '-') << std::endl
	  << "---- m=" << m       << std::endl
	  << std::string(80, '-') << std::endl
	  << ret[m]               << std::endl
	  << std::string(80, '-') << std::endl << std::endl;
    }
    // END DEBUG

    return ret;
  }

  void CBDisk::reset_coefs(void)
  {
    if (expcoef.rows()>0 && expcoef.cols()>0) expcoef.setZero();
    totalMass = 0.0;
    used = 0;
  }
  
  
  void CBDisk::load_coefs(CoefClasses::CoefStrPtr coef, double time)
  {
    CoefClasses::CylStruct* cf = dynamic_cast<CoefClasses::CylStruct*>(coef.get());

    cf->mmax   = mmax;
    cf->nmax   = nmax;
    cf->time   = time;

    // Allocate the coefficient storage
    cf->store.resize((mmax+1)*nmax);

    // Make the coefficient map
    cf->coefs = std::make_shared<CoefClasses::CylStruct::coefType>
      (cf->store.data(), mmax+1, nmax);

    for (int m=0, m0=0; m<=mmax; m++) {
      for (int n=0; n<nmax; n++) {
	if (m==0)
	  (*cf->coefs)(m, n) = {expcoef(m0, n), 0.0};
	else
	  (*cf->coefs)(m, n) = {expcoef(m0, n), expcoef(m0+1, n)};
      }
      if (m==0) m0 += 1;
      else      m0 += 2;
    }
  }

  void CBDisk::set_coefs(CoefClasses::CoefStrPtr coef)
  {
    // Sanity check on derived class type
    //
    if (not dynamic_cast<CoefClasses::CylStruct*>(coef.get()))
      throw std::runtime_error("CBDisk::set_coefs: you must pass a CoefClasses::CylStruct");

    // Sanity check on dimensionality
    //
    {
      auto cc = dynamic_cast<CoefClasses::CylStruct*>(coef.get());
      auto cf = cc->coefs;
      int rows = cf->rows();
      int cols = cf->cols();
      if (rows != mmax+1 or cols != nmax) {
	std::ostringstream sout;
	sout << "CBDisk::set_coefs: the basis has (mmax+1, nmax)=("
	     << mmax+1 << ", " << nmax
	     << "). The coef structure has (rows, cols)=("
	     << rows << ", " << cols << ")";
	  
	throw std::runtime_error(sout.str());
      }
    }
    
    CoefClasses::CylStruct* cf = dynamic_cast<CoefClasses::CylStruct*>(coef.get());
    auto & cc = *cf->coefs;

    // Cache the current coefficient structure
    coefret = coef;

    // Assign internal coefficient table (doubles) from the complex struct
    //
    for (int m=0, m0=0; m<=mmax; m++) {
      for (int n=0; n<nmax; n++) {
	if (m==0)
	  expcoef(m0,   n) = cc(m, n).real();
	else {
	  expcoef(m0,   n) = cc(m, n).real();
	  expcoef(m0+1, n) = cc(m, n).imag();
	}
      }
      if (m==0) m0 += 1;
      else      m0 += 2;
    }

    // Assign center if need be
    //
    if (cf->ctr.size())
      coefctr = cf->ctr;
    else
      coefctr = {0.0, 0.0, 0.0};
  }

  void CBDisk::accumulate(double x, double y, double z, double mass,
			  unsigned long int idx)
  {
    // Normalization factors
    //
    constexpr double norm0 = 1.0;
    constexpr double norm1 = M_SQRT2;

    //======================
    // Compute coefficients 
    //======================
    
    double R2 = x*x + y*y;
    double R  = sqrt(R2);
    
    // Get thread id
    int tid = omp_get_thread_num();

    // Update counters
    used++;
    totalMass += mass;
    
    double phi = atan2(y, x);

    get_pot(potd[tid], R);
    
    // M loop
    for (int m=0, moffset=0; m<=mmax; m++) {
	
      if (m==0) {
	for (int n=0; n<nmax; n++) {
	  expcoef(moffset, n) += potd[tid](m, n)* mass * norm0;
	}
	
	moffset++;
      }
      else {
	double ccos = cos(phi*m);
	double ssin = sin(phi*m);
	for (int n=0; n<nmax; n++) {
	  expcoef(moffset  , n) += ccos * potd[tid](m, n) * mass * norm1;
	  expcoef(moffset+1, n) += ssin * potd[tid](m, n) * mass * norm1;
	}
	moffset+=2;
      }
    }
  }
  
  void CBDisk::make_coefs()
  {
    if (use_mpi) {
      
      MPI_Allreduce(MPI_IN_PLACE, &used, 1, MPI_INT,
		    MPI_SUM, MPI_COMM_WORLD);
      
      for (int m=0; m<2*mmax+1; m++) {
	work = expcoef.row(m);
	MPI_Allreduce(MPI_IN_PLACE, work.data(), nmax, MPI_DOUBLE,
		      MPI_SUM, MPI_COMM_WORLD);
	expcoef.row(m) = work;
      }
    }
  }
  
  std::vector<double> CBDisk::cyl_eval(double R, double z, double phi)
  {
    // Get thread id
    int tid = omp_get_thread_num();

    // Fixed values
    constexpr double norm0 = 1.0;
    constexpr double norm1 = M_SQRT2;

    double den0=0, den1=0, pot0=0, pot1=0, rpot=0, zpot=0, ppot=0;

    // Get the basis fields
    //
    get_dens  (dend[tid], R);
    get_pot   (potd[tid], R);
    get_force (potR[tid], R);
    
    // m loop
    //
    for (int m=0, moffset=0; m<=mmax; m++) {
      
      if (m==0 and NO_M0)        { moffset++;    continue; }
      if (m==1 and NO_M1)        { moffset += 2; continue; }
      if (EVEN_M and m/2*2 != m) { moffset += 2; continue; }
      if (m>0 and M0_only)       break;

      if (m==0) {
	for (int n=std::max<int>(0, N1); n<=std::min<int>(nmax-1, N2); n++) {
	  den0 += expcoef(0, n) * dend[tid](0, n) * norm0;
	  pot0 += expcoef(0, n) * potd[tid](0, n) * norm0;
	  rpot += expcoef(0, n) * potR[tid](0, n) * norm0;
	}
	
	moffset++;
      } else {
	double cosm = cos(phi*m), sinm = sin(phi*m);
	double vc, vs;

	vc = vs = 0.0;
	for (int n=std::max<int>(0, N1); n<=std::min<int>(nmax-1, N2); n++) {
	  vc += expcoef(moffset+0, n) * dend[tid](m, n);
	  vs += expcoef(moffset+1, n) * dend[tid](m, n);
	}
	
	den1 += (vc*cosm + vs*sinm) * norm1;
      
	vc = vs = 0.0;
	for (int n=std::max<int>(0, N1); n<=std::min<int>(nmax-1, N2); n++) {
	  vc += expcoef(moffset+0, n) * potd[tid](m, n);
	  vs += expcoef(moffset+1, n) * potd[tid](m, n);
	}
	
	pot1 += ( vc*cosm + vs*sinm) * norm1;
	ppot += (-vc*sinm + vs*cosm) * m * norm1;

	vc = vs = 0.0;
	for (int n=std::max<int>(0, N1); n<=std::min<int>(nmax-1, N2); n++) {
	  vc += expcoef(moffset+0, n) * potR[tid](m, n);
	  vs += expcoef(moffset+1, n) * potR[tid](m, n);
	}

	rpot += (vc*cosm + vs*sinm) * norm1;
	
	moffset +=2;
      }
    }

    den0 *= -1.0;
    den1 *= -1.0;
    pot0 *= -1.0;
    pot1 *= -1.0;
    rpot *= -1.0;
    ppot *= -1.0;

    return {den0, den1, den0+den1, pot0, pot1, pot0+pot1, rpot, zpot, ppot};
  }


  void CBDisk::computeAccel(double x, double y, double z,
			    Eigen::Ref<Eigen::Vector3d> acc)
  {
    // Get thread id
    int tid = omp_get_thread_num();

    // Fixed values
    constexpr double norm0 = 1.0;
    constexpr double norm1 = M_SQRT2;

    double R   = std::sqrt(x*x + y*y);
    double phi = std::atan2(y, x);

    double rpot=0, zpot=0, ppot=0;

    // Get the basis fields
    //
    get_pot   (potd[tid], R);
    get_force (potR[tid], R);
    
    // m loop
    //
    for (int m=0, moffset=0; m<=mmax; m++) {
      
      if (m==0 and NO_M0)        { moffset++;    continue; }
      if (m==1 and NO_M1)        { moffset += 2; continue; }
      if (EVEN_M and m/2*2 != m) { moffset += 2; continue; }
      if (m>0 and M0_only)       break;

      if (m==0) {
	for (int n=std::max<int>(0, N1); n<=std::min<int>(nmax-1, N2); n++) {
	  rpot += expcoef(0, n) * potR[tid](0, n) * norm0;
	}
	
	moffset++;
      } else {
	double cosm = cos(phi*m), sinm = sin(phi*m);
	double vc, vs;

	vc = vs = 0.0;
	for (int n=std::max<int>(0, N1); n<=std::min<int>(nmax-1, N2); n++) {
	  vc += expcoef(moffset+0, n) * potd[tid](m, n);
	  vs += expcoef(moffset+1, n) * potd[tid](m, n);
	}
	
	ppot += (-vc*sinm + vs*cosm) * m * norm1;

	vc = vs = 0.0;
	for (int n=std::max<int>(0, N1); n<=std::min<int>(nmax-1, N2); n++) {
	  vc += expcoef(moffset+0, n) * potR[tid](m, n);
	  vs += expcoef(moffset+1, n) * potR[tid](m, n);
	}

	rpot += (vc*cosm + vs*sinm) * norm1;
	
	moffset +=2;
      }
    }

    rpot *= -1.0;
    ppot *= -1.0;


    double potx = rpot*x/R - ppot*y/R;
    double poty = rpot*y/R + ppot*x/R;

    acc << potx, poty, zpot;
  }


  std::vector<double> CBDisk::sph_eval(double r, double costh, double phi)
  {
    // Cylindrical coords
    //
    double sinth = sqrt(fabs(1.0 - costh*costh));
    double R = r*sinth, z = r*costh;

    auto v = cyl_eval(R, z, phi);
  
    // Spherical force element converstion
    //
    double potr = v[6]*sinth + v[7]*costh;
    double pott = v[6]*costh - v[7]*sinth;

    return {v[0], v[1], v[2], v[3], v[4], v[5], potr, pott, v[8]};
  }

  std::vector<double> CBDisk::crt_eval(double x, double y, double z)
  {
    // Cylindrical coords from Cartesian
    //
    double R = sqrt(x*x + y*y) + 1.0e-18;
    double phi = atan2(y, x);

    auto v = cyl_eval(R, z, phi);

    double potx = v[6]*x/R - v[8]*y/R;
    double poty = v[6]*y/R + v[8]*x/R;

    return {v[0], v[1], v[2], v[3], v[4], v[5], potx, poty, v[7]};
  }

  CBDisk::BasisArray CBDisk::getBasis
  (double logxmin, double logxmax, int numgrid)
  {
    // Assing return storage
    BasisArray ret(mmax+1);
    for (auto & v : ret) {
      v.resize(nmax);
      for (auto & u : v) {
	u["potential"].resize(numgrid); // Potential
	u["density"  ].resize(numgrid); // Density
	u["rforce"   ].resize(numgrid); // Radial force
      }
    }

    // Radial grid spacing
    double dx = (logxmax - logxmin)/(numgrid-1);

    // Basis storage
    Eigen::MatrixXd tabpot, tabden, tabrfc;

    // Evaluate on the plane
    for (int i=0; i<numgrid; i++) {
      get_pot  (tabpot, pow(10.0, logxmin + dx*i));
      get_dens (tabden, pow(10.0, logxmin + dx*i));
      get_force(tabrfc, pow(10.0, logxmin + dx*i));
      for (int m=0; m<=mmax; m++) {
	for (int n=0; n<nmax; n++){
	  ret[m][n]["potential"](i) = tabpot(m, n);
	  ret[m][n]["density"  ](i) = tabden(m, n);
	  ret[m][n]["rforce"   ](i) = tabrfc(m, n);
	}
      }
    }
    
    return ret;
  }

  const std::set<std::string>
  Slab::valid_keys = {
    "nmaxx",
    "nmaxy",
    "nmaxz",
    "nminx",
    "nminy",
    "hslab",
    "zmax",
    "ngrid",
    "type",
    "knots",
    "verbose",
    "check",
    "method"
  };

  Slab::Slab(const YAML::Node& CONF) : BiorthBasis(CONF, "slab")
  {
    initialize();
  }

  Slab::Slab(const std::string& confstr) : BiorthBasis(confstr, "slab")
  {
    initialize();
  }

  void Slab::initialize()
  {
    // Basis identifier
    //
    BasisID = "Slab";

    nminx = 0;
    nminy = 0;

    nmaxx = 6;
    nmaxy = 6;
    nmaxz = 6;

    knots = 40;

    // Check orthogonality (false by default because of its long
    // runtime and very low utility)
    //
    bool check = false;

    // Check for unmatched keys
    //
    auto unmatched = YamlCheck(conf, valid_keys);
    if (unmatched.size())
      throw YamlConfigError("Basis::Basis::Slab", "parameter", unmatched, __FILE__, __LINE__);
    
    // Default cachename, empty by default
    //
    std::string cachename;

    // Assign values from YAML
    //
    try {
      if (conf["nminx"])      nminx = conf["nminx"].as<int>();
      if (conf["nminy"])      nminy = conf["nminy"].as<int>();
      
      if (conf["nmaxx"])      nmaxx = conf["nmaxx"].as<int>();
      if (conf["nmaxy"])      nmaxy = conf["nmaxy"].as<int>();
      if (conf["nmaxz"])      nmaxz = conf["nmaxz"].as<int>();
      
      if (conf["hslab"])      hslab = conf["hslab"].as<double>();
      if (conf["zmax" ])      zmax  = conf["zmax" ].as<double>();
      if (conf["ngrid"])      ngrid = conf["ngrid"].as<int>();
      if (conf["type" ])      type  = conf["type" ].as<std::string>();

      if (conf["knots"])      knots = conf["knots"].as<int>();

      if (conf["check"])      check = conf["check"].as<bool>();
    } 
    catch (YAML::Exception & error) {
      if (myid==0) std::cout << "Error parsing parameter stanza for <"
			     << name << ">: "
			     << error.what() << std::endl
			     << std::string(60, '-') << std::endl
			     << conf                 << std::endl
			     << std::string(60, '-') << std::endl;
      
      throw std::runtime_error("Slab: error parsing YAML");
    }
    
    // Finally, make the basis
    //
    SLGridSlab::mpi  = 0;
    SLGridSlab::ZBEG = 0.0;
    SLGridSlab::ZEND = 0.1;
    SLGridSlab::H    = hslab;
  
    int nnmax = (nmaxx > nmaxy) ? nmaxx : nmaxy;

    ortho = std::make_shared<SLGridSlab>(nnmax, nmaxz, ngrid, zmax, type);

    // Orthogonality sanity check
    //
    if (check and myid==0) orthoTest();

    // Get max threads
    //
    int nthrds = omp_get_max_threads();

    imx = 2*nmaxx + 1;		// x wave numbers
    imy = 2*nmaxy + 1;		// y wave numbers
    imz = nmaxz;		// z basis count

    // Coefficient tensor
    //
    expcoef.resize(imx, imy, imz);
    expcoef.setZero();
      
    used = 0;

    // Set cartesian coordindates
    //
    coordinates = Coord::Cartesian;
  }
  
  void Slab::reset_coefs(void)
  {
    expcoef.setZero();
    totalMass = 0.0;
    used = 0;
  }
  
  
  void Slab::load_coefs(CoefClasses::CoefStrPtr coef, double time)
  {
    auto cf = dynamic_cast<CoefClasses::SlabStruct*>(coef.get());

    cf->nmaxx   = nmaxx;
    cf->nmaxy   = nmaxy;
    cf->nmaxz   = nmaxz;
    cf->time    = time;

    cf->allocate();

    *cf->coefs = expcoef;
  }

  void Slab::set_coefs(CoefClasses::CoefStrPtr coef)
  {
    // Sanity check on derived class type
    //
    if (not dynamic_cast<CoefClasses::SlabStruct*>(coef.get()))
      throw std::runtime_error("Slab::set_coefs: you must pass a CoefClasses::SlabStruct");

    // Sanity check on dimensionality
    //
    {
      auto cc = dynamic_cast<CoefClasses::SlabStruct*>(coef.get());
      auto d  = cc->coefs->dimensions();
      if (d[0] != 2*nmaxx+1 or d[1] != 2*nmaxy+1 or d[2] != nmaxz) {
	std::ostringstream sout;
	sout << "Slab::set_coefs: the basis has (2*nmaxx+1, 2*nmaxy+1, nmaxz)=("
	     << 2*nmaxx+1 << ", " 
	     << 2*nmaxy+1 << ", " 
	     << nmaxz
	     << "). The coef structure has dimension=("
	     << d[0] << ", " << d[1] << ", " << d[2] << ")";
	  
	throw std::runtime_error(sout.str());
      }
    }
    
    auto cf = dynamic_cast<CoefClasses::SlabStruct*>(coef.get());
    expcoef = *cf->coefs;

    // Cache the current coefficient structure
    //
    coefret = coef;

    coefctr = {0.0, 0.0, 0.0};
  }

  void Slab::accumulate(double x, double y, double z, double mass,
			unsigned long int idx)
  {
    // Truncate to slab with sides in [0,1]
    if (x<0.0)
      x += std::floor(-x) + 1.0;
    else
      x -= std::floor( x);
    
    if (y<0.0)
      y += std::floor(-y) + 1.0;
    else
      y -= std::floor( y);
    
    // Update counters
    used++;

    // Storage for basis evaluation
    Eigen::VectorXd zpot(nmaxz);

    // Loop indices
    int ix, iy;

    // Recursion multipliers
    std::complex<double> stepx = exp(-kfac*x), facx;
    std::complex<double> stepy = exp(-kfac*y), facy;
   
    // Initial values
    std::complex<double> startx = exp(static_cast<double>(nmaxx)*kfac*x);
    std::complex<double> starty = exp(static_cast<double>(nmaxy)*kfac*y);
    
    for (facx=startx, ix=0; ix<imx; ix++, facx*=stepx) {
      
      // Wave number
      int ii = ix - nmaxx;
      int iix = abs(ii);
      
      for (facy=starty, iy=0; iy<imy; iy++, facy*=stepy) {
	
	// Wave number
	int jj = iy - nmaxy;
	int iiy = abs(jj);
	
	if (iix > nmaxx) {
	  std::cerr << "Out of bounds: iix=" << ii << std::endl;
	}
	if (iiy > nmaxy) {
	  std::cerr << "Out of bounds: iiy=" << jj << std::endl;
	}
	
	// Evaluate basis
	if (iix>=iiy)
	  ortho->get_pot(zpot, z, iix, iiy);
	else
	  ortho->get_pot(zpot, z, iiy, iix);

	for (int iz=0; iz<imz; iz++) {
	                       // +--- density in orthogonal series
                               // |    is 4.0*M_PI rho
                               // v
	  expcoef(ix, iy, iz) += -4.0*M_PI*mass*facx*facy*zpot[iz];
	}
      }
    }
  }
  
  void Slab::make_coefs()
  {
    if (use_mpi) {
      
      MPI_Allreduce(MPI_IN_PLACE, &used, 1, MPI_INT,
		    MPI_SUM, MPI_COMM_WORLD);
      
      MPI_Allreduce(MPI_IN_PLACE, expcoef.data(), expcoef.size(), MPI_DOUBLE_COMPLEX,
		    MPI_SUM, MPI_COMM_WORLD);
    }
  }
  
  std::tuple<double, double, double, double, double>
  Slab::eval(double x, double y, double z)
  {
    // Loop indices
    //
    int ix, iy, iz;

    // Working values
    //
    std::complex<double> facx, facy, fac, facf, facd;

    // Return values
    //
    std::complex<double> accx(0.0), accy(0.0), accz(0.0), potl(0.0), dens(0.0);
    
    // Recursion multipliers
    //
    std::complex<double> stepx = exp(kfac*x);
    std::complex<double> stepy = exp(kfac*y);

    // Initial values (note sign change)
    //
    std::complex<double> startx = exp(-static_cast<double>(nmaxx)*kfac*x);
    std::complex<double> starty = exp(-static_cast<double>(nmaxy)*kfac*y);
    
    Eigen::VectorXd vpot(nmaxz), vfrc(nmaxz), vden(nmaxz);

    for (facx=startx, ix=0; ix<imx; ix++, facx*=stepx) {
      
      // Compute wavenumber; recall that the coefficients are stored
      // as follows: -nmax,-nmax+1,...,0,...,nmax-1,nmax
      //
      int ii = ix - nmaxx;
      int iix = abs(ii);
      
      for (facy=starty, iy=0; iy<imy; iy++, facy*=stepy) {
	
	int jj = iy - nmaxy;
	int iiy = abs(jj);
	
	if (iix > nmaxx) {
	  std::cerr << "Out of bounds: ii=" << ii << std::endl;
	}
	if (iiy > nmaxy) {
	  std::cerr << "Out of bounds: jj=" << jj << std::endl;
	}
	
	if (iix>=iiy) {
	  ortho->get_pot  (vpot, z, iix, iiy);
	  ortho->get_force(vfrc, z, iix, iiy);
	  ortho->get_dens (vden, z, iix, iiy);
	}
	else {
	  ortho->get_pot  (vpot, z, iiy, iix);
	  ortho->get_force(vfrc, z, iiy, iix);
	  ortho->get_dens (vden, z, iiy, iix);
	}

	
	for (int iz=0; iz<imz; iz++) {
	  
	  fac  = facx*facy*vpot[iz]*expcoef(ix, iy, iz);
	  facf = facx*facy*vfrc[iz]*expcoef(ix, iy, iz);
	  facd = facx*facy*vden[iz]*expcoef(ix, iy, iz);
	  
	  // Limit to minimum wave number
	  //
	  if (abs(ii)<nminx || abs(jj)<nminy) continue;
	  
	  potl +=  fac;
	  dens +=  facd;
	  accx += -kfac*static_cast<double>(ii)*fac;
	  accy += -kfac*static_cast<double>(jj)*fac;
	  accz += -facf;
	  
	}
      }
    }

    return {potl.real(), dens.real(), accx.real(), accy.real(), accz.real()};
  }


  void Slab::computeAccel(double x, double y, double z,
			  Eigen::Ref<Eigen::Vector3d> acc)
  {
    // Loop indices
    //
    int ix, iy, iz;

    // Working values
    //
    std::complex<double> facx, facy, fac, facf;

    // Return values
    //
    std::complex<double> accx(0.0), accy(0.0), accz(0.0);
    
    // Recursion multipliers
    //
    std::complex<double> stepx = exp(kfac*x);
    std::complex<double> stepy = exp(kfac*y);

    // Initial values (note sign change)
    //
    std::complex<double> startx = exp(-static_cast<double>(nmaxx)*kfac*x);
    std::complex<double> starty = exp(-static_cast<double>(nmaxy)*kfac*y);
    
    Eigen::VectorXd vpot(nmaxz), vfrc(nmaxz);

    for (facx=startx, ix=0; ix<imx; ix++, facx*=stepx) {
      
      // Compute wavenumber; recall that the coefficients are stored
      // as follows: -nmax,-nmax+1,...,0,...,nmax-1,nmax
      //
      int ii = ix - nmaxx;
      int iix = abs(ii);
      
      for (facy=starty, iy=0; iy<imy; iy++, facy*=stepy) {
	
	int jj = iy - nmaxy;
	int iiy = abs(jj);
	
	if (iix > nmaxx) {
	  std::cerr << "Out of bounds: ii=" << ii << std::endl;
	}
	if (iiy > nmaxy) {
	  std::cerr << "Out of bounds: jj=" << jj << std::endl;
	}
	
	if (iix>=iiy) {
	  ortho->get_pot  (vpot, z, iix, iiy);
	  ortho->get_force(vfrc, z, iix, iiy);
	}
	else {
	  ortho->get_pot  (vpot, z, iiy, iix);
	  ortho->get_force(vfrc, z, iiy, iix);
	}

	
	for (int iz=0; iz<imz; iz++) {
	  
	  fac  = facx*facy*vpot[iz]*expcoef(ix, iy, iz);
	  facf = facx*facy*vfrc[iz]*expcoef(ix, iy, iz);
	  
	  // Limit to minimum wave number
	  //
	  if (abs(ii)<nminx || abs(jj)<nminy) continue;
	  
	  accx += -kfac*static_cast<double>(ii)*fac;
	  accy += -kfac*static_cast<double>(jj)*fac;
	  accz += -facf;
	  
	}
      }
    }

    acc << accx.real(), accy.real(), accz.real();
  }


  std::vector<double> Slab::crt_eval(double x, double y, double z)
  {
    // Get thread id
    int tid = omp_get_thread_num();

    auto [pot, den, frcx, frcy, frcz] = eval(x, y, z);

    return {0, den, den, 0, pot, pot, frcx, frcy, frcz};
  }

  std::vector<double> Slab::cyl_eval(double R, double z, double phi)
  {
    // Get thread id
    int tid = omp_get_thread_num();

    // Cartesian from Cylindrical coordinates
    double x = R*cos(phi), y = R*sin(phi);

    auto [pot, den, frcx, frcy, frcz] = eval(x, y, z);

    double potR =  frcx*cos(phi) + frcy*sin(phi);
    double potp = -frcx*sin(phi) + frcy*cos(phi);
    double potz =  frcz;

    potR *= -1;
    potp *= -1;
    potz *= -1;

    return {0, den, den, 0, pot, pot, potR, potz, potp};
  }

  std::vector<double> Slab::sph_eval(double r, double costh, double phi)
  {
    // Get thread id
    int tid = omp_get_thread_num();

    // Spherical from Cylindrical coordinates
    double sinth = sqrt(fabs(1.0 - costh*costh));
    double x = r*cos(phi)*sinth, y = r*sin(phi)*sinth, z = r*costh;

    auto [pot, den, frcx, frcy, frcz] = eval(x, y, z);

    double potr =  frcx*cos(phi)*sinth + frcy*sin(phi)*sinth + frcz*costh;
    double pott =  frcx*cos(phi)*costh + frcy*sin(phi)*costh - frcz*sinth;
    double potp = -frcx*sin(phi)       + frcy*cos(phi);

    potr *= -1;
    pott *= -1;
    potp *= -1;
    
    return {0, den, den, 0, pot, pot, potr, pott, potp};
  }


  Slab::BasisArray Slab::getBasis
  (double zmin, double zmax, int numgrid)
  {
    // Assign storage for returned basis array.  The Maximum
    // wavenumber for the SLGridSlab is the maximum of the X and Y
    // wavenumbers.
    int nnmax = std::max<int>(nmaxx, nmaxy);

    BasisArray ret (nnmax+1);	// X wavenumbers
    for (auto & v1 : ret) {
      v1.resize(nnmax+1);	// Y wavenumbers

      for (auto & v2 : v1) {
	v2.resize(nmaxz);	// Z basis

	for (auto & u : v2) {
	  u["potential"].resize(numgrid); // Potential
	  u["density"  ].resize(numgrid); // Density
	  u["zforce"   ].resize(numgrid); // Vertical force
	}
      }
    }

    // Vertical grid spacing
    double dz = (zmax - zmin)/(numgrid-1);

    // Basis evaluation storage
    Eigen::VectorXd vpot(nmaxz), vfrc(nmaxz), vden(nmaxz);

    // Construct the tensor
    for (int ix=0; ix<=nnmax; ix++) {
      
      for (int iy=0; iy<=nmaxx; iy++) {
      
	for (int i=0; i<numgrid; i++) {

	  double z = zmin + dz*i;

	  if (ix>=iy) {
	    ortho->get_pot  (vpot, z, ix, iy);
	    ortho->get_force(vfrc, z, ix, iy);
	    ortho->get_dens (vden, z, ix, iy);
	  } else {
	    ortho->get_pot  (vpot, z, iy, ix);
	    ortho->get_force(vfrc, z, iy, ix);
	    ortho->get_dens (vden, z, iy, ix);
	  }

	  for (int n=0; n<nmaxz; n++){
	    ret[ix][iy][n]["potential"](i) = vpot(n);
	    ret[ix][iy][n]["density"  ](i) = vden(n);
	    ret[ix][iy][n]["zforce"   ](i) = vfrc(n);
	  }
	}
      }
    }
    
    // Return the tensor
    return ret;
  }

  std::vector<Eigen::MatrixXd> Slab::orthoCheck(int knots)
  {
    return ortho->orthoCheck();
  }
  
  const std::set<std::string>
  Cube::valid_keys = {
    "nminx",
    "nminy",
    "nminz",
    "nmaxx",
    "nmaxy",
    "nmaxz",
    "knots",
    "verbose",
    "check",
    "method",
    "pcavar,"
    "subsamp"
  };

  Cube::Cube(const YAML::Node& CONF) : BiorthBasis(CONF, "cube")
  {
    initialize();

    // Initialize covariance
    //
    if (pcavar) init_covariance();
  }

  Cube::Cube(const std::string& confstr) : BiorthBasis(confstr, "cube")
  {
    initialize();

    // Initialize covariance
    //
    if (pcavar) init_covariance();
  }

  void Cube::initialize()
  {
    // Basis identifier
    //
    BasisID = "Cube";

    nminx = 0;
    nminy = 0;
    nminz = 0;

    nmaxx = 6;
    nmaxy = 6;
    nmaxz = 6;

    knots = 40;

    // Check orthogonality (false by default because of its long
    // runtime and very low utility)
    //
    bool check = false;

    // Check for unmatched keys
    //
    auto unmatched = YamlCheck(conf, valid_keys);
    if (unmatched.size())
      throw YamlConfigError("Basis::Basis::Cube", "parameter", unmatched, __FILE__, __LINE__);
    
    // Default cachename, empty by default
    //
    std::string cachename;

    // Assign values from YAML
    //
    try {
      if (conf["nminx"])      nminx  = conf["nminx"  ].as<int>();
      if (conf["nminy"])      nminy  = conf["nminy"  ].as<int>();
      if (conf["nminz"])      nminz  = conf["nminz"  ].as<int>();
      
      if (conf["nmaxx"])      nmaxx  = conf["nmaxx"  ].as<int>();
      if (conf["nmaxy"])      nmaxy  = conf["nmaxy"  ].as<int>();
      if (conf["nmaxz"])      nmaxz  = conf["nmaxz"  ].as<int>();
      
      if (conf["knots"])      knots  = conf["knots"  ].as<int>();

      if (conf["check"])      check  = conf["check"  ].as<bool>();

      if (conf["pcavar"])     pcavar = conf["pcavar" ].as<bool>();
      if (conf["subsamp"])    sampT  = conf["subsamp"].as<int>();
    } 
    catch (YAML::Exception & error) {
      if (myid==0) std::cout << "Error parsing parameter stanza for <"
			     << name << ">: "
			     << error.what() << std::endl
			     << std::string(60, '-') << std::endl
			     << conf                 << std::endl
			     << std::string(60, '-') << std::endl;
      
      throw std::runtime_error("Cube: error parsing YAML");
    }
    
    // Finally, make the basis
    //
    ortho = std::make_shared<BiorthCube>(conf);
    
    // Orthogonality sanity check
    //
    if (check and myid==0) orthoTest();

    // Get max threads
    //
    int nthrds = omp_get_max_threads();

    // Total number of wavenumbers
    //
    Itot = (2*nmaxx + 1) * (2*nmaxy + 1) * (2*nmaxz + 1);

    expcoef.resize(2*nmaxx+1, 2*nmaxy+1, 2*nmaxz+1);
    expcoef.setZero();
      
    // Counters
    //
    used = 0;
    totalMass = 0.0;

    // Set cartesian coordindates
    //
    coordinates = Coord::Cartesian;
  }
  
  void Cube::reset_coefs(void)
  {
    expcoef.setZero();
    totalMass = 0.0;
    used = 0;
    if (pcavar) zero_covariance();
  }
  
  
  void Cube::load_coefs(CoefClasses::CoefStrPtr coef, double time)
  {
    auto cf = dynamic_cast<CoefClasses::CubeStruct*>(coef.get());

    cf->nmaxx   = nmaxx;
    cf->nmaxy   = nmaxy;
    cf->nmaxz   = nmaxz;
    cf->time    = time;

    cf->allocate();

    *cf->coefs = expcoef;
  }

  void Cube::set_coefs(CoefClasses::CoefStrPtr coef)
  {
    // Sanity check on derived class type
    //
    if (not dynamic_cast<CoefClasses::CubeStruct*>(coef.get()))
      throw std::runtime_error("Cube::set_coefs: you must pass a CoefClasses::CubeStruct");

    // Sanity check on dimensionality
    //
    {
      auto cc = dynamic_cast<CoefClasses::CubeStruct*>(coef.get());
      auto d  = cc->coefs->dimensions();
      if (d[0] != 2*nmaxx+1 or d[1] != 2*nmaxy+1 or d[2] != 2*nmaxz+1) {
	std::ostringstream sout;
	sout << "Cube::set_coefs: the basis has (2*nmaxx+1, 2*nmaxy+1, 2*nmaxz+1)=("
	     << 2*nmaxx+1 << ", " 
	     << 2*nmaxy+1 << ", " 
	     << 2*nmaxz+1
	     << "). The coef structure has dimension=("
	     << d[0] << ", " << d[1] << ", " << d[2] << ")";
	  
	throw std::runtime_error(sout.str());
      }
    }
    
    auto cf = dynamic_cast<CoefClasses::CubeStruct*>(coef.get());
    expcoef = *cf->coefs;

    // Cache the cuurent coefficient structure
    //
    coefret = coef;

    coefctr = {0.0, 0.0, 0.0};
  }

  void Cube::accumulate(double x, double y, double z, double mass,
			unsigned long int indx)
  {
    // Truncate to cube with sides in [0,1]
    if (x<0.0)
      x += std::floor(-x) + 1.0;
    else
      x -= std::floor( x);
    
    if (y<0.0)
      y += std::floor(-y) + 1.0;
    else
      y -= std::floor( y);
    
    if (z<0.0)
      z += std::floor(-z) + 1.0;
    else
      z -= std::floor( z);
    
    // Update counters
    used++;
    totalMass += mass;
    
    // Recursion multipliers
    Eigen::Vector3cd step
      {std::exp(-kfac*x), std::exp(-kfac*y), std::exp(-kfac*z)};
    
    // Initial values for recursion
    Eigen::Vector3cd init
      {std::exp(-kfac*(x*nmaxx)),
       std::exp(-kfac*(y*nmaxy)),
       std::exp(-kfac*(z*nmaxz))};
    
    Eigen::VectorXcd g;
    if (pcavar) {
      g.resize(Itot);
      g.setZero();
    }

    Eigen::Vector3cd curr(init);
    for (int ix=0; ix<=2*nmaxx; ix++, curr(0)*=step(0)) {
      curr(1) = init(1);
      for (int iy=0; iy<=2*nmaxy; iy++, curr(1)*=step(1)) {
	curr(2) = init(2);
	for (int iz=0; iz<=2*nmaxz; iz++, curr(2)*=step(2)) {
	  
	  // Compute wavenumber; recall that the coefficients are
	  // stored as: -nmax,-nmax+1,...,0,...,nmax-1,nmax
	  //
	  int ii = ix-nmaxx;
	  int jj = iy-nmaxy;
	  int kk = iz-nmaxz;

	  // Limit to minimum wave number
	  if (abs(ii)<nminx || abs(jj)<nminy || abs(kk)<nminz) continue;

	  // Normalization
	  double norm = 1.0/sqrt(M_PI*(ii*ii + jj*jj + kk*kk));;

	  expcoef(ix, iy, iz) += - mass * curr(0)*curr(1)*curr(2) * norm;

	  if (pcavar)
	    g[index1D(ix, iy, iz)] = - curr(0)*curr(1)*curr(2) * norm;
	}
      }
    }

    if (pcavar) {
      // Sample index for pcavar
      int T = 0;
      T = used % sampT;
      sampleCounts(T) += 1;
      sampleMasses(T) += mass;

      meanV[T].noalias() += g * mass;
      if (covar) covrV[T].noalias() += g * g.adjoint() * mass;
    }
  }
  
  void Cube::make_coefs()
  {
    if (use_mpi) {
      
      MPI_Allreduce(MPI_IN_PLACE, &used, 1, MPI_INT,
		    MPI_SUM, MPI_COMM_WORLD);
      
      MPI_Allreduce(MPI_IN_PLACE, &totalMass, 1, MPI_DOUBLE,
		    MPI_SUM, MPI_COMM_WORLD);
      
      MPI_Allreduce(MPI_IN_PLACE, expcoef.data(), expcoef.size(), MPI_DOUBLE_COMPLEX,
		    MPI_SUM, MPI_COMM_WORLD);


      if (pcavar) {

	MPI_Allreduce(MPI_IN_PLACE, sampleCounts.data(), sampleCounts.size(),
		      MPI_INT, MPI_SUM, MPI_COMM_WORLD);
	
	MPI_Allreduce(MPI_IN_PLACE, sampleMasses.data(), sampleMasses.size(),
		      MPI_DOUBLE, MPI_SUM, MPI_COMM_WORLD);

	for (int T=0; T<sampT; T++) {

	  MPI_Allreduce(MPI_IN_PLACE, meanV[T].data(), meanV[T].size(),
			MPI_DOUBLE_COMPLEX, MPI_SUM, MPI_COMM_WORLD);
	  
	  if (covar)
	    MPI_Allreduce(MPI_IN_PLACE, covrV[T].data(), covrV[T].size(),
			  MPI_DOUBLE_COMPLEX, MPI_SUM, MPI_COMM_WORLD);
	}
	// END: sample loop
      }
      // END: pcavar
    }
    // END: using mpi
  }
  
  /** Return a vector of tuples of basis functions and the covariance
      matrix for subsamples of particles for Cube type */
  std::vector<std::vector<BiorthBasis::CoefCovarType>>
  Cube::getCoefCovariance()
  {
    std::vector<std::vector<BiorthBasis::CoefCovarType>> ret;
    if (pcavar) {
      ret.resize(sampT);
      for (int T=0; T<sampT; T++) {
	ret[T].resize(1);
	std::get<0>(ret[T][0]) = meanV[T];
	if (covar) std::get<1>(ret[T][0]) = covrV[T];
      }
    }
    
    return ret;
  }


  std::vector<double> Cube::crt_eval(double x, double y, double z)
  {
    // Get thread id
    int tid = omp_get_thread_num();

    // Position vector
    Eigen::Vector3d pos {x, y, z};

    // Get the basis fields
    double den1 = ortho->get_dens(expcoef, pos).real();
    double pot1 = ortho->get_pot (expcoef, pos).real();

    auto frc = ortho->get_force(expcoef, pos);
    
    double frcx = -frc(0).real();
    double frcy = -frc(1).real();
    double frcz = -frc(2).real();

    return {0, den1, den1, 0, pot1, pot1, frcx, frcy, frcz};
  }

  void Cube::computeAccel(double x, double y, double z,
			  Eigen::Ref<Eigen::Vector3d> acc)
  {
    // Get thread id
    int tid = omp_get_thread_num();

    // Position vector
    Eigen::Vector3d pos {x, y, z};

    // Get the basis fields
    auto frc = ortho->get_force(expcoef, pos);
    
    acc << -frc(0).real(), -frc(1).real(), -frc(2).real();
  }

  std::vector<double> Cube::cyl_eval(double R, double z, double phi)
  {
    // Get thread id
    int tid = omp_get_thread_num();

    // Cartesian from Cylindrical coordinates
    double x = R*cos(phi), y = R*sin(phi);

    // Position vector
    Eigen::Vector3d pos {x, y, z};

    // Get the basis fields
    double den1 = ortho->get_dens(expcoef, pos).real();
    double pot1 = ortho->get_pot (expcoef, pos).real();

    auto frc = ortho->get_force(expcoef, pos);
    
    double frcx = frc(0).real(), frcy = frc(1).real(), frcz = frc(2).real();

    double potR =  frcx*cos(phi) + frcy*sin(phi);
    double potp = -frcx*sin(phi) + frcy*cos(phi);
    double potz =  frcz;

    potR *= -1;
    potp *= -1;
    potz *= -1;

    return {0, den1, den1, 0, pot1, pot1, potR, potz, potp};
  }

  std::vector<double> Cube::sph_eval(double r, double costh, double phi)
  {
    // Get thread id
    int tid = omp_get_thread_num();

    // Spherical from Cylindrical coordinates
    double sinth = sqrt(fabs(1.0 - costh*costh));
    double x = r*cos(phi)*sinth, y = r*sin(phi)*sinth, z = r*costh;

    // Position vector
    Eigen::Vector3d pos {x, y, z};

    // Get the basis fields
    double den1 = ortho->get_dens(expcoef, pos).real();
    double pot1 = ortho->get_pot (expcoef, pos).real();

    auto frc = ortho->get_force(expcoef, pos);
    
    double frcx = frc(0).real();
    double frcy = frc(1).real();
    double frcz = frc(2).real();

    double potr =  frcx*cos(phi)*sinth + frcy*sin(phi)*sinth + frcz*costh;
    double pott =  frcx*cos(phi)*costh + frcy*sin(phi)*costh - frcz*sinth;
    double potp = -frcx*sin(phi)       + frcy*cos(phi);

    potr *= -1;
    pott *= -1;
    potp *= -1;
    
    return {0, den1, den1, 0, pot1, pot1, potr, pott, potp};
  }

  std::vector<Eigen::MatrixXd> Cube::orthoCheck(int knots)
  {
    std::vector<Eigen::MatrixXd> ret;
    ret.push_back(ortho->orthoCheck().array().abs());
    return ret;
  }
  
  void Cube::init_covariance()
  {
    if (pcavar) {

      meanV.resize(sampT);
      for (auto& v : meanV) {
	v.resize(Itot);
      }

      if (covar) {
	covrV.resize(sampT);
	for (auto& v : covrV) {
	  v.resize(Itot, Itot);
	}
      } else covrV.clear();

      sampleCounts.resize(sampT);
      sampleMasses.resize(sampT);
      
      zero_covariance();
    }
  }


  void Cube::zero_covariance()
  {
    for (int T=0; T<sampT; T++) {
      meanV[T].setZero();
      if (covar) covrV[T].setZero();
    }

    sampleCounts.setZero();
    sampleMasses.setZero();
  }


  unsigned Cube::index1D(int kx, int ky, int kz)
  {
    if (kx < 0 or kx > 2*nmaxx) {
      std::ostringstream sout;
      sout << "Cube::index1D: x index [" << kx << "] must be in [0, "
	   << 2*nmaxx << "]";
      throw std::runtime_error(sout.str());
    }

    if (ky < 0 or ky > 2*nmaxy) {
      std::ostringstream sout;
      sout << "Cube::index1D: y index [" << ky << "] must be in [0, "
	   << 2*nmaxy << "]";
      throw std::runtime_error(sout.str());
    }

    if (kz < 0 or kx > 2*nmaxz) {
      std::ostringstream sout;
      sout << "Cube::index1D: z index [" << kz << "] must be in [0, "
	   << 2*nmaxz << "]";
      throw std::runtime_error(sout.str());
    }

    return
      kx*(2*nmaxy+1)*(2*nmaxz+1) +
      ky*(2*nmaxz+1) +
      kz;
  }

  std::tuple<int, int, int> Cube::index3D(unsigned indx)
  {
    // Sanity check
    //
    if (indx >= Itot) {
      std::ostringstream sout;
      sout << "Cube::index3D: index [" << indx << "] must be in 0 <= indx < " << Itot;
      throw std::runtime_error(sout.str());
    }

    // Compute the 3d index
    //
    int ix = indx/((2*nmaxy+1)*(2*nmaxz+1));
    int iy = (indx - ix*(2*nmaxy+1)*(2*nmaxz+1))/(2*nmaxz+1);
    int iz = indx - ix*(2*nmaxy+1)*(2*nmaxz+1)/(2*nmaxz+1) - iy*(2*nmaxz+1);
  
    return {ix, iy, iz};
  }


  // Generate coeffients from a particle reader
  CoefClasses::CoefStrPtr BiorthBasis::createFromReader
  (PR::PRptr reader, Eigen::Vector3d ctr, RowMatrix3d rot)
  {
    CoefClasses::CoefStrPtr coef;

    if (name.compare("sphereSL") == 0)
      coef = std::make_shared<CoefClasses::SphStruct>();
    else if (name.compare("cylinder") == 0)
      coef = std::make_shared<CoefClasses::CylStruct>();
    else if (name.compare("flatdisk") == 0)
      coef = std::make_shared<CoefClasses::CylStruct>();
    else if (name.compare("cube") == 0)
      coef = std::make_shared<CoefClasses::CubeStruct>();
    else {
      std::ostringstream sout;
      sout << "Basis::createCoefficients: basis <" << name << "> not recognized"
	   << std::endl;
      throw std::runtime_error(sout.str());
    }
      
    // Add the expansion center metadata and register for this instance
    //
    coefctr   = ctr;
    coef->ctr = ctr;

    // Add the rotation matrix metadata and register for this instance
    //
    coefrot   = rot;
    coef->rot = rot;

    std::vector<double> p1(3), v1(3);
    
    // Map the vector rather than copy
    //
    Eigen::Map<Eigen::Vector3d> pp(p1.data(), 3), vv(v1.data(), 3);
    vv.setZero();

    reset_coefs();
    for (auto p=reader->firstParticle(); p!=0; p=reader->nextParticle()) {

      bool use = false;
      
      // Translate and rotate the position vector
      //
      for (int k=0; k<3; k++) p1[k] = p->pos[k];
      pp = coefrot * (pp - coefctr);

      if (ftor) {
	// Rotate the velocity vector
	//
	for (int k=0; k<3; k++) v1[k] = p->vel[k];
	vv = coefrot * vv;
	
	use = ftor(p->mass, p1, v1, p->indx);
      } else {
	use = true;
      }

      if (use) {
	accumulate(pp(0), pp(1), pp(2), p->mass, p->indx);
      }
    }
    make_coefs();
    load_coefs(coef, reader->CurrentTime());
    return coef;
  }

  // Generate coefficients from a phase-space table
  void BiorthBasis::initFromArray(Eigen::Vector3d ctr, RowMatrix3d rot)
  {
    if (name.compare("sphereSL") == 0)
      coefret = std::make_shared<CoefClasses::SphStruct>();
    else if (name.compare("cylinder") == 0)
      coefret = std::make_shared<CoefClasses::CylStruct>();
    else if (name.compare("flatdisk") == 0)
      coefret = std::make_shared<CoefClasses::CylStruct>();
    else {
      std::ostringstream sout;
      sout << "Basis::createCoefficients: basis <" << name << "> not recognized"
	   << std::endl;
      throw std::runtime_error(sout.str());
    }
      
    // Add the expansion center metadata and register
    //
    coefctr = ctr;
    coefret->ctr = ctr;

    // Add the rotation metadata and register
    coefrot = rot;
    coefret->rot = rot;

    // Clean up for accumulation
    //
    reset_coefs();
    coefindx = 0;
  }

  // Accumulate coefficient contributions from arrays
  void BiorthBasis::addFromArray(Eigen::VectorXd& m, RowMatrixXd& p,
				 bool RoundRobin, bool PosVelRows)
  {
    // Sanity check: is coefficient instance created?  This is not
    // foolproof.  It is really up the user to make sure that a call
    // to initFromArray() comes first.
    //
    if (not coefret) {
      std::string msg =
	"Basis::addFromArray: you must initialize coefficient accumulation "
	"with a call to Basis::initFromArray()";
      throw std::runtime_error(msg);
    }

    // Assume position arrays in rows by default
    //
    int rows = p.rows();
    int cols = p.cols(); 

    bool ambiguous = false;
    bool haveVel   = false;

    if (cols==3 or cols==6) {
      if (rows != 3 and rows != 6) PosVelRows = false;
      else ambiguous = true;
    }

    if (rows==3 or rows==6) {
      if (cols != 3 and cols != 6) PosVelRows = true;
      else ambiguous = true;
    }

    if (ambiguous and myid==0) {
      std::cout << "---- BiorthBasis::addFromArray: dimension deduction "
		<< "is ambiguous.  Assuming that ";
      if (PosVelRows) std::cout << "positions are in rows" << std::endl;
      else std::cout << "positions are in columns" << std::endl;
      std::cout << "---- BiorthBasis::addFromArray: reset 'posvelrows' flag "
		<< "if this assumption is wrong." << std::endl;
    }

    // Map the vector rather than copy
    //
    std::vector<double> p1(3), v1(3);
    Eigen::Map<Eigen::Vector3d> pp(p1.data(), 3), vv(v1.data(), 3);
    vv.setZero();

    if (PosVelRows) {
      if (p.rows()<3) {
	std::ostringstream msg;
	msg << "Basis::addFromArray: you must pass a position array with at "
	  "least three rows for x, y, z.  Yours has " << p.rows() << ".";
	throw std::runtime_error(msg.str());
      }

      if (p.rows() == 6) haveVel = true;

      for (int n=0; n<p.cols(); n++) {
	
	if (n % numprocs==myid or not RoundRobin) {

	  for (int k=0; k<3; k++) {
	    pp(k) = p(k, n);
	    if (haveVel) vv(k) = p(k+3, n);
	  }
	  
	  pp = coefrot * (pp - coefctr);

	  bool use = true;

	  if (ftor) {
	    if (haveVel) vv = coefrot * vv;
	    use = ftor(m(n), p1, v1, coefindx);
	  } else {
	    use = true;
	  }
	  coefindx++;
	  
	  if (use) {
	    accumulate(pp(0), pp(1), pp(2), m(n), n);
	  }
	}
      }
      
    } else {

      if (p.cols()<3) {
	std::ostringstream msg;
	msg << "Basis::addFromArray: you must pass a position array with at "
	  "least three columns for x, y, z.  Yours has " << p.cols() << ".";
	throw std::runtime_error(msg.str());
      }

      if (p.cols() == 6) haveVel = true;


      for (int n=0; n<p.rows(); n++) {

	if (n % numprocs==myid or not RoundRobin) {

	  for (int k=0; k<3; k++) {
	    pp(k) = p(n, k);
	    if (haveVel) vv(k) = p(n, k+3);
	  }
	  
	  pp = coefrot * (pp - coefctr);

	  bool use = true;
	  if (ftor) {
	    if (haveVel) vv = coefrot * vv;
	    use = ftor(m(n), p1, v1, coefindx);
	  } else {
	    use = true;
	  }
	  coefindx++;
	  
	  if (use) {
	    accumulate(pp(0), pp(1), pp(2), m(n), n);
	  }
	}
      }
    }
  }

  // Generate coefficients from the accumulated array values
  CoefClasses::CoefStrPtr BiorthBasis::makeFromArray(double time)
  {
    make_coefs();
    load_coefs(coefret, time);
    return coefret;
  }

  // Generate coefficients from a phase-space table
  //
  CoefClasses::CoefStrPtr BiorthBasis::createFromArray
  (Eigen::VectorXd& m, RowMatrixXd& p, double time, Eigen::Vector3d ctr,
   RowMatrix3d rot, bool RoundRobin, bool PosVelRows)
  {
    initFromArray(ctr, rot);
    addFromArray(m, p, RoundRobin, PosVelRows);
    return makeFromArray(time);
  }

  // This evaluation step is performed by all derived classes
  Eigen::MatrixXd& AccelFunc::evalaccel
  (Eigen::MatrixXd& ps, Eigen::MatrixXd& accel, BasisCoef mod)
  {
    // Get Model
    //
    auto basis = std::get<0>(mod);

    // Get expansion center
    //
    auto ctr = basis->getCenter();
    if (basis->usingNonInertial()) ctr = {0, 0, 0};

    // Get rotation matrix
    //
    auto rot = basis->getRotation();

    // Get fields
    //
    int rows = accel.rows();
    for (int n=0; n<rows; n++) {
      Eigen::Vector3d pp;
      for (int k=0; k<3; k++) pp(k) = ps(n, k) - ctr(k);
      pp = rot * pp;

      auto v = basis->getFields(pp(0), pp(1), pp(2));

      // First 6 fields are density and potential, followed by acceleration
      for (int k=0; k<3; k++) accel(n, k) += v[6+k] - basis->pseudo(k);
    }

    // true for deep debugging
    //  |
    //  v
    if (false and basis->usingNonInertial()) {

      auto coefs = basis->getCoefficients();
      auto time  = coefs->time;
      auto ctr   = coefs->ctr;

      std::ofstream tmp;
      if (time <= 0.0) tmp.open("pseudo.dat");
      else             tmp.open("pseudo.dat", ios::app);

      if (tmp)
	tmp << std::setw(16) << std::setprecision(5) << time
	    << std::setw(16) << std::setprecision(5) << ctr[0]
	    << std::setw(16) << std::setprecision(5) << ctr[1]
	    << std::setw(16) << std::setprecision(5) << ctr[2]
	    << std::setw(16) << std::setprecision(5) << basis->pseudo(0)
	    << std::setw(16) << std::setprecision(5) << basis->pseudo(1)
	    << std::setw(16) << std::setprecision(5) << basis->pseudo(2)
	    << std::endl;
    }

    return accel;
  }

  // This is an example of a evalcoefs() derived class.  It is the
  // responsibility of the derived-class implementer to provide a sane
  // set of coefficients using Basis::set_coefs for each
  // component. Although not needed here, the best way of identifying
  // the component might be to use the getName() member of coefs,
  // e.g. 'std::string name = std::get<mod>(1)->getName();'
  void
  AllTimeAccel::evalcoefs(double t, BasisCoef mod)
  {
    auto basis = std::get<0>(mod);
    auto coefs = std::get<1>(mod);

    // Interpolate coefficients
    //
    auto times = coefs->Times();

    if (t<times.front() or t>times.back()) {
      std::ostringstream sout;
      sout << "Basis::OneAccel: time t=" << t << " is out of bounds: ["
	   << times.front() << ", " << times.back() << "]";
      throw std::runtime_error(sout.str());
    }
    
    auto it2 = std::lower_bound(times.begin(), times.end(), t);
    auto it1 = it2;

    if (it2 == times.end()) throw std::runtime_error("Basis::AllTimeAccel::evalcoefs: time t=" + std::to_string(t) + " out of bounds");
    else if (it2 == times.begin()) it2++;
    else it1--;

    double a = (*it2 - t)/(*it2 - *it1);
    double b = (t - *it1)/(*it2 - *it1);

    auto coefsA = coefs->getCoefStruct(*it1);
    auto coefsB = coefs->getCoefStruct(*it2);

    // Duplicate a coefficient instance
    //
    auto newcoef = coefsA->deepcopy();

    // Now interpolate the matrix
    //
    newcoef->time = t;

    auto & cN = newcoef->store;
    auto & cA = coefsA->store;
    auto & cB = coefsB->store;

    for (int i=0; i<newcoef->store.size(); i++)
      cN(i) = a * cA(i) + b * cB(i);

    // Interpolate center
    //
    newcoef->ctr = a * coefsA->ctr + b * coefsB->ctr;

    // Interpolate rotation matrix followed by unitarization
    //
    RowMatrix3d newrot = a * coefsA->rot + b * coefsB->rot;

    // Closest unitary matrix in the Frobenius norm sense
    //
    Eigen::BDCSVD<RowMatrix3d> svd
      (newrot, Eigen::ComputeFullU | Eigen::ComputeFullV);

    newcoef->rot = svd.matrixU() * svd.matrixV().adjoint();

    // Install coefficients
    //
    basis->set_coefs(newcoef);

    // Set non-inertial force
    basis->setNonInertialAccel(t);

  }

  SingleTimeAccel::SingleTimeAccel(double t, std::vector<BasisCoef> mod)
  {
    for (auto model : mod) {

      auto basis = std::get<0>(model);
      auto coefs = std::get<1>(model);

      // Interpolate coefficients
      //
      auto times = coefs->Times();

      if (t<times.front() or t>times.back()) {
	std::ostringstream sout;
	sout << "Basis::OneAccel: time t=" << t << " is out of bounds: ["
	     << times.front() << ", " << times.back() << "]";
	throw std::runtime_error(sout.str());
      }
      
      auto it2 = std::lower_bound(times.begin(), times.end(), t);
      auto it1 = it2;

      if (it2 == times.end())
	throw std::runtime_error("Basis::SingleTimeAccel::evalcoefs: time t=" + std::to_string(t) + " out of bounds");
      else if (it2 == times.begin()) it2++;
      else it1--;
      
      double a = (*it2 - t)/(*it2 - *it1);
      double b = (t - *it1)/(*it2 - *it1);
      
      auto coefsA = coefs->getCoefStruct(*it1);
      auto coefsB = coefs->getCoefStruct(*it2);
      
      // Duplicate a coefficient instance
      //
      auto newcoef = coefsA->deepcopy();
      
      // Now interpolate the matrix
      //
      newcoef->time = t;

      auto & cN = newcoef->store;
      auto & cA = coefsA ->store;
      auto & cB = coefsB ->store;

      for (int i=0; i<cN.size(); i++)
	cN(i) = a * cA(i) + b * cB(i);

      // Interpolate center
      //
      if (coefsA->ctr.size() and coefsB->ctr.size()) {
	newcoef->ctr.resize(3);
	for (int k=0; k<3; k++)
	  newcoef->ctr[k] = a * coefsA->ctr[k] + b * coefsB->ctr[k];
      }

      // Install coefficients
      //
      basis->set_coefs(newcoef);
    }
    // END: component model loop
  }
  
  //! Take one leap frog step; this can/should be generalized to a
  //! one-step class in the long run
  std::tuple<double, Eigen::MatrixXd>
  OneStep(double t, double h,
	  Eigen::MatrixXd& ps, Eigen::MatrixXd& accel,
	  std::vector<BasisCoef> bfe, AccelFunctor F)
  {
    int rows = ps.rows();

    // Leap frog (set to false for RK4 test)
    //
    if (true) {

      // Drift 1/2
      for (int n=0; n<rows; n++) {
	for (int k=0; k<3; k++) ps(n, k) += ps(n, 3+k)*0.5*h;
      }

      // Kick
      accel.setZero();
      for (auto mod : bfe) F(t, ps, accel, mod);

      for (int n=0; n<rows; n++) {
	for (int k=0; k<3; k++) ps(n, 3+k) += accel(n, k)*h;
      }
      
      // Drift 1/2
      for (int n=0; n<rows; n++) {
	for (int k=0; k<3; k++) ps(n, k) += ps(n, 3+k)*0.5*h;
      }
    }
    // RK4
    else {
      // Make and clear variables
      std::vector<Eigen::MatrixXd> kf(4);
      for (int i=0; i<4; i++) kf[i].resize(rows, 6);

      // Step 1
      //
      accel.setZero();
      for (auto mod : bfe) F(t, ps, accel, mod); 
      for (int n=0; n<rows; n++) {
	for (int k=0; k<3; k++) {
	  kf[0](n, 0+k) = ps(n, 3+k);
	  kf[0](n, 3+k) = accel(n, k);
	}
      }

      // Step 2
      //
      Eigen::MatrixXd ps1 = ps + kf[0]*0.5*h; // state vector update

      accel.setZero();
      for (auto mod : bfe) F(t+0.5*h, ps1, accel, mod); 
      for (int n=0; n<rows; n++) {
	for (int k=0; k<3; k++) {
	  kf[1](n, 0+k) = ps1(n, 3+k);
	  kf[1](n, 3+k) = accel(n, k);
	}
      }

      // Step 3
      //
      ps1 = ps + kf[1]*0.5*h;	// state vector update

      accel.setZero();
      for (auto mod : bfe) F(t+0.5*h, ps1, accel, mod); 
      for (int n=0; n<rows; n++) {
	for (int k=0; k<3; k++) {
	  kf[2](n, 0+k) = ps1(n, 3+k);
	  kf[2](n, 3+k) = accel(n, k);
	}
      }

      // Step 4
      ps1 = ps + kf[2]*h;	// state vector update

      accel.setZero();
      for (auto mod : bfe) F(t+h, ps1, accel, mod); 
      for (int n=0; n<rows; n++) {
	for (int k=0; k<3; k++) {
	  kf[3](n, 0+k) = ps1(n, 3+k);
	  kf[3](n, 3+k) = accel(n, k);
	}
      }

      // The final lhs
      //
      Eigen::MatrixXd acc = (kf[0] + 2.0*kf[1] + 2.0*kf[2] + kf[3])/6.0;

      for (int n=0; n<rows; n++) { // Copy back acceleration for this step
	for (int k=0; k<3; k++) accel(n, k) = acc(n, 3+k);
      }

      ps += acc*h;
    }

    return std::tuple<double, Eigen::MatrixXd>(t+h, ps);
  }


  std::tuple<Eigen::VectorXd, Eigen::Tensor<float, 3>>
  IntegrateOrbits
  (double tinit, double tfinal, double h,
   Eigen::MatrixXd ps, std::vector<BasisCoef> bfe, AccelFunctor F,
   int nout)
  {
    int rows = ps.rows();
    int cols = ps.cols();

    // ps should be a (n, 6) table of phase-space initial conditions
    //
    if (cols != 6) {
      std::ostringstream sout;
      sout << "IntegrateOrbits: phase space array should be n x 6 where n is "
	   << "the number of particles.  You specified " << cols << " columns";
      throw std::runtime_error(sout.str());
    }

    // Allocate the acceleration array
    //
    Eigen::MatrixXd accel(rows, 3);

    // Sanity check
    //
    if (tfinal == tinit) {
      throw std::runtime_error
	("BasisClasses::IntegrateOrbits: tinit cannot be equal to tfinal");
    }

    if (h < 0.0 and tfinal > tinit) {
      throw std::runtime_error
	("BasisClasses::IntegrateOrbits: tfinal must be smaller than tinit "
	 "when step size is negative");
    }

    if (h > 0.0 and tfinal < tinit) {
      throw std::runtime_error
	("BasisClasses::IntegrateOrbits: tfinal must be larger than "
	 "tinit when step size is positive");
    }

    if ( (tfinal - tinit)/h >
	 static_cast<double>(std::numeric_limits<int>::max()) )
      {
	std::cout << "BasisClasses::IntegrateOrbits: step size is too small or "
		  << "time interval is too large." << std::endl;
	// Return empty data
	//
	return {Eigen::VectorXd(), Eigen::Tensor<float, 3>()};
      }
    
    // Number of steps
    //
    int numT = std::ceil( (tfinal - tinit)/h + 0.5);

    // Want both end points in the output at minimum
    //
    numT = std::max(2, numT);

    // Number of output steps
    //
    int stride = 1;		// Default stride
    if (nout>0) {		// User has specified output count...
      nout = std::max(2, nout);
      stride = std::ceil(static_cast<double>(numT)/static_cast<double>(nout));
      numT = (nout-1) * stride + 1;
    } else {			// Otherwise, use the default output number
      nout = numT;		// with the default stride
    }

    // Compute the interval-matching step
    //
    h = (tfinal - tinit)/(numT-1);

    // DEBUG
    if (false) 
      std::cout << "BasisClasses::IntegrateOrbits: choosing nout=" << nout
		<< " numT=" << numT << " h=" << h << " stride=" << stride
		<< std::endl;

    // Return data
    //
    Eigen::Tensor<float, 3> ret;

    try {
      ret.resize(rows, 6, nout);
    }
    catch (const std::bad_alloc& e) {
      std::cout << "BasisClasses::IntegrateOrbits: memory allocation failed: "
		<< e.what() << std::endl
		<< "Your requested number of orbits and time steps requires "
		<< std::floor(4.0*rows*6*nout/1e9)+1 << " GB free memory"
		<< std::endl;

      // Return empty data
      //
      return {Eigen::VectorXd(), Eigen::Tensor<float, 3>()};
    }

    // Time array
    //
    Eigen::VectorXd times(nout);
    
    // Assign the initial point
    //
    times(0) = tinit;
    for (int n=0; n<rows; n++)
      for (int k=0; k<6; k++) ret(n, k, 0) = ps(n, k);

    // Sign of h
    int sgn = (0 < h) - (h < 0);

    // Set the counters
    double tnow = tinit;
    int s = 0, cnt = 1;

    // Do the integration using stride for output
    while (s++ < numT) {
      if ( (tfinal - tnow)*sgn < h*sgn) h = tfinal - tnow;
      std::tie(tnow, ps) = OneStep(tnow, h, ps, accel, bfe, F);
      if (cnt < nout and s % stride == 0) {
	times(cnt) = tnow;
	for (int n=0; n<rows; n++)
	  for (int k=0; k<6; k++) ret(n, k, cnt) = ps(n, k);
	cnt += 1;
      }
    }

    // Corrects round off at end point
    //
    times(nout-1) = tnow;
    for (int n=0; n<rows; n++)
      for (int k=0; k<6; k++) ret(n, k, nout-1) = ps(n, k);

    return {times, ret};
  }

<<<<<<< HEAD
  void Spherical::writeCovarH5Params(HighFive::File& file)
  {
    file.createAttribute<int>("lmax", HighFive::DataSpace::From(lmax)).write(lmax);
    file.createAttribute<int>("nmax", HighFive::DataSpace::From(nmax)).write(nmax);
    file.createAttribute<double>("scale", HighFive::DataSpace::From(scale)).write(scale);
    file.createAttribute<double>("rmin", HighFive::DataSpace::From(rmin)).write(rmin);
    file.createAttribute<double>("rmax", HighFive::DataSpace::From(rmax)).write(rmax);
  }
  
  void Cylindrical::writeCovarH5Params(HighFive::File& file)
  {
    file.createAttribute<int>("mmax", HighFive::DataSpace::From(mmax)).write(mmax);
    file.createAttribute<int>("nmax", HighFive::DataSpace::From(nmax)).write(nmax);
    file.createAttribute<double>("rcylmin", HighFive::DataSpace::From(rcylmin)).write(rcylmin);
    file.createAttribute<double>("rcylmax", HighFive::DataSpace::From(rcylmax)).write(rcylmax);
    file.createAttribute<double>("acyl", HighFive::DataSpace::From(acyl)).write(acyl);
    file.createAttribute<double>("hcyl", HighFive::DataSpace::From(hcyl)).write(hcyl);
  }
  
  void Cube::writeCovarH5Params(HighFive::File& file)
  {
    file.createAttribute<int>("nminx", HighFive::DataSpace::From(nminx)).write(nminx);
    file.createAttribute<int>("nminy", HighFive::DataSpace::From(nminy)).write(nminy);
    file.createAttribute<int>("nminz", HighFive::DataSpace::From(nminz)).write(nminz);
    file.createAttribute<int>("nmaxx", HighFive::DataSpace::From(nmaxx)).write(nmaxx);
    file.createAttribute<int>("nmaxy", HighFive::DataSpace::From(nmaxy)).write(nmaxy);
    file.createAttribute<int>("nmaxz", HighFive::DataSpace::From(nmaxz)).write(nmaxz);
  }
  
  unsigned BiorthBasis::writeCovarH5(HighFive::Group& snaps, unsigned count, double time)
  {
    std::ostringstream stim;
    stim << std::setw(8) << std::setfill('0') << std::right << count++;
      
    // Make a new group for this time
    //
    HighFive::Group stanza = snaps.createGroup(stim.str());
      
    // Add a time attribute
    //
    time = roundTime(time);
    stanza.createAttribute<double>("Time", HighFive::DataSpace::From(time)).write(time);
      
    // Enable compression
    //
    auto dcpl1 = HighFive::DataSetCreateProps{}; // sample stats
    auto dcpl2 = HighFive::DataSetCreateProps{}; // coefficients
    auto dcpl3 = HighFive::DataSetCreateProps{}; // covariance

    // Properties for sample stats
    if (H5compress) {
      unsigned int csz = sampleCounts.size();
      dcpl1.add(HighFive::Chunking({csz, 1}));
      if (H5shuffle) dcpl1.add(HighFive::Shuffle());
      dcpl1.add(HighFive::Deflate(H5compress));
    }

    // Add the sample statistics
    //
    HighFive::DataSet s1data = stanza.createDataSet("sampleCounts", sampleCounts, dcpl1);
    HighFive::DataSet s2data = stanza.createDataSet("sampleMasses", sampleMasses, dcpl1);

    // Covariance data
    //
    auto covar = getCoefCovariance();

    // Number of samples
    //
    unsigned sampleSize   = covar.size();
    unsigned ltot         = covar[0].size();
    unsigned nmax         = std::get<0>(covar[0][0]).rows();
    unsigned diagonalSize = nmax*(nmax + 1)/2;

    // Add data dimensions
    //
    stanza.createAttribute<unsigned>
      ("sampleSize", HighFive::DataSpace::From(sampleSize)).write(sampleSize);

    stanza.createAttribute<unsigned>
      ("angularSize", HighFive::DataSpace::From(ltot)).write(ltot);

    stanza.createAttribute<unsigned>
      ("rankSize", HighFive::DataSpace::From(nmax)).write(nmax);
      
    if (H5compress) {
      // Szip parameters
      const int options_mask = H5_SZIP_NN_OPTION_MASK;
      const int pixels_per_block = 8;

      // Properties for coefficients
      //
      unsigned int csz2 = nmax * ltot * sampleSize;
      HighFive::Chunking data_dims2{std::min<unsigned>(csz2, H5chunk), 1};

      dcpl2.add(data_dims2);
      if (H5shuffle) dcpl2.add(HighFive::Shuffle());
      if (H5szip) {
	dcpl2.add(HighFive::Szip(options_mask, pixels_per_block));
      } else {
	dcpl2.add(HighFive::Deflate(H5compress));
      }

      // Properties for  covariance
      //
      unsigned int csz3 = ltot * diagonalSize * sampleSize;
      HighFive::Chunking data_dims3{std::min<unsigned>(csz3, H5chunk), 1};

      dcpl3.add(data_dims3);
      if (H5shuffle) dcpl3.add(HighFive::Shuffle());
      if (H5szip) {
	dcpl3.add(HighFive::Szip(options_mask, pixels_per_block));
      } else {
	dcpl3.add(HighFive::Deflate(H5compress));
      }
    }

    // Check for existence of a covariance matrix (only Cube can
    // toggle this so far)
    //
    int varsz = std::get<1>(covar[0][0]).size();

    // Pack the coefficient data
    //
    if (floatType) {
      // Create a vector of doubles for the real and imaginary parts
      Eigen::VectorXf real_part(nmax*ltot*sampleSize);
      Eigen::VectorXf imag_part(nmax*ltot*sampleSize);

      for (size_t T=0, c=0; T<sampleCounts.size(); T++) {
	for (size_t l=0; l<ltot; l++) {
	  for (size_t n=0; n<nmax; n++, c++) {
	    real_part(c) = std::real(std::get<0>(covar[T][l])(n));
	    imag_part(c) = std::imag(std::get<0>(covar[T][l])(n));
	  }
	}
      }

      // Create two separate, compressed datasets
      stanza.createDataSet("coefficients_real", real_part, dcpl2);
      stanza.createDataSet("coefficients_imag", imag_part, dcpl2);
      
      // Pack the covariance data in an upper triangular format
      //
      if (varsz) {

	real_part.resize(ltot*diagonalSize*sampleSize);
	imag_part.resize(ltot*diagonalSize*sampleSize);

	for (size_t T=0, c=0; T<sampleCounts.size(); T++) {
	  for (size_t l=0; l<ltot; l++) {
	    for (size_t n1=0; n1<nmax; n1++) {
	      for (size_t n2=n1; n2<nmax; n2++, c++) {
		real_part(c) = std::real(std::get<1>(covar[T][l])(n1, n2));
		imag_part(c) = std::imag(std::get<1>(covar[T][l])(n1, n2));
	      }
	    }
	  }
	}
	
	// Create two separate, compressed datasets
	stanza.createDataSet("covariance_real", real_part, dcpl3);
	stanza.createDataSet("covariance_imag", imag_part, dcpl3);
      }
      
    } else {
      Eigen::VectorXd real_part(ltot*nmax*sampleSize);
      Eigen::VectorXd imag_part(ltot*nmax*sampleSize);

      for (size_t T=0, c=0; T<sampleCounts.size(); T++) {
	for (size_t l=0; l<ltot; l++) {
	  for (size_t n=0; n<nmax; n++, c++) {
	    real_part(c) = std::real(std::get<0>(covar[T][l])(n));
	    imag_part(c) = std::imag(std::get<0>(covar[T][l])(n));
	  }
	}
      }

      // Create two separate, compressed datasets
      //
      stanza.createDataSet("coefficients_real", real_part, dcpl2);
      stanza.createDataSet("coefficients_imag", imag_part, dcpl2);
      
      // Pack the covariance data in an upper triangular format
      //
      if (varsz) {
	real_part.resize(ltot*diagonalSize*sampleSize);
	imag_part.resize(ltot*diagonalSize*sampleSize);

	for (size_t T=0, c=0; T<sampleCounts.size(); T++) {
	  for (size_t l=0; l<ltot; l++) {
	    for (size_t n1=0; n1<nmax; n1++) {
	      for (size_t n2=n1; n2<nmax; n2++, c++) {
		real_part(c) = std::real(std::get<1>(covar[T][l])(n1, n2));
		imag_part(c) = std::imag(std::get<1>(covar[T][l])(n1, n2));
	      }
	    }
	  }
	}
	
	// Create two separate, compressed datasets
	//
	stanza.createDataSet("covariance_real", real_part, dcpl3);
	stanza.createDataSet("covariance_imag", imag_part, dcpl3);
      }
    }
    // END: sample loop

    return count;
  }
  
  void BiorthBasis::writeCoefCovariance(const std::string& compname, const std::string& runtag, double time)
  {
    // Check that variance computation is on
    //
    if (not pcavar) {
      std::cout << "BiorthBasis::writeCoefCovariance: covariance computation is disabled.  "
		<< "Set 'pcavar: true' to enable." << std::endl;
      return;
    }

    // Only root process writes
    //
    if (myid) return;

    // Check that there is something to write
    //
    int totalCount = 0;
    std::tie(sampleCounts, sampleMasses) = getCovarSamples();
    totalCount += sampleCounts.sum();

    if (totalCount==0) {
      std::cout << "BiorthBasis::writeCoefCovariance: no data" << std::endl;
      return;
    }

    // Round time
    //
    time = roundTime(time);

    // The H5 filename
    //
    std::string fname = "coefcovar." + compname + "." + runtag + ".h5";

    // Check if file exists?
    //
    try {
      // Open the HDF5 file in read-write mode, creating if it doesn't
      // exist
      HighFive::File file(fname,
			  HighFive::File::ReadWrite |
			  HighFive::File::Create);

      // Check for version string
      std::string path = "CovarianceFileVersion"; 

      // Check for valid HDF file by attribute
      if (file.hasAttribute(path)) {
	extendCoefCovariance(fname, time);
	return;
      }

      // Write the Version string
      //
      file.createAttribute<std::string>("CovarianceFileVersion", HighFive::DataSpace::From(CovarianceFileVersion)).write(CovarianceFileVersion);

      // Write the basis identifier string
      //
      file.createAttribute<std::string>("BasisID", HighFive::DataSpace::From(BasisID)).write(BasisID);
      
      // Write the data type size
      //
      int sz = 8; if (floatType) sz = 4;
      file.createAttribute<int>("FloatSize", HighFive::DataSpace::From(sz)).write(sz);

      // Write the specific parameters
      //
      writeCovarH5Params(file);
      
      // Group count variable
      //
      unsigned count = 0;
      HighFive::DataSet dataset = file.createDataSet("count", count);
      
      // Create a new group for coefficient snapshots
      //
      HighFive::Group group = file.createGroup("snapshots");
      
      // Write the coefficients
      //
      count = writeCovarH5(group, count, time);
      
      // Update the count
      //
      dataset.write(count);
      
    } catch (const HighFive::Exception& err) {
      // Handle HighFive specific errors (e.g., file not found)
      throw std::runtime_error
	(std::string("BiorthBasis::writeCoefCovariance HighFive Error: ") + err.what());
    } catch (const std::exception& err) {
      // Handle other general exceptions
      throw std::runtime_error
	(std::string("BiorthBasis::writeCoefCovariance Error: ") + err.what());
    }
  }
  
  void BiorthBasis::extendCoefCovariance(const std::string& fname, double time)
  {
    try {
      // Open an hdf5 file
      //
      HighFive::File file(fname, HighFive::File::ReadWrite);
      
      // Get the dataset
      HighFive::DataSet dataset = file.getDataSet("count");
      
      unsigned count;
      dataset.read(count);
      
      HighFive::Group group = file.getGroup("snapshots");
      
      // Write the coefficients
      //
      count = writeCovarH5(group, count, time);
      
      // Update the count
      //
      dataset.write(count);
      
    } catch (HighFive::Exception& err) {
      throw std::runtime_error
	(std::string("BiorthBasis::extendCoefCovariance: HighFive error: ") + err.what());
    }
  }

  // Read covariance data
  CovarianceReader::CovarianceReader(const std::string& filename, int stride)
  {
    try {
      // Open an existing hdf5 file for reading
      //
      HighFive::File file(filename, HighFive::File::ReadOnly);
      
      // Write the Version string
      //
      std::string version;
      file.getAttribute("CovarianceFileVersion").read(version);
      // Check for alpha version
      if (version == std::string("1.0")) {
	throw std::runtime_error("CovarianceReader: this is an early alpha test version. Please remake your files");
      }
      // Test for current version
      if (version != std::string("1.1")) {
	throw std::runtime_error(std::string("CovarianceReader: unsupported file version, ") + version);
      }

      // Read the basis identifier string
      //
      file.getAttribute("BasisID").read(basisID);
      
      // Get the float size
      int sz = 8;
      file.getAttribute("FloatSize").read(sz);
      if (sz != 4 and sz != 8) {
	std::ostringstream sout;
	sout << "CovarianceReader: unsupported float size, " << sz;
	throw std::runtime_error(sout.str());
      }

      int lmax, nmax, ltot;

      // Current implemented spherical types
      const std::set<std::string> sphereType = {"Spherical", "SphereSL", "Bessel"};

      // Currently implemented cylindrical types
      const std::set<std::string> cylinderType = {"Cylindrical"};

      if (sphereType.find(basisID) != sphereType.end()) {
	file.getAttribute("lmax").read(lmax);
	file.getAttribute("nmax").read(nmax);
	ltot = (lmax+1)*(lmax+2)/2;
      } else if (cylinderType.find(basisID) != cylinderType.end()) {
	file.getAttribute("mmax").read(lmax);
	file.getAttribute("nmax").read(nmax);
	ltot = lmax + 1;
      } else if (basisID == "Cube") {
	int nmaxx, nmaxy, nmaxz;
	file.getAttribute("nmaxx").read(nmaxx);
	file.getAttribute("nmaxy").read(nmaxy);
	file.getAttribute("nmaxz").read(nmaxz);
	ltot = (2*nmaxx + 1) * (2*nmaxy + 1) * (2*nmaxz + 1);
      } else {
	throw std::runtime_error(std::string("CovarianceReader: unknown or unimplemented covariance for basis type, ") + basisID);
      }

      // Group count variable
      //
      unsigned count = 0;
      file.getDataSet("count").read(count);

      // Open the snapshot group
      //
      auto snaps = file.getGroup("snapshots");
      
      for (unsigned n=0; n<count; n+=stride) {

	std::ostringstream sout;
	sout << std::setw(8) << std::setfill('0') << std::right << n;
      
	auto stanza = snaps.getGroup(sout.str());
      
	double Time;
	stanza.getAttribute("Time").read(Time);

	int itime = static_cast<int>(Time * fixedPointPrecision + 0.5);
	timeMap[itime] = times.size();
	times.push_back(Time);

	// Get sample properties
	//
	sampleCounts.push_back(Eigen::VectorXi());
	stanza.getDataSet("sampleCounts").read(sampleCounts.back());
	
	sampleMasses.push_back(Eigen::VectorXd());
	stanza.getDataSet("sampleMasses").read(sampleMasses.back());

	// Get data attributes
	//
	int nT, lSize, rank;
	stanza.getAttribute("sampleSize") .read(nT);
	stanza.getAttribute("angularSize").read(lSize);
	stanza.getAttribute("rankSize")   .read(rank);

	// Allocate sample vector for current time
	covarData.push_back(std::vector<std::vector<CoefCovarType>>(nT));

	// Storage
	Eigen::VectorXcd data0, data1;

	// Get the flattened coefficient array
	if (sz==4) {
	  // Get the real and imaginary parts
	  Eigen::VectorXf data_real =
	    stanza.getDataSet("coefficients_real").read<Eigen::VectorXf>();

	  Eigen::VectorXf data_imag =
	    stanza.getDataSet("coefficients_imag").read<Eigen::VectorXf>();
	  
	  // Resize the complex array and assign
	  data0.resize(data_real.size());
	  data0.real() = data_real.cast<double>();
	  data0.imag() = data_imag.cast<double>();

	  // Check for existence of covariance
	  //
	  if (stanza.exist("covariance_real")) {

	    data_real =
	      stanza.getDataSet("covariance_real").read<Eigen::VectorXf>();

	    data_imag =
	      stanza.getDataSet("covariance_imag").read<Eigen::VectorXf>();
	  
	    // Resize the complex array and assign
	    data1.resize(data_real.size());
	    data1.real() = data_real.cast<double>();
	    data1.imag() = data_imag.cast<double>();
	  }
	} else {
	  // Get the real and imaginary parts
	  Eigen::VectorXd data_real =
	    stanza.getDataSet("coefficients_real").read<Eigen::VectorXd>();

	  Eigen::VectorXd data_imag =
	    stanza.getDataSet("coefficients_imag").read<Eigen::VectorXd>();
	  
	  // Resize the complex array and assign
	  data0.resize(data_real.size());
	  data0.real() = data_real;
	  data0.imag() = data_imag;

	  // Check for existence of covariance
	  //
	  if (stanza.exist("covariance_real")) {

	    // Get the real and imaginary parts
	    data_real =
	      stanza.getDataSet("covariance_real").read<Eigen::VectorXd>();
	    
	    data_imag =
	      stanza.getDataSet("covariance_imag").read<Eigen::VectorXd>();
	    
	    // Resize the complex array and assign
	    data1.resize(data_real.size());
	    data1.real() = data_real;
	    data1.imag() = data_imag;
	  }
	}

	// Positions in data stanzas
	int sCof = 0, sCov = 0;

	// Loop through all indices and repack
	for (int T=0; T<nT; T++) {

	  // Data element for this time
	  std::vector<CoefCovarType> elem(lSize);
	  for (auto & e : elem) {
	    // Coefficients
	    std::get<0>(e).resize(rank);
	    // Covariance matrix
	    if (data1.size()) std::get<1>(e).resize(rank, rank);
	  }

	  // Pack the coefficient data
	  int c = 0;
	  for (size_t l=0; l<lSize; l++) {
	    for (size_t n=0; n<rank; n++) {
	      std::get<0>(elem[l])(n) = data0(sCof + c++);
	    }
	  }
	  sCof += c;

	  // Pack the covariance data
	  c = 0;
	  for (size_t l=0; l<lSize; l++) {

	    if (data1.size()) {
	      for (size_t n1=0; n1<rank; n1++) {
		for (size_t n2=n1; n2<rank; n2++) {
		  std::get<1>(elem[l])(n1, n2) = data1(sCov + c++);
		  if (n1 != n2)
		    std::get<1>(elem[l])(n2, n1) = std::get<1>(elem[l])(n1, n2);
		}
	      }
	    }
	  }
	  sCov += c;

	  // Add the data
	  covarData.back()[T] = std::move(elem);
	}
	// END: sample loop
      }
      // END: snapshot loop
    } catch (HighFive::Exception& err) {
      std::cerr << err.what() << std::endl;
    }
  }

=======
  CoefClasses::CoefStrPtr Spherical::makeFromFunction
  (std::function<double(double, double, double, double time)> func,
   std::map<std::string, double>& params, double time, bool potential)
  {
    // Get mapping constant
    //
    double rmapping = rmap;
    if (params.find("rmapping") == params.end())
      std::cout << "---- BiorthBasis::makeFromFunction: using default rmapping="
		<< rmapping << std::endl;
    else
      rmapping = params["rmapping"];

    // Quadrature knots
    //
    int knots = 200;
    if (params.find("knots") != params.end())
      knots = static_cast<int>(params["knots"]);
    
    // Define mapping functions
    //
    auto r_to_x = [&](double r) -> double
    {
      if (r<0.0) throw std::runtime_error("BiorthBasis::makeFromFunction: r<0");
      return (r/rmapping-1.0)/(r/rmapping+1.0);
    };
    

    auto x_to_r = [&](double x) -> double
    {
      return (1.0 + x)/(1.0 - x) * rmapping;
    };
    

    auto d_x_to_r = [&](double x) -> double
    {
      return 0.5*(1.0 - x)*(1.0 - x)/rmapping;
    };
    
    double ximin = r_to_x(rmin);
    double ximax = r_to_x(rmax);
    
    if (ximin <=-1.0) throw std::runtime_error("BiorthBasis::makeFromFunction: x<=-1");
    if (ximin >= 1.0) throw std::runtime_error("BiorthBasis::makeFromFunction: x>=+1");
      
    if (ximax <=-1.0) throw std::runtime_error("BiorthBasis::makeFromFunction: x<=-1");
    if (ximax >= 1.0) throw std::runtime_error("BiorthBasis::makeFromFunction: x>=+1");
      
    int Lmax = lmax;
    int Nmax = nmax;

    // Make the structure
    //
    auto scof = std::make_shared<CoefClasses::SphStruct>();
    
    // =====================
    // Begin coordinate loop
    // =====================
    
    LegeQuad lw(knots);
    
    // Number of possible threads
    int nthrds = omp_get_max_threads();
    std::vector<Eigen::MatrixXd> potd(nthrds), legs(nthrds);

    for (auto & v : legs ) v.resize(Lmax+1, Lmax+1);

    std::vector<Eigen::MatrixXcd> mat(nthrds);
    for (auto & v : mat) {
      v.resize((Lmax+1)*(Lmax+2)/2, Nmax);
      v.setZero();
    }

#pragma omp parallel for
    for (int ijk=0; ijk<knots*knots*knots; ijk++) {

      // Get thread id
      int tid = omp_get_thread_num();

      // Get quadrature indicies
      int i = floor(ijk/(knots*knots)+1.0e-16);
      int j = (ijk  - i*knots*knots)/knots;
      int k = ijk - i*knots*knots - j*knots;
      
      double xx    =  ximin + (ximax - ximin)*lw.knot(i);
      double rr    =  x_to_r(xx);
      double costh = -1.0 + 2.0*lw.knot(j);
      double sinth = sqrt(std::abs(1.0 - costh*costh));
      double phi   = 2.0*M_PI/knots*k;
      
      double x = rr*sinth*cos(phi);
      double y = rr*sinth*sin(phi);
      double z = rr*costh;
      
      if (potential)
	get_dens(potd[tid], rr);
      else
	get_pot (potd[tid], rr);

      legendre_R(Lmax, costh, legs[tid]);

      double fval = func(x, y, z, time) * (ximax - ximin) * rr*rr /
	d_x_to_r(xx) * 2.0 * lw.weight(i) * lw.weight(j) * 2.0*M_PI/knots;

      for (int L=0, l=0; L<=Lmax; L++) {
	  
	for (int M=0; M<=L; M++, l++) {
	    
	  double prefac = sqrt( (2.0*L+1.0)/(4.0*M_PI) * exp(lgamma(L-M+1) - lgamma(L+M+1)) );
	  if (M) prefac *= M_SQRT2;

	  for (int n=0; n<Nmax; n++) {

	    if (M==0) {
	      mat[tid](l, n) += prefac * legs[tid](L, M) * potd[tid](L, n) * fval;
	    }
	    else {
	      double fac = prefac * legs[tid](L, M) * potd[tid](L, n) * fval;
	      mat[tid](l, n) += std::complex<double>(cos(phi*M), sin(phi*M)) * fac;
	    }
	  }
	}
      }
    }

    // Sum up results from all threads
    for (int n=1; n<nthrds; n++) mat[0] += mat[n];

    // Assign to CoefStruct
    scof->assign(mat[0], Lmax, Nmax);

    return scof;
  }

  double Spherical::computeQuadrature
  (std::function<double(double, double, double)> func,
   std::map<std::string, double>& params)
  {
    // Get mapping constant
    //
    double rmapping = rmap;
    if (params.find("rmapping") == params.end())
      std::cout << "---- BiorthBasis::computeQuadrature: using default rmapping="
		<< rmapping << std::endl;
    else
      rmapping = params["rmapping"];

    // Quadrature knots
    //
    int knots = 200;
    if (params.find("knots") != params.end())
      knots = static_cast<int>(params["knots"]);
    
    // Define mapping functions
    //
    auto r_to_x = [&](double r) -> double
    {
      if (r<0.0) throw std::runtime_error("BiorthBasis::computeQuadrature: r<0");
      return (r/rmapping-1.0)/(r/rmapping+1.0);
    };
    

    auto x_to_r = [&](double x) -> double
    {
      return (1.0 + x)/(1.0 - x) * rmapping;
    };
    

    auto d_x_to_r = [&](double x) -> double
    {
      return 0.5*(1.0 - x)*(1.0 - x)/rmapping;
    };
    
    double ximin = r_to_x(rmin);
    double ximax = r_to_x(rmax);

    if (ximin<=-1.0) throw std::runtime_error("BiorthBasis::computeQuadrature: x<=-1");
    if (ximax>= 1.0) throw std::runtime_error("BiorthBasis::computeQuadrature: x>=+1");

    if (ximax<=-1.0) throw std::runtime_error("BiorthBasis::computeQuadrature: x<=-1");
    if (ximax>= 1.0) throw std::runtime_error("BiorthBasis::computeQuadrature: x>=+1");

    int Lmax = lmax;
    int Nmax = nmax;

    // =====================
    // Begin coordinate loop
    // =====================
    
    LegeQuad lw(knots);
    
    // Number of possible threads
    int nthrds = omp_get_max_threads();

    // Storage for multithreading
    std::vector<double> ret(nthrds);

#pragma omp parallel for
    for (int ijk=0; ijk<knots*knots*knots; ijk++) {

      // Get thread id
      int tid = omp_get_thread_num();

      // Get quadrature indicies
      int i = floor(ijk/(knots*knots)+1.0e-16);
      int j = (ijk  - i*knots*knots)/knots;
      int k = ijk - i*knots*knots - j*knots;
      
      double xx =  ximin + (ximax - ximin)*lw.knot(i);
      double rr =  x_to_r(xx);
      double costh = -1.0 + 2.0*lw.knot(j);
      double sinth = sqrt(std::abs(1.0 - costh*costh));
      double phi = 2.0*M_PI/knots*k;
      
      double x = rr*sinth*cos(phi);
      double y = rr*sinth*sin(phi);
      double z = rr*costh;
      
      double fval = func(x, y, z) * (ximax - ximin) * rr*rr /
	d_x_to_r(xx) * 2.0 * lw.weight(i) * lw.weight(j) * 2.0*M_PI/knots;

      ret[tid] += fval;
    }

    for (int n=1; n<nthrds; n++) ret[0] += ret[n];

    return ret[0];
  }

  CoefClasses::CoefStrPtr Cylindrical::makeFromFunction
  (std::function<double(double, double, double, double time)> func,
   std::map<std::string, double>& params, double time, bool potential)
  {
    CoefClasses::CoefStrPtr coefs;

    // Quadrature knots
    //
    int knots = 200;
    if (params.find("knots") != params.end())
      knots = static_cast<int>(params["knots"]);
    
    // Get from internal cylindrical class instance
    //
    double ASCL   = sl->get_ascale();
    double HSCL   = sl->get_hscale();
    double Rtable = sl->get_rtable();

    double xmin = sl->r_to_xi(sl->RMIN*ASCL);
    double xmax = sl->r_to_xi(Rtable*ASCL);
      
    double ymin = sl->z_to_y(-Rtable*ASCL);
    double ymax = sl->z_to_y( Rtable*ASCL);

    int Mmax = sl->get_mmax();
    int Nmax = sl->get_order();

    // Make the structure
    //
    auto scof = std::make_shared<CoefClasses::CylStruct>();

    // =====================
    // Begin coordinate loop
    // =====================

    LegeQuad lw(knots);

    // Number of possible threads
    //
    int nthrds = omp_get_max_threads();

    std::vector<Eigen::MatrixXcd> mat(nthrds);
    for (auto & v : mat) {
      v.resize(Mmax+1, Nmax);
      v.setZero();
    }

#pragma omp parallel for
    for (int ijk=0; ijk<knots*knots*knots; ijk++) {

      // Get thread id
      int tid = omp_get_thread_num();

      // Get quadrature indicies
      int i = floor(ijk/(knots*knots)+1.0e-16);
      int j = (ijk  - i*knots*knots)/knots;
      int k = ijk - i*knots*knots - j*knots;
      
      double xx = xmin + (xmax - xmin)*lw.knot(i);
      double yy = ymin + (ymax - ymin)*lw.knot(j);

      double R =   sl->xi_to_r(xx);
      double z =   sl->y_to_z(yy);
      double phi = 2.0*M_PI/knots*k;
      
      double x = R*cos(phi);
      double y = R*sin(phi);

      double fac = (xmax - xmin)*(ymax - ymin) * lw.weight(i)*lw.weight(j) *
	2.0*M_PI/knots * func(x, y, z, time) * R /
	sl->d_xi_to_r(xx) * sl->d_y_to_z(yy);

      for (int mm=0; mm<=Mmax; mm++) {

	double mcos = cos(phi*mm);
	double msin = sin(phi*mm);

	for (int nn=0; nn<Nmax; nn++) {

	  double pC, pS;
	  if (potential)
	    sl->getDensSC(mm, nn, R, z, pC, pS);
	  else
	    sl->getPotSC(mm, nn, R, z, pC, pS);

	  mat[tid](mm, nn) += std::complex<double>(pC*mcos, pS*msin) * fac;
	}
      }
    }

    // Sum up results from all threads
    for (int n=1; n<nthrds; n++) mat[0] += mat[n];

    // Assign to CoefStruct
    scof->assign(mat[0], Mmax, Nmax);    
    
    return scof;
  }

  double Cylindrical::computeQuadrature
  (std::function<double(double, double, double)> func,
   std::map<std::string, double>& params)
  {
    CoefClasses::CoefStrPtr coefs;

    // Quadrature knots
    //
    int knots = 200;
    if (params.find("knots") != params.end())
      knots = static_cast<int>(params["knots"]);
    
    // Get from internal cylindrical class instance
    //
    double ASCL   = sl->get_ascale();
    double HSCL   = sl->get_hscale();
    double Rtable = sl->get_rtable();

    double xmin = sl->r_to_xi(sl->RMIN*ASCL);
    double xmax = sl->r_to_xi(Rtable*ASCL);
      
    double ymin = sl->z_to_y(-Rtable*ASCL);
    double ymax = sl->z_to_y( Rtable*ASCL);

    int Mmax = sl->get_mmax();
    int Nmax = sl->get_order();

    // Make the structure
    //
    auto scof = std::make_shared<CoefClasses::CylStruct>();

    // =====================
    // Begin coordinate loop
    // =====================

    LegeQuad lw(knots);

    double ret = 0.0;
      
    // Number of possible threads
    //
    int nthrds = omp_get_max_threads();

#pragma omp parallel for
    for (int ijk=0; ijk<knots*knots*knots; ijk++) {

      // Get thread id
      int tid = omp_get_thread_num();

      // Get quadrature indicies
      int i = floor(ijk/(knots*knots)+1.0e-16);
      int j = (ijk  - i*knots*knots)/knots;
      int k = ijk - i*knots*knots - j*knots;
      
      double xx = xmin + (xmax - xmin)*lw.knot(i);
      double yy = ymin + (ymax - ymin)*lw.knot(j);

      double R =   sl->xi_to_r(xx);
      double z =   sl->y_to_z(yy);
      double phi = 2.0*M_PI/knots*k;
      
      double x = R*cos(phi);
      double y = R*sin(phi);

      double fac = (xmax - xmin)*(ymax - ymin) * lw.weight(i)*lw.weight(j) *
	2.0*M_PI/knots * func(x, y, z) * R /
	sl->d_xi_to_r(xx) * sl->d_y_to_z(yy);

#pragma omp critical
      ret += fac;
    }
    
    return ret;
  }


>>>>>>> b3373a0e
}
// END namespace BasisClasses<|MERGE_RESOLUTION|>--- conflicted
+++ resolved
@@ -4996,7 +4996,6 @@
     return {times, ret};
   }
 
-<<<<<<< HEAD
   void Spherical::writeCovarH5Params(HighFive::File& file)
   {
     file.createAttribute<int>("lmax", HighFive::DataSpace::From(lmax)).write(lmax);
@@ -5547,7 +5546,6 @@
     }
   }
 
-=======
   CoefClasses::CoefStrPtr Spherical::makeFromFunction
   (std::function<double(double, double, double, double time)> func,
    std::map<std::string, double>& params, double time, bool potential)
@@ -5952,6 +5950,5 @@
   }
 
 
->>>>>>> b3373a0e
 }
 // END namespace BasisClasses