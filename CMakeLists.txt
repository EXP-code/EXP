cmake_minimum_required(VERSION 3.25) # Needed for CUDA, MPI, and CTest features

project(
  EXP
<<<<<<< HEAD
  VERSION "7.8.1"
=======
  VERSION "7.8.0"
>>>>>>> 693c6bd0
  HOMEPAGE_URL https://github.com/EXP-code/EXP
  LANGUAGES C CXX Fortran)

set(CMAKE_MODULE_PATH "${PROJECT_SOURCE_DIR}/cmake" ${CMAKE_MODULE_PATH})
set(CMAKE_CXX_STANDARD 17)
set(CMAKE_CXX_EXTENSIONS OFF)

# Compiler flags.  Not all tested thoroughly...
if(CMAKE_CXX_COMPILER_ID MATCHES "Clang")
  # using Clang
  message(STATUS "Clang compiler version is: ${CMAKE_CXX_COMPILER_VERSION}")
  if(CMAKE_SYSTEM_NAME MATCHES "Linux")
    if(CMAKE_CXX_COMPILER_VERSION VERSION_LESS 18.0.0)
      set(CMAKE_CXX_FLAGS "${CMAKE_CXX_FLAGS} -stdlib=libstdc++")
    endif()
  endif()
elseif(CMAKE_CXX_COMPILER_ID MATCHES "GNU")
  # using GCC
elseif(CMAKE_CXX_COMPILER_ID MATCHES "Intel")
  # using intel
  set(CMAKE_CXX_FLAGS "${CMAKE_CXX_FLAGS} -qno-offload")
elseif(CMAKE_CXX_COMPILER_ID MATCHES "MSVC")
  # using Visual Studio C++
endif()

# Required compiler features
add_compile_options(-D_REENTRANT)

# Bake in library paths (esp. useful for HPC sites with modules)
set(CMAKE_INSTALL_RPATH_USE_LINK_PATH TRUE)

# Check and enforce that we are a git repository.  Necessary for
# submodules to work correctly.
if(EXISTS "${PROJECT_SOURCE_DIR}/.git")
  message(STATUS "Checking that we are a git repository - good")
else()
  message(STATUS "Checking that we are a git repository - NO")
  message(SEND_ERROR "You need to 'git clone ${CMAKE_PROJECT_HOMEPAGE_URL}'.  Please don't use the zip download.")
endif()

# Build options
option(ENABLE_NBODY "Enable EXP n-body" ON)
option(ENABLE_PYEXP "Enable the Python bindings" ON)
option(ENABLE_PNG "Enable PNG graphics support" FALSE)
option(ENABLE_CUDA "Enable CUDA" FALSE)
option(ENABLE_SLURM "Enable SLURM checkpointing support" FALSE)
option(ENABLE_XDR "Enable RPC/XDR support for Tipsy standard" FALSE)
option(ENABLE_VTK "Configure VTK if available" FALSE)
option(ENABLE_CUDA_SINGLE "Use real*4 instead of real*8 for CUDA" FALSE)
option(ENABLE_USER "Enable basic user modules" ON)
option(ENABLE_SLCHECK "Enable *careful* Sturm-Liouville solutions" TRUE)
option(ENABLE_TESTS "Enable build tests for EXP, pyEXP and helpers" ON)
option(BUILD_SHARED_LIBS "Build using shared libraries" ON)
option(BUILD_DOCS "Build documentation" OFF)

# Set mpirun launcher for CTest

set(EXP_MPI_LAUNCH "mpirun" CACHE STRING "Command to run an MPI application (for unit tests only)")

# Find newest version if multiple versions are available

set(CMAKE_FIND_PACKAGE_SORT_ORDER NATURAL)
set(CMAKE_FIND_PACKAGE_SORT_DIRECTION DEC)

# Package support

find_package(MPI REQUIRED COMPONENTS C CXX)
find_package(OpenMP)
find_package(FFTW REQUIRED)
find_package(HDF5 COMPONENTS C CXX HL REQUIRED)
find_package(TIRPC)	       # Check for alternative Sun rpc support
find_package(Eigen3 3.4...<3.5 REQUIRED)
find_package(PNG)
find_package(Git)

# Check for FE
include(FEENABLE)

# Check for Slurm if user has not set to false
if(ENABLE_SLURM)
  find_package(SLURM)
endif()

# Optional VTK support
if(ENABLE_VTK)
  find_package(VTK)
endif()

# Optional CUDA support
if(ENABLE_CUDA)
  enable_language(CUDA)
  find_package(CUDAToolkit REQUIRED)
  message(STATUS "Using CUDA architectures ${CMAKE_CUDA_ARCHITECTURES} by default.  Please set the CUDAARCHS environment variable to override this.")
  set(CMAKE_CUDA_FLAGS_RELEASE "-O3 -w"
    CACHE STRING "Global cuda flags for Release build" FORCE)
  set(CMAKE_CUDA_FLAGS_MINSIZEREL "-O3 -w"
    CACHE STRING "Global cuda flags for MinSizeRel build" FORCE)
  set(CMAKE_CUDA_FLAGS_RELWITHDEBINFO "-O2 -g -w"
    CACHE STRING "Global cuda flags for RelWithDebInfo build" FORCE)
  set(HAVE_LIBCUDA TRUE)
endif()

# For mpi
include_directories(${MPI_C_HEADER_DIR})

# HDF5 version restrictions
if(HDF5_VERSION VERSION_LESS 1.8)
  message(FATAL_ERROR "Your HDF5 version must be >=1.8.20 or >=1.10.2 or >=1.12")
endif()

if(HDF5_VERSION VERSION_GREATER_EQUAL 1.8.0 AND
    HDF5_VERSION VERSION_LESS 1.8.20)
  message(FATAL_ERROR "Your HDF5 version in 1.8 series must be 1.8.20 or greater")
endif()

if(HDF5_VERSION VERSION_GREATER_EQUAL 1.10.0 AND
    HDF5_VERSION VERSION_LESS 1.10.2)
  message(FATAL_ERROR "Your HDF5 version in 1.10 series must be 1.10.2 or greater")
endif()

# For git submodules
include_directories(${PROJECT_SOURCE_DIR}/extern)
# Add OpenMP compile flags
if(OpenMP_FOUND)
  set(HAVE_OMP_H TRUE)
  OPTION (USE_OpenMP "Use OpenMP" ON)
  set(CMAKE_C_FLAGS "${CMAKE_C_FLAGS} ${OpenMP_C_FLAGS}")
  set(CMAKE_CXX_FLAGS "${CMAKE_CXX_FLAGS} ${OpenMP_CXX_FLAGS}")
  if(ENABLE_CUDA)
  set(CMAKE_CUDA_FLAGS "${CMAKE_CUDA_FLAGS} -Xcompiler='${OpenMP_CXX_FLAGS}'")
  endif()
endif()
# Slurm support
if(SLURM_FOUND)
  set(HAVE_LIBSLURM TRUE)
endif()
# Check for VTK
if(VTK_FOUND)
  set(HAVE_VTK TRUE)
  if (VTK_VERSION VERSION_LESS "8.90.0")
    include(${VTK_USE_FILE}) # I don't like this global setting stuff
  else()
    include_directories("${VTK_PREFIX_PATH}/include/vtk-${VTK_MAJOR_VERSION}.${VTK_MINOR_VERSION}")
  endif()
endif()
if(HDF5_FOUND)
  set(HAVE_HDF5 TRUE)
endif()
if(FFTW_FOUND)
  set(HAVE_FFTW TRUE)
endif()
if(ENABLE_SLCHECK)
  set(SLEDGE_THROW TRUE)
endif()
if(PNG_FOUND AND ENABLE_PNG)
  set(HAVE_LIBPNGPP TRUE)
endif()
if(ENABLE_CUDA_SINGLE)
  add_compile_definitions(O_SINGLE=1)
endif()

# Checking for RPC support (needed for Tipsy standard format)
if(NOT TIRPC_FOUND)
  include(CheckIncludeFile)
  check_include_file("rpc/types.h" HAVE_RPC_TYPES)
endif()

# Only include RPC support if the installer wants XDR
if(ENABLE_XDR)
  if(TIRPC_FOUND OR HAVE_RPC_TYPES)
    set(HAVE_XDR TRUE CACHE BOOL "We have an XDR implementation")
    message(STATUS "We have an XDR implementation; Tipsy standard files will be supported.")
    if(TIRPC_FOUND)		# Add TIRPC support
      set(HAVE_TIRPC TRUE)
      include_directories(${TIRPC_INCLUDE_DIRS})
    endif()
  else()
    message(STATUS "Could NOT find RPC support; you will not be able to read Tipsy standard files.  Tipsy native (and Bonsai) will still work.")
  endif()
else()
  message(STATUS "RPC/XDR is disabled; you will not be able to read Tipsy standard files.  Tipsy native (and Bonsai) will still work.")
endif()

# For setting the default size of the Cuda real attribute array
set(CUDA_EXP_DATTRIB "4" CACHE STRING
  "Number of real particle attributes for Cuda particle structure")
add_compile_definitions(DATTRIB_CUDA=${CUDA_EXP_DATTRIB})

# Get the current working branch
execute_process(
  COMMAND ${GIT_EXECUTABLE} rev-parse --abbrev-ref HEAD
  WORKING_DIRECTORY ${CMAKE_SOURCE_DIR}
  OUTPUT_VARIABLE GIT_BRANCH
  OUTPUT_STRIP_TRAILING_WHITESPACE
)

# Git submodule updates
execute_process(
  COMMAND ${GIT_EXECUTABLE} submodule update --init --recursive
  WORKING_DIRECTORY ${CMAKE_SOURCE_DIR}
  RESULT_VARIABLE GIT_SUBMOD_RESULT
)

if(NOT GIT_SUBMOD_RESULT EQUAL "0")
   message(FATAL_ERROR "git submodule update --init --recursive failed ${GIT_SUBMOD_RESULT}, please checkout submodules")
else()
   message(STATUS "Submodules updated successfully - good")
endif()

# Get the latest abbreviated commit hash of the working branch
execute_process(
  COMMAND ${GIT_EXECUTABLE} rev-parse HEAD
  WORKING_DIRECTORY ${CMAKE_SOURCE_DIR}
  OUTPUT_VARIABLE GIT_COMMIT
  OUTPUT_STRIP_TRAILING_WHITESPACE
)

# Get the build date
execute_process(
  COMMAND date +%Y-%m-%d\ %H:%M:%S\ %Z
  WORKING_DIRECTORY ${CMAKE_SOURCE_DIR}
  OUTPUT_VARIABLE COMPILE_TIME
  OUTPUT_STRIP_TRAILING_WHITESPACE
)

include_directories(${PROJECT_SOURCE_DIR}/extern/yaml-cpp/include)
include_directories(${PROJECT_SOURCE_DIR}/extern/pybind11/include)

# Report to the user
message("Configuring build for ${GIT_BRANCH}/${GIT_COMMIT} at ${COMPILE_TIME}")

add_subdirectory(extern/yaml-cpp)
add_subdirectory(extern/pybind11)

# Set options for the HighFive git submodule in extern
set(HIGHFIVE_EXAMPLES OFF CACHE BOOL "Do not build the examples")
set(HIGHFIVE_BUILD_DOCS OFF CACHE BOOL "Do not build the documentation")
set(HIGHFIVE_USE_BOOST OFF CACHE BOOL "Do not use Boost in HighFive")
set(HIGHFIVE_UNIT_TESTS OFF CACHE BOOL "Turn off internal testing for HighFIve")
set(H5_USE_EIGEN TRUE CACHE BOOL "Eigen3 support in HighFive")

add_subdirectory(extern/HighFive EXCLUDE_FROM_ALL)

# Configure the remaining native subdirectories
add_subdirectory(exputil)
add_subdirectory(expui)
if (ENABLE_NBODY)
  add_subdirectory(src)
endif()
add_subdirectory(utils)
if (ENABLE_PYEXP)
  add_subdirectory(pyEXP)
endif()

add_subdirectory(extern/user-modules)

# Build the tests; set ENABLE_TEST=OFF to disable
if(ENABLE_TESTS)
  include(CTest)
  add_subdirectory(tests)
endif()

# try to find pybind11 and build wrapper python module
find_package(Python3 COMPONENTS Interpreter Development)
message(STATUS "python3 include dirs: ${Python3_INCLUDE_DIRS}")


# Force installation of the yaml-cpp libraries
install(TARGETS yaml-cpp DESTINATION lib)

# Check for doxygen is the user wants web docs
if (BUILD_DOCS)
  find_package(Doxygen REQUIRED)
endif()

if(DOXYGEN_FOUND)
  set(doxyfile_in ${CMAKE_CURRENT_SOURCE_DIR}/doc/exp.cfg)

  message("Making documenation using Doxygen.")

  add_custom_target(doc ALL
    COMMAND ${DOXYGEN_EXECUTABLE} ${doxyfile_in}
    WORKING_DIRECTORY ${CMAKE_CURRENT_SOURCE_DIR}/doc
    COMMENT "Generating API documentation with Doxygen"
    VERBATIM)

  install(DIRECTORY ${CMAKE_CURRENT_SOURCE_DIR}/doc/html
    DESTINATION share/EXP/doc)
endif()

if (NOT DOXYGEN_FOUND AND BUILD_DOCS)
  message("Doxygen is needed to build the documentation. This is optional.")
endif()

# Add sanitizer build types
set(CMAKE_BUILD_TYPE ${CMAKE_BUILD_TYPE}
  CACHE STRING "Choose the type of build, options are: None Debug Release RelWithDebInfo MinSizeRel Tsan Asan Lsan Msan Ubsan"
  FORCE)

# ThreadSanitizer
set(CMAKE_C_FLAGS_TSAN
  "-fsanitize=thread -g -O1"
  CACHE STRING "Flags used by the C compiler during ThreadSanitizer builds."
  FORCE)

set(CMAKE_CXX_FLAGS_TSAN
  "-fsanitize=thread -g -O1"
  CACHE STRING "Flags used by the C++ compiler during ThreadSanitizer builds."
  FORCE)

# AddressSanitize
set(CMAKE_C_FLAGS_ASAN
  "-fsanitize=address -fno-optimize-sibling-calls -fsanitize-address-use-after-scope -fno-omit-frame-pointer -g -O1"
  CACHE STRING "Flags used by the C compiler during AddressSanitizer builds."
  FORCE)
set(CMAKE_CXX_FLAGS_ASAN
  "-fsanitize=address -fno-optimize-sibling-calls -fsanitize-address-use-after-scope -fno-omit-frame-pointer -g -O1"
  CACHE STRING "Flags used by the C++ compiler during AddressSanitizer builds."
  FORCE)

# LeakSanitizer
set(CMAKE_C_FLAGS_LSAN
  "-fsanitize=leak -fno-omit-frame-pointer -g -O1"
  CACHE STRING "Flags used by the C compiler during LeakSanitizer builds."
  FORCE)
set(CMAKE_CXX_FLAGS_LSAN
  "-fsanitize=leak -fno-omit-frame-pointer -g -O1"
  CACHE STRING "Flags used by the C++ compiler during LeakSanitizer builds."
  FORCE)

# MemorySanitizer
set(CMAKE_C_FLAGS_MSAN
  "-fsanitize=memory -fno-optimize-sibling-calls -fsanitize-memory-track-origins=2 -fno-omit-frame-pointer -g -O2"
  CACHE STRING "Flags used by the C compiler during MemorySanitizer builds."
  FORCE)
set(CMAKE_CXX_FLAGS_MSAN
  "-fsanitize=memory -fno-optimize-sibling-calls -fsanitize-memory-track-origins=2 -fno-omit-frame-pointer -g -O2"
  CACHE STRING "Flags used by the C++ compiler during MemorySanitizer builds."
  FORCE)

# UndefinedBehaviour
set(CMAKE_C_FLAGS_UBSAN
  "-fsanitize=undefined"
  CACHE STRING "Flags used by the C compiler during UndefinedBehaviourSanitizer builds."
  FORCE)
set(CMAKE_CXX_FLAGS_UBSAN
  "-fsanitize=undefined"
  CACHE STRING "Flags used by the C++ compiler during UndefinedBehaviourSanitizer builds."
  FORCE)

# Make the config_exp.h file in the build directory, add the build dir
# to the CMake include path.  This allows for multiple configurations
# from the same source.
configure_file(${CMAKE_SOURCE_DIR}/config_cmake.h_in ${CMAKE_BINARY_DIR}/config_exp.h)
include_directories(${PROJECT_BINARY_DIR})
<|MERGE_RESOLUTION|>--- conflicted
+++ resolved
@@ -2,11 +2,7 @@
 
 project(
   EXP
-<<<<<<< HEAD
   VERSION "7.8.1"
-=======
-  VERSION "7.8.0"
->>>>>>> 693c6bd0
   HOMEPAGE_URL https://github.com/EXP-code/EXP
   LANGUAGES C CXX Fortran)
 
