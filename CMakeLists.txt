cmake_minimum_required(VERSION 3.15) # This is the oldest version I've
				     # tested but newer versions are
				     # preferred esp. for Cuda support
project(
  EXP
<<<<<<< HEAD
  VERSION 7.7.18
  HOMEPAGE_URL https://mdweinberg@bitbucket.org/mdweinberg/exp.git
=======
  VERSION "7.7.22"
  HOMEPAGE_URL https://github.com/EXP-code/EXP
>>>>>>> aacd0408
  LANGUAGES C CXX Fortran)

set(CMAKE_MODULE_PATH "${PROJECT_SOURCE_DIR}/cmake" ${CMAKE_MODULE_PATH})
set(CMAKE_CXX_STANDARD 17)
set(CMAKE_CXX_EXTENSIONS OFF)

# Compiler flags.  Not all tested thoroughly...
if(CMAKE_CXX_COMPILER_ID MATCHES "Clang")
  # using Clang
  set(CMAKE_CXX_FLAGS "${CMAKE_CXX_FLAGS} -stdlib=libc++")
elseif(CMAKE_CXX_COMPILER_ID MATCHES "GNU")
  # using GCC
elseif(CMAKE_CXX_COMPILER_ID MATCHES "Intel")
  # using intel
  set(CMAKE_CXX_FLAGS "${CMAKE_CXX_FLAGS} -qno-offload")
elseif(CMAKE_CXX_COMPILER_ID MATCHES "MSVC")
  # using Visual Studio C++
endif()

# Required compiler features
add_compile_options(-D_REENTRANT)

# Check and enforce that we are a git repository.  Necessary for
# submodules to work correctly.
if(EXISTS "${PROJECT_SOURCE_DIR}/.git")
  message(STATUS "Checking that we are a git repository - good")
else()
  message(STATUS "Checking that we are a git repository - NO")
  message(SEND_ERROR "You need to 'git clone ${CMAKE_PROJECT_HOMEPAGE_URL}'.  Please don't use the zip download.")
endif()

# Build options
option(ENABLE_NBODY "Enable EXP n-body" ON)
option(ENABLE_PYEXP "Enable the Python bindings" ON)
option(ENABLE_CUDA "Enable CUDA" FALSE)
option(ENABLE_XDR "Enable RPC/XDR support for Tipsy standard" FALSE)
option(ENABLE_VTK "Configure VTK if available" FALSE)
option(ENABLE_CUDA_SINGLE "Use real*4 instead of real*8 for CUDA" FALSE)
option(ENABLE_DSMC "Enable DSCM module" FALSE)
option(ENABLE_USER "Enable basic user modules" ON)
option(ENABLE_USER_ALL "Enable all user modules" FALSE)
option(BUILD_SHARED_LIBS "Build using shared libraries" ON)
option(BUILD_DOCS "Build documentation" OFF)

# Package support
find_package(MPI REQUIRED)
find_package(Boost COMPONENTS serialization)
find_package(OpenMP)
find_package(FFTW)
find_package(HDF5 COMPONENTS C CXX HL REQUIRED)
find_package(SLURM)
find_package(TIRPC)	       # Check for alternative Sun rpc support
find_package(Eigen3 REQUIRED)
find_package(PNG)

# Check for FE
include(FEENABLE)

# Optional VTK support
if(ENABLE_VTK)
  find_package(VTK)
endif()

# Optional Cuda support
if(ENABLE_CUDA)
  find_package(CUDA REQUIRED)
  enable_language(CUDA)
  find_cuda_helper_libs(nvToolsExt)
  cuda_select_nvcc_arch_flags(ARCH_FLAGS 5.2 6.0 6.1 7.0 7.2 7.5)
  # list(APPEND CUDA_NVCC_FLAGS ${ARCH_FLAGS})
  set(CUDA_NVCC_FLAGS "${CUDA_NVCC_FLAGS} ${ARCH_FLAGS}" CACHE STRING "Global compile flags for nvcc")
  message("CUDA arch flags are: ${ARCH_FLAGS}")
  set(CMAKE_CUDA_FLAGS_RELEASE "-O3 -w"
    CACHE STRING "Global cuda flags for Release build" FORCE)
  set(CMAKE_CUDA_FLAGS_MINSIZEREL "-O3 -w"
    CACHE STRING "Global cuda flags for MinSizeRel build" FORCE)
  set(CMAKE_CUDA_FLAGS_RELWITHDEBINFO "-O2 -g -w"
    CACHE STRING "Global cuda flags for RelWithDebInfo build" FORCE)
endif()

# For mpi
include_directories(${MPI_C_HEADER_DIR})

# For git submodules
include_directories(${PROJECT_SOURCE_DIR}/extern)
# Add OpenMP compile flags
if(OpenMP_FOUND)
  set(HAVE_OMP_H TRUE)
  OPTION (USE_OpenMP "Use OpenMP" ON)
  set(CMAKE_C_FLAGS "${CMAKE_C_FLAGS} ${OpenMP_C_FLAGS}")
  set(CMAKE_CXX_FLAGS "${CMAKE_CXX_FLAGS} ${OpenMP_CXX_FLAGS}")
endif()
# Slurm support
if(SLURM_FOUND)
  set(HAVE_LIBSLURM TRUE)
endif()
# Check for VTK
if(VTK_FOUND)
  set(HAVE_VTK TRUE)
  if (VTK_VERSION VERSION_LESS "8.90.0")
    include(${VTK_USE_FILE}) # I don't like this global setting stuff
  else()
    include_directories("${VTK_PREFIX_PATH}/include/vtk-${VTK_MAJOR_VERSION}.${VTK_MINOR_VERSION}")
  endif()
endif()
if(CUDA_FOUND)
  set(HAVE_LIBCUDA TRUE)
endif()
if(HDF5_FOUND)
  set(HAVE_HDF5 TRUE)
endif()
if(FFTW_FOUND)
  set(HAVE_FFTW TRUE)
endif()
if(PNG_FOUND)
  set(HAVE_LIBPNGPP TRUE)
endif()
if(ENABLE_DSMC)
  if(NOT BOOST_FOUND)
    message(SEND_ERROR "You need Boost to compile DSMC")
  endif()
  set(DSMC_ENABLED 1)
endif()
if(ENABLE_CUDA_SINGLE)
  add_compile_definitions(O_SINGLE=1)
endif()

# Checking for RPC support (needed for Tipsy standard format)
if(NOT TIRPC_FOUND)
  include(CheckIncludeFile)
  check_include_file("rpc/types.h" HAVE_RPC_TYPES)
endif()

# Only include RPC support if the installer wants XDR
if(ENABLE_XDR)
  if(TIRPC_FOUND OR HAVE_RPC_TYPES)
    set(HAVE_XDR TRUE CACHE BOOL "We have an XDR implementation")
    message(STATUS "We have an XDR implementation; Tipsy standard files will be supported.")
    if(TIRPC_FOUND)		# Add TIRPC support
      set(HAVE_TIRPC TRUE)
      include_directories(${TIRPC_INCLUDE_DIRS})
    endif()
  else()
    message(STATUS "Could NOT find RPC support; you will not be able to read Tipsy standard files.  Tipsy native (and Bonsai) will still work.")
  endif()
else()
  message(STATUS "RPC/XDR is disabled; you will not be able to read Tipsy standard files.  Tipsy native (and Bonsai) will still work.")
endif()

# For setting the default size of the Cuda real attribute array
set(CUDA_EXP_DATTRIB "0" CACHE STRING
  "Number of real particle attributes for Cuda particle structure")
add_compile_definitions(DATTRIB_CUDA=${CUDA_EXP_DATTRIB})

# Get the current working branch
execute_process(
  COMMAND git rev-parse --abbrev-ref HEAD
  WORKING_DIRECTORY ${CMAKE_SOURCE_DIR}
  OUTPUT_VARIABLE GIT_BRANCH
  OUTPUT_STRIP_TRAILING_WHITESPACE
)

# Get the latest abbreviated commit hash of the working branch
execute_process(
  COMMAND git rev-parse HEAD
  WORKING_DIRECTORY ${CMAKE_SOURCE_DIR}
  OUTPUT_VARIABLE GIT_COMMIT
  OUTPUT_STRIP_TRAILING_WHITESPACE
)

# Get the build date
execute_process(
  COMMAND date -u +%Y-%m-%d\ %H:%M:%S\ UTC
  WORKING_DIRECTORY ${CMAKE_SOURCE_DIR}
  OUTPUT_VARIABLE COMPILE_TIME
  OUTPUT_STRIP_TRAILING_WHITESPACE
)

include_directories(${PROJECT_SOURCE_DIR}/extern/yaml-cpp/include)
include_directories(${PROJECT_SOURCE_DIR}/extern/pybind11/include)

# Report to the user
message("Configuring build for ${GIT_BRANCH}/${GIT_COMMIT} at ${COMPILE_TIME}")

add_subdirectory(extern/yaml-cpp)
add_subdirectory(extern/pybind11)

# Set options for the HighFive git submodule in extern
set(HIGHFIVE_EXAMPLES OFF CACHE BOOL "Do not build the examples")
set(HIGHFIVE_BUILD_DOCS OFF CACHE BOOL "Do not build the documentation")
set(HIGHFIVE_USE_BOOST OFF CACHE BOOL "Do not use Boost in HighFIve")
set(H5_USE_EIGEN TRUE CACHE BOOL "Eigen3 support in HighFive")

add_subdirectory(extern/HighFive)

# Configure the remaining native subdirectories
add_subdirectory(exputil)
add_subdirectory(coefs)
if (ENABLE_NBODY)
  add_subdirectory(src)
endif()
add_subdirectory(utils)
if (ENABLE_PYEXP)
  add_subdirectory(pyEXP)
endif()

# try to find pybind11 and build wrapper python module
find_package(Python3 COMPONENTS Interpreter Development)
message(STATUS "python3 include dirs: ${Python3_INCLUDE_DIRS}")


# Force installation of the yaml-cpp libraries
install(TARGETS yaml-cpp DESTINATION lib)

# Check for doxygen is the user wants web docs
if (BUILD_DOCS)
  find_package(Doxygen REQUIRED)
endif()

if(DOXYGEN_FOUND)
  set(doxyfile_in ${CMAKE_CURRENT_SOURCE_DIR}/doc/exp.cfg)

  message("Making documenation using Doxygen.")

  add_custom_target(doc ALL
    COMMAND ${DOXYGEN_EXECUTABLE} ${doxyfile_in}
    WORKING_DIRECTORY ${CMAKE_CURRENT_SOURCE_DIR}/doc
    COMMENT "Generating API documentation with Doxygen"
    VERBATIM)

  install(DIRECTORY ${CMAKE_CURRENT_SOURCE_DIR}/doc/html
    DESTINATION share/EXP/doc)
endif()

if (NOT DOXYGEN_FOUND AND BUILD_DOCS)
  message("Doxygen is needed to build the documentation. This is optional.")
endif()

# Add sanitizer build types
set(CMAKE_BUILD_TYPE ${CMAKE_BUILD_TYPE}
  CACHE STRING "Choose the type of build, options are: None Debug Release RelWithDebInfo MinSizeRel Tsan Asan Lsan Msan Ubsan"
  FORCE)

# ThreadSanitizer
set(CMAKE_C_FLAGS_TSAN
  "-fsanitize=thread -g -O1"
  CACHE STRING "Flags used by the C compiler during ThreadSanitizer builds."
  FORCE)

set(CMAKE_CXX_FLAGS_TSAN
  "-fsanitize=thread -g -O1"
  CACHE STRING "Flags used by the C++ compiler during ThreadSanitizer builds."
  FORCE)

# AddressSanitize
set(CMAKE_C_FLAGS_ASAN
  "-fsanitize=address -fno-optimize-sibling-calls -fsanitize-address-use-after-scope -fno-omit-frame-pointer -g -O1"
  CACHE STRING "Flags used by the C compiler during AddressSanitizer builds."
  FORCE)
set(CMAKE_CXX_FLAGS_ASAN
  "-fsanitize=address -fno-optimize-sibling-calls -fsanitize-address-use-after-scope -fno-omit-frame-pointer -g -O1"
  CACHE STRING "Flags used by the C++ compiler during AddressSanitizer builds."
  FORCE)

# LeakSanitizer
set(CMAKE_C_FLAGS_LSAN
  "-fsanitize=leak -fno-omit-frame-pointer -g -O1"
  CACHE STRING "Flags used by the C compiler during LeakSanitizer builds."
  FORCE)
set(CMAKE_CXX_FLAGS_LSAN
  "-fsanitize=leak -fno-omit-frame-pointer -g -O1"
  CACHE STRING "Flags used by the C++ compiler during LeakSanitizer builds."
  FORCE)

# MemorySanitizer
set(CMAKE_C_FLAGS_MSAN
  "-fsanitize=memory -fno-optimize-sibling-calls -fsanitize-memory-track-origins=2 -fno-omit-frame-pointer -g -O2"
  CACHE STRING "Flags used by the C compiler during MemorySanitizer builds."
  FORCE)
set(CMAKE_CXX_FLAGS_MSAN
  "-fsanitize=memory -fno-optimize-sibling-calls -fsanitize-memory-track-origins=2 -fno-omit-frame-pointer -g -O2"
  CACHE STRING "Flags used by the C++ compiler during MemorySanitizer builds."
  FORCE)

# UndefinedBehaviour
set(CMAKE_C_FLAGS_UBSAN
  "-fsanitize=undefined"
  CACHE STRING "Flags used by the C compiler during UndefinedBehaviourSanitizer builds."
  FORCE)
set(CMAKE_CXX_FLAGS_UBSAN
  "-fsanitize=undefined"
  CACHE STRING "Flags used by the C++ compiler during UndefinedBehaviourSanitizer builds."
  FORCE)

# Make the config_exp.h file in the build directory, add the build dir
# to the CMake include path.  This allows for multiple configurations
# from the same source.
configure_file(${CMAKE_SOURCE_DIR}/config_cmake.h_in ${CMAKE_BINARY_DIR}/config_exp.h)
include_directories(${PROJECT_BINARY_DIR})
<|MERGE_RESOLUTION|>--- conflicted
+++ resolved
@@ -3,13 +3,8 @@
 				     # preferred esp. for Cuda support
 project(
   EXP
-<<<<<<< HEAD
-  VERSION 7.7.18
-  HOMEPAGE_URL https://mdweinberg@bitbucket.org/mdweinberg/exp.git
-=======
   VERSION "7.7.22"
   HOMEPAGE_URL https://github.com/EXP-code/EXP
->>>>>>> aacd0408
   LANGUAGES C CXX Fortran)
 
 set(CMAKE_MODULE_PATH "${PROJECT_SOURCE_DIR}/cmake" ${CMAKE_MODULE_PATH})
