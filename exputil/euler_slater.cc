--- conflicted
+++ resolved
@@ -50,11 +50,7 @@
 {
   double sph, cph, sth, cth, sps, cps;
 
-<<<<<<< HEAD
-  Eigen::Matrix3d euler(3, 3);
-=======
   Eigen::Matrix3d euler;
->>>>>>> be26ec09
 
   sph = sin(PHI);
   cph = cos(PHI);
