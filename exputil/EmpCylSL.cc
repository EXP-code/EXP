--- conflicted
+++ resolved
@@ -7385,12 +7385,7 @@
       // Chunking
       unsigned long nx = NUMX + 1, ny = NUMY + 1;
       dcpl.add(HighFive::Chunking({nx, ny}));
-<<<<<<< HEAD
       if (H5shuffle && (H5compress > 0 || H5szip)) dcpl.add(HighFive::Shuffle());
-=======
-      // Only apply shuffle filter when compression is enabled (guaranteed by outer if)
-      if (H5shuffle) dcpl.add(HighFive::Shuffle());
->>>>>>> a4f1c090
       if (H5szip) {
         const int options_mask = H5_SZIP_NN_OPTION_MASK;
         const int pixels_per_block = 8;
