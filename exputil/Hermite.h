--- conflicted
+++ resolved
@@ -15,19 +15,12 @@
    Translation of module Hermite (export).
 */
 
-<<<<<<< HEAD
-extern void Odd_Hermite(int n, double alpha, double abscis[], double weight[], double* w0);
-extern void Even_Hermite(int n, double alpha, double abscis[], double weight[]);
-extern void Hermite(int n, double alpha, double abscis[], double weight[]);
-
-=======
 extern void Odd_Hermite(int n, double alpha, double abscis[], double weight[],
 			double* w0);
 
 extern void Even_Hermite(int n, double alpha, double abscis[], double weight[]);
 
 extern void Hermite(int n, double alpha, double abscis[], double weight[]);
->>>>>>> 181b8d1e
 
 /* ARGUMENT LISTS:
    
