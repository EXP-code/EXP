/* Copyright 1985 Pierre Asselin.

   This package may be used and distributed freely, but may not be sold.
   The present notice must be retained in all copies.
   If incorporated in a commercial product,

    1) the package's origin and availability must be acknowledged
       prominently in the commercial product's documentation;

    2) the source code and documentation of the package must be
       made available to purchasers on request and at no extra cost.
*/

/* 
   Translation of module GaussKernel (implement).
*/

#include <stdio.h>		/* for error messages */
#include <stdlib.h>
#include "GaussCore.h"

#define GaussEPS 1.0e-12
#define abs(x) ( ((x) < 0) ? -(x) : (x) )
#define sqr(x) ((x)*(x))

/*
   Forward declaration for function QQp:
*/
static int QQp(double, double*, double*);

/*
   Function to test a real value for exceeding -1,
   and quit on an error if condition not met.
*/
void GaussCheck(double value)
{
  if (value <= (-1.0)) {
    fprintf(stderr, "Gauss package: parameter out of range: %g\n", value);
    exit(1);
  }
}



/*
   Static variables needed to imitate Pascal's block-structured
   scope rules.
*/
static double alf1, bet1;
static int confl1;
static int n1;

/*
   The workhorse.
*/
<<<<<<< HEAD
void GaussMaster(int n, double alpha, double beta, int conflag, double abscis[], double weight[])
=======
void GaussMaster(int n, double alpha, double beta, int conflag,
		 double abscis[], double weight[])
>>>>>>> 181b8d1e
{
#define FALSE 0
#define  TRUE 1
    typedef int bool;
    int k, m;
    int below;
    double t, min, max, Glob;
    double delta, Qp;
    double temp;
    bool ok;
#define junk1 &delta
#define junk2 &Qp
    
/* Construction to share storage.
   Check if porting to another machine.
*/
    typedef union {
	double d;
	int i;
    } workcell;

    workcell *rank = (workcell *) weight;     /* rank[k].i is on weight[k] */
    double *upbnd = abscis;		      /* upbnd[k]  is on abscis[k] */


  /*
     Give a copy of formal parameters to QQp.
  */
    alf1= alpha;  bet1= beta;  confl1= conflag;  n1= n;

  /*
     Begin first stage: find upper bound to all roots.
     Do not waste the intermediate information generated along the way.
     upbnd[k]= best known upper bound to root #(k+1),
     rank[k].i= # roots below upbnd[k] ( k+1 or less ).
  */
    for (k=0; k<n; k++) rank[k].i= 0;

    t= 1.0;			/* turns out to be a good choice */
    m= 0;
    do {
	t *= 2;				/* double t */
	below= QQp(t, junk1, junk2);	/* rank it */

	for (k=m; k<below; k++) {	/* mark known bounds */
	    rank[k].i= below;		/* of roots less than t */
	    upbnd[k]= t;
	};
	m= below;
    } while (below < n);	/* stops when t larger than all roots */


  /*
     Begin second stage: Isolate the roots by bisection.
     Crunch until (rank[k].i == (k+1)) for all k, at which point
     root #(k+1) lies between upbnd[k-1] and upbdn[k] for all k.
     (define upbnd[-1] as 0.0).
  */
    min= 0.0;			/* lower bound of lowest root */

    for (k=0; k<n; k++) {
	while ((rank[k].i) > (k+1) ) {

	  /* bisect, test, update. */
 	    t= (min + upbnd[k])/2;
	    below= QQp(t, junk1, junk2);
	    if (below <= k) min= t;
	    for (m=k; m<below; m++) {
	        upbnd[m]= t;
	        rank[m].i = below;
	    };
	};
	min= upbnd[k];  	 /* prepare l. b. of next root */
    };


  /*
     Before Newton refinement:
     compute the global factor Glob.
  */
    Glob= (alpha + 1.0);
    if (conflag)
        for (k=2; k<= n; k++) Glob *= ((k+alpha)/k);
    else {
	Glob *= (beta + 1.0);
	for (k=2; k <= n; k++)
	    Glob *= (((k+alpha)*(k+beta))/(k*(k+alpha+beta)));
    };

  /*
     Begin third stage: Newton refinement.
     Cautiously refine each root to accuracy.
       Newton's method needs a good starting approximation;
       revert to bisection if things look bad.
       The construct "do {... break...break...} while false"
       is used to attempt a single Newton step and abort at the
       first sign of trouble.
  */
    min= 0;				/* lower bound of lowest root */

    for (k=0; k<n; k++) {
	max= upbnd[k];			/* upper bound of current root */
	t= (min + max)/2;		/* starting approximation */
	do {
	    below= QQp(t, &delta, &Qp);	/* Compute values, rank */

	  /* Squeeze the bounds now.  Bug discovered by
	     todd@cougarxp.Princeton.edu (Todd Jay Mitty).
	  */ 
	    if (below <= k) min= t; else max= t;

	  /* One cautious Newton step.
	     -Desirable improvement:
	      include machine roundoff in equality tests.
	  */
	    ok= FALSE;
	    do {
		if (Qp==0)  break;
		delta/= -Qp;
		if (conflag) {
		    temp= t + delta;
		} else {
		    if (delta == 1)  break;
		    temp= (t + delta)/(1 - delta);
		    delta*= (1+t);
		}
		ok = (min <= temp) && (temp <= max);
	    } while (FALSE);

	    if (ok) t=temp;		/* use Newton iterate... */
	    else t= (min + max)/2;	/* ...or bisect to recover */

	} while (!ok || (abs(delta) >= abs(t)*GaussEPS) );

	min= upbnd[k];     /*  prepare lower bound for next root */

	(void) QQp(t, junk1, &Qp);	/* derivative needed for weight */
	abscis[k]= t;			/* clobbers upbnd[k]  */
	weight[k]= Glob/(t * sqr(Qp));	/* clobbers rank[k].i */
    }
#undef junk1
#undef junk2
#undef  TRUE
#undef FALSE
}


/*   The polynomial computer...
     alf1, bet1, n1, confl1 are passed by GaussMaster.
*/
static int QQp(double t, double* poly, double* deriv)
{
    int k;
    double tmp, tmpa, tmpb, tmpab;
    int negative;
    int rank;

    *poly= 1.0;  *deriv= 0.0;  rank=0;

    for (k=1; k<=n1; k++) {
	tmpa= k + alf1;
        negative= (*poly < 0);

	if (confl1) {
	    *deriv -= *poly;
	    *poly = ( (*poly * tmpa) +  (*deriv * t) )/k;
	}
	else {
	    tmpb= k + bet1;
	    tmpab= tmpa + tmpb;

	    tmp= *deriv/(tmpa + bet1);
	    *deriv= (tmpb - t*tmpa)*tmp -  *poly * tmpab;
	    *poly=  *poly * (tmpa - t*tmpb) + t*tmpab*tmp;

	    tmp= t+1;
	    *deriv /= tmp;
	    *poly /= (k * tmp);
	};

	if (negative != (*poly < 0)) ++rank;
    };
    return rank;
}<|MERGE_RESOLUTION|>--- conflicted
+++ resolved
@@ -53,12 +53,8 @@
 /*
    The workhorse.
 */
-<<<<<<< HEAD
-void GaussMaster(int n, double alpha, double beta, int conflag, double abscis[], double weight[])
-=======
 void GaussMaster(int n, double alpha, double beta, int conflag,
 		 double abscis[], double weight[])
->>>>>>> 181b8d1e
 {
 #define FALSE 0
 #define  TRUE 1
