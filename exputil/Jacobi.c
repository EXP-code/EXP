/* Copyright 1985 Pierre Asselin.
  
   This package may be used and distributed freely, but may not be sold.
   The present notice must be retained in all copies.
   If incorporated in a commercial product,

    1) the package's origin and availability must be acknowledged
       prominently in the commercial product's documentation;

    2) the source code and documentation of the package must be
       made available to purchasers on request and at no extra cost.
*/

/*
  Translation of module Jacobi (import, implement).
*/

#include "GaussCore.h"
#include "Jacobi.h"

#define sqr(x) ((x)*(x))

void Jacobi(int n, double alpha, double beta, double abscis[], double weight[])
{
    int k;

    GaussCheck(alpha);
    GaussCheck(beta);
    GaussMaster(n, alpha, beta, NOCONFLUENT, abscis, weight);
    for (k=0; k<n; k++) abscis[k] /= (1 + abscis[k]);
}


<<<<<<< HEAD
void Radau_Jacobi(int n, double alpha, double beta, double abscis[], double weight[], double* leftw)
=======
void Radau_Jacobi(int n, double alpha, double beta,
		  double abscis[], double weight[], double *leftw)
>>>>>>> 181b8d1e
{
    int k;
    double temp;

    GaussCheck(alpha);
    GaussCheck(beta);
    temp= 1 + alpha;
    Jacobi(n, temp, beta, abscis, weight);
    temp /= (1 + temp + beta);

    for (k=0; k<n; k++) weight[k] *= (temp/abscis[k]);

    if (n == 0) *leftw=1;
    else {
	temp= 1 + n + alpha;
	temp *= (temp + beta);
	temp = (1 + beta)/temp;
	for (k=2; k<=n; k++)
	    temp *= ((k * (k+beta)) / ((k+alpha) * (k+alpha+beta)));
	*leftw= temp;
    };
};


<<<<<<< HEAD
void Lobatto_Jacobi(int n, double alpha, double beta, double abscis[], double weight[], double* leftw, double* rightw)
=======
void Lobatto_Jacobi(int n, double alpha, double beta,
		    double abscis[], double weight[],
		    double* leftw, double* rightw)
>>>>>>> 181b8d1e
{
    int k;
    double temp1, temp2;

    GaussCheck(alpha);
    GaussCheck(beta);
    alpha += 1;  beta += 1;
    GaussMaster(n, alpha, beta, NOCONFLUENT, abscis, weight);

    temp1= (alpha * beta)/((alpha+beta) * (1+alpha+beta));
    for (k=0; k<n; k++) {
	temp2= 1 + abscis[k];
	weight[k] *= ( temp1 * sqr(temp2) ) / abscis[k];
	abscis[k] /= temp2;
    };

    temp1= beta/(alpha + beta);
    for (k=1; k <= n; k++)
        temp1 *= ((k * (k+beta))/((k+alpha) * (k+alpha+beta)));
    *leftw= temp1;

    temp1= alpha/(alpha + beta);
    for (k=1; k <= n; k++)
        temp1 *= ((k * (k+alpha))/((k+beta) * (k+beta+alpha)));
    *rightw= temp1;
}<|MERGE_RESOLUTION|>--- conflicted
+++ resolved
@@ -31,12 +31,8 @@
 }
 
 
-<<<<<<< HEAD
-void Radau_Jacobi(int n, double alpha, double beta, double abscis[], double weight[], double* leftw)
-=======
 void Radau_Jacobi(int n, double alpha, double beta,
 		  double abscis[], double weight[], double *leftw)
->>>>>>> 181b8d1e
 {
     int k;
     double temp;
@@ -61,13 +57,9 @@
 };
 
 
-<<<<<<< HEAD
-void Lobatto_Jacobi(int n, double alpha, double beta, double abscis[], double weight[], double* leftw, double* rightw)
-=======
 void Lobatto_Jacobi(int n, double alpha, double beta,
 		    double abscis[], double weight[],
 		    double* leftw, double* rightw)
->>>>>>> 181b8d1e
 {
     int k;
     double temp1, temp2;
