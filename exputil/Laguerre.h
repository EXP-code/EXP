--- conflicted
+++ resolved
@@ -17,12 +17,8 @@
 
 extern void Laguerre(int n, double alpha, double abscis[], double weight[]);
 
-<<<<<<< HEAD
-extern void Radau_Laguerre(int n, double alpha, double abscis[], double weight[], double* leftw);
-=======
 extern void Radau_Laguerre(int n, double alpha,
 			   double abscis[], double weight[], double* leftw);
->>>>>>> 181b8d1e
 
 /* 
    ARGUMENT LISTS:
