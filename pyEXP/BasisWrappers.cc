--- conflicted
+++ resolved
@@ -249,13 +249,8 @@
 	 py::arg("reader"), 
 	 py::arg("center") = std::vector<double>(3, 0.0))
     .def("createFromArray",
-<<<<<<< HEAD
 	 [](BasisClasses::Basis& A, Eigen::VectorXd& mass, RowMatrixXd& pos,
-	    double time, std::vector<double> center)
-=======
-	 [](Basis::Basis& A, Eigen::VectorXd& mass, RowMatrixXd& pos,
 	    double time, std::vector<double> center, bool rrobin)
->>>>>>> b4e40336
 	 {
 	   return A.createFromArray(mass, pos, time, center, rrobin);
 	 },
@@ -396,7 +391,7 @@
       py::arg("cachefile"));
 
 
-  m.def("IntegrateOrbits", &Basis::IntegrateOrbits,
+  m.def("IntegrateOrbits", &IntegrateOrbits,
 	"Integrate a list of initial conditions from tinit to tfinaal with a\n"
 	"step size of h using the list of basis and coefficient  pairs.\n",
 	py::arg("tinit"), py::arg("tfinal"), py::arg("h"),
