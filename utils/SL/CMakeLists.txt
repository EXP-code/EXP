
<<<<<<< HEAD
set(bin_PROGRAMS slcheck slshift orthochk diskpot qtest cyltest
  eoftest oftest)

=======
set(bin_PROGRAMS slcheck slshift orthochk diskpot qtest eoftest
  oftest slabchk)
		
>>>>>>> 9e0e0234
set(common_LINKLIB OpenMP::OpenMP_CXX MPI::MPI_CXX yaml-cpp exputil
  ${VTK_LIBRARIES})

if(ENABLE_CUDA)
  list(APPEND common_LINKLIB CUDA::cudart CUDA::nvToolsExt)
endif()

if(ENABLE_XDR AND TIRPC_FOUND)
  list(APPEND common_LINKLIB ${TIRPC_LIBRARIES})
endif()

set(common_INCLUDE
  $<INSTALL_INTERFACE:include>
  $<BUILD_INTERFACE:${PROJECT_SOURCE_DIR}/src/DSMC/>
  $<BUILD_INTERFACE:${PROJECT_SOURCE_DIR}/include/>
  $<BUILD_INTERFACE:${PROJECT_SOURCE_DIR}/>
  ${CMAKE_BINARY_DIR} ${DEP_INC}
  ${CMAKE_CURRENT_SOURCE_DIR}
  ${CMAKE_CURRENT_SOURCE_DIR}/..)

add_executable(slcheck slcheck.cc)
add_executable(slabchk slabchk.cc Model1d.cc)
add_executable(slshift slshift.cc SLSphere.cc)
add_executable(orthochk orthochk.cc)
add_executable(diskpot diskpot.cc CylindricalDisk.cc SLSphere.cc)
add_executable(qtest qtest.cc)
add_executable(eoftest EOF2d.cc)
add_executable(oftest oftest.cc)

foreach(program ${bin_PROGRAMS})
  target_link_libraries(${program} ${common_LINKLIB})
  target_include_directories(${program} PUBLIC ${common_INCLUDE})
  install(TARGETS ${program} DESTINATION bin)
endforeach()<|MERGE_RESOLUTION|>--- conflicted
+++ resolved
@@ -1,13 +1,7 @@
 
-<<<<<<< HEAD
-set(bin_PROGRAMS slcheck slshift orthochk diskpot qtest cyltest
-  eoftest oftest)
-
-=======
 set(bin_PROGRAMS slcheck slshift orthochk diskpot qtest eoftest
   oftest slabchk)
-		
->>>>>>> 9e0e0234
+
 set(common_LINKLIB OpenMP::OpenMP_CXX MPI::MPI_CXX yaml-cpp exputil
   ${VTK_LIBRARIES})
 
