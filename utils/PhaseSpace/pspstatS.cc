/*
  Compute simple statistics from psp dump

  MDWeinberg 06/10/02
*/

using namespace std;

#include <unistd.h>
#include <stdlib.h>

#include <iostream>
#include <fstream>
#include <sstream>
#include <iomanip>
#include <vector>
#include <string>
#include <tuple>
#include <list>

#include <Species.H>

#include <StringTok.H>
#include <header.H>
#include <PSP.H>

#include "atomic_constants.H"

#include <boost/program_options.hpp>

namespace po = boost::program_options;


				// Globals for exputil library
				// Unused here
int myid = 0;
char threading_on = 0;
pthread_mutex_t mem_lock;
string outdir, runtag;


int
main(int ac, char **av)
{
  char *prog = av[0];
  double time, Lunit, Munit, Tunit;
  int sindx, eindx, icons, econs;
  std::string cname;
  bool verbose = false, trace = false;

  // Parse command line

  po::options_description desc("Allowed options");
  desc.add_options()
    ("help,h",		"produce help message")
    ("verbose,v",       "verbose output")
    ("trace",           "trace element method")
    ("time,t",		po::value<double>(&time)->default_value(1.0e20),
     "find closest time slice to requested value")
    ("species,s",	po::value<int>(&sindx)->default_value(-1),
     "position of species index")
    ("electrons,e",	po::value<int>(&eindx)->default_value(10),
     "position of electron index")
    ("consI,I",         po::value<int>(&icons)->default_value(-1),
     "position of ion conservation (-1 to ignore)")
    ("consE,E",         po::value<int>(&econs)->default_value(-1),
     "position of electron conservation (-1 to ignore)")
    ("name,c",	        po::value<std::string>(&cname)->default_value("gas"),
     "component name")
    ("Lunit,L",         po::value<double>(&Lunit)->default_value(1.0),
     "physical length unit in pc")
    ("Munit,M",         po::value<double>(&Munit)->default_value(0.1),
     "physical mass unit in solar masses")
    ("Tunit,T",         po::value<double>(&Tunit)->default_value(1.0e+05),
     "physical time unit in years")
    ("files,f",         po::value< std::vector<std::string> >(), 
     "input files")
    ;


  double mu0 = 1.0/(0.76/atomic_mass[1] + 0.24/atomic_mass[2]);

  po::variables_map vm;

  try {
    po::store(po::parse_command_line(ac, av, desc), vm);
    po::notify(vm);    
  } catch (po::error& e) {
    std::cout << "Option error: " << e.what() << std::endl;
    exit(-1);
  }

  if (vm.count("help")) {
    std::cout << desc << std::endl;
    std::cout << "Example: " << std::endl;
    std::cout << "\t" << av[0]
	      << " -c gas -s 0 -f OUT.run.00001" << std::endl;
    return 1;
  }

  if (vm.count("verbose")) {
    verbose = true;
  }

  if (vm.count("trace")) {
    trace = true;
  }


  // Convert system units to cgs
  //
  Lunit *= pc;
  Munit *= msun;
  Tunit *= year;

				// Velocity and energy system units
  double Vunit = Lunit/Tunit;
  double Eunit = Munit*Vunit*Vunit;

  // Get file arguments
  //
  std::vector<std::string> files = vm["files"].as< std::vector<std::string> >();

  bool first = true;
  
  for (auto file : files ) {

    ifstream *in = new ifstream(file.c_str());
    if (!*in) {
      cerr << "Error opening file <" << file << "> for input\n";
      exit(-1);
    }

    if (verbose) cerr << "Using filename: " << file << endl;


				// Parse the PSP file
				// ------------------
    PSPDump psp(in);

    in->close();

				// Now write a summary
				// -------------------
    if (verbose) {

      psp.PrintSummary(in, cerr);
    
      cerr << "\nBest fit dump to <" << time << "> has time <" 
	   << psp.SetTime(time) << ">\n";
    } else 
      psp.SetTime(time);


				// Reopen file for data input
				// --------------------------
    delete in;
    in = new ifstream(file);

				// Will contain array for each gas species
				// ---------------------------------------
    typedef std::tuple<double, double, double, double,
    //                 ^       ^       ^       ^
    //                 |       |       |       |
    // 0: mass --------+       |       |       |
    // 1: Ion KE --------------+       |       |
    // 2: Electron KE -----------------+       |
    // 3: True number -------------------------+
    //
		       double, double, unsigned> shtup;
    //                 ^       ^       ^
    //                 |       |       |
    // 4: Ion cons E---+       |       |
    // 5: Electron cons E------+       |
    // 6: Superparticle count ---------+
    //

    typedef std::map<speciesKey, shtup> shist;
    const shtup tupzero(0.0, 0.0, 0.0, 0.0, 0.0, 0.0, 0);

    PSPstanza *stanza;
    SParticle* part;
    double rtmp;

    for (stanza=psp.GetStanza(); stanza!=0; stanza=psp.NextStanza()) {
      
      if (stanza->name != cname) continue;


				// Setup stats for each component
				// -----------------------------

      double com1[3] = {0.0, 0.0, 0.0};
      double cov1[3] = {0.0, 0.0, 0.0};
      double dsp1[3] = {0.0, 0.0, 0.0};
      double covE[3] = {0.0, 0.0, 0.0};
      double dspE[3] = {0.0, 0.0, 0.0};
      double ang1[3] = {0.0, 0.0, 0.0};
      double KE1     = 0.0;
      double PE1     = 0.0;
      double EE1     = 0.0;
      double Iv2     = 0.0;
      double Ev2     = 0.0;
      double mass1   = 0.0;

      shist  hist1;		// For gas only

				// Phase space stuff
				// -----------------
      double ms;
      double pos[3];
      double vel[3];
      double mom[3];
      double pot;

				// Print the header

      cout << "Comp name: " << stanza->name << endl << endl
	   << "     Bodies\t\t"
	   << setw(15) << stanza->comp.nbod 
	   << setw(10) << stanza->comp.niatr 
	   << setw(10) << stanza->comp.ndatr 
	   << endl;


				// Position to beginning of particles
      in->seekg(stanza->pspos);

      for (part=psp.GetParticle(in); part!=0; part=psp.NextParticle(in)) {

	mom[0] = part->pos(1)*part->vel(2) - part->pos(2)*part->vel(1);
	mom[1] = part->pos(2)*part->vel(0) - part->pos(0)*part->vel(2);
	mom[2] = part->pos(0)*part->vel(1) - part->pos(1)*part->vel(0);

				// Accumulate statistics
	double ms = part->mass();
	mass1 += ms;
	for (int i=0; i<3; i++) com1[i] += ms*part->pos(i);
	for (int i=0; i<3; i++) cov1[i] += ms*part->vel(i);
	for (int i=0; i<3; i++) dsp1[i] += ms*part->vel(i)*part->vel(i);
	for (int i=0; i<3; i++) ang1[i] += ms*mom[i];
	rtmp = 0.0;
	for (int i=0; i<3; i++) rtmp += part->vel(i)*part->vel(i);
	KE1 += 0.5*ms*rtmp;
	PE1 += 0.5*ms*part->phi();
	Iv2 += ms*rtmp;

	if (sindx >= 0) {
	  KeyConvert kc(part->iatr(sindx));
	  speciesKey k = kc.getKey();

	  if (hist1.find(k) == hist1.end()) hist1[k] = tupzero;

	  double ke = 0.0;
	  for (int i=0; i<3; i++) {
	    double t = part->datr(eindx+i);
	    covE[i] += ms*t;
	    dspE[i] += ms*t*t;
	    ke += t*t;
	  }
	  if (trace)
	    EE1 += ke * 0.5*ms*atomic_mass[0]/mu0;
	  else
	    EE1 += ke * 0.5*ms*atomic_mass[0]/atomic_mass[k.first];
	  Ev2 += ms * ke;

				// Mass
	  std::get<0>(hist1[k]) += ms;
				// Ion KE
	  std::get<1>(hist1[k]) += 0.5 * ms * rtmp * Eunit;
				// Electron KE
	  if (trace)
	    std::get<2>(hist1[k]) += 0.5 * ke * ms * atomic_mass[0]/mu0 * Eunit;
	  else
	    std::get<2>(hist1[k]) += 0.5 * ke * ms * atomic_mass[0]/atomic_mass[k.first] * Eunit;
				// True particle number
	  if (trace)
	    std::get<3>(hist1[k]) += ms * Munit/(mu0*amu);
	  else
	    std::get<3>(hist1[k]) += ms * Munit/(atomic_mass[k.first]*amu);
				// Ion energy conservation
	  if (icons>=0) std::get<4>(hist1[k]) += part->datr(icons) * Eunit;
				// Electron energy conservation
	  if (econs>=0) std::get<5>(hist1[k]) += part->datr(econs) * Eunit;
				// Superparticle count
	  std::get<6>(hist1[k]) ++;
	}

      }
    
      cout  << "     COM\t\t";
      for (int i=0; i<3; i++) cout << setw(15) << com1[i]/mass1;
      cout << endl;
      cout  << "     COVi\t\t";
      for (int i=0; i<3; i++) cout << setw(15) << cov1[i]/mass1;
      cout << endl;
<<<<<<< HEAD
      cout  << "     DSP\t\t";
=======
      cout  << "     DSPi\t\t";
>>>>>>> c641b230
      for (int i=0; i<3; i++) cout << setw(15) << std::sqrt(dsp1[i]/mass1 - cov1[i]*cov1[i]/mass1/mass1);
      cout << endl;
      cout  << "     COVe\t\t";
      for (int i=0; i<3; i++) cout << setw(15) << covE[i]/mass1;
      cout << endl;
      cout  << "     DSPe\t\t";
      for (int i=0; i<3; i++) cout << setw(15) << std::sqrt(dspE[i]/mass1 - covE[i]*covE[i]/mass1/mass1);
      cout << endl;
      cout  << "     Ang mom\t\t";
      for (int i=0; i<3; i++) cout << setw(15) << ang1[i];
      cout << endl << endl;
      
      // Get the system time from the PSP header
      //
      double systime = psp.CurrentDump()->header.time;

      cout << "     System time\t\t"        << systime       << std::endl
	   << "     Kinetic energy\t\t"     << KE1           << std::endl
	   << "     Potential energy\t\t"   << PE1           << std::endl
	   << "     Virial ratio\t\t"       << -2.0*KE1/PE1  << std::endl
	   << "     Electron energy\t\t"    << EE1           << std::endl
	   << "     Particle mass\t\t"      << mass1         << std::endl
	   << "     Mean ion vel\t\t"       << sqrt(Iv2/mass1) << std::endl
	   << "     Mean elec vel\t\t"      << sqrt(Ev2/mass1) << std::endl
	   << "     Mean ion-elec vel\t\t"  << sqrt((Iv2+Ev2)/mass1) << std::endl
	   << std::endl;

      if (sindx >= 0) {
				// Header
	cout   << std::right
	       << std::setw(16) << "Species" << " : "
	       << std::setw(16) << "Mass"
	       << std::setw(16) << "Ion temp"
	       << std::setw(16) << "Elec temp";

	if (icons>=0)
	  cout << std::setw(16) << "dE(Ion)/KE";

	if (econs>=0)
	  cout << std::setw(16) << "dE(Elec)/KE";

	cout   << std::setw(10) << "Count"
	       << endl;
				// Species loop
	for (auto v : hist1) {
	  speciesKey k = v.first;
	  std::ostringstream sout;
	  sout   << "<" << k.first << "," << k.second << ">";
	  cout   << std::right << std::setw(16) << sout.str()
		 << " : "
		 << std::setw(16) << std::get<0>(v.second)
		 << std::setw(16) << std::get<1>(v.second)/(1.5*std::get<3>(v.second)*boltz)
		 << std::setw(16) << std::get<2>(v.second)/(1.5*std::get<3>(v.second)*boltz);

	  if (icons>=0)
	    cout << std::setw(16) << std::get<4>(v.second)/std::get<1>(v.second);

	  if (econs>=0)
	    cout << std::setw(16) << std::get<5>(v.second)/std::get<2>(v.second);
	  
	  cout   << std::setw(10) << std::get<6>(v.second)
	         << std::endl;
	}
      }
    }
    std::cout << std::endl;
  }
  
  return 0;
}
  <|MERGE_RESOLUTION|>--- conflicted
+++ resolved
@@ -294,11 +294,7 @@
       cout  << "     COVi\t\t";
       for (int i=0; i<3; i++) cout << setw(15) << cov1[i]/mass1;
       cout << endl;
-<<<<<<< HEAD
-      cout  << "     DSP\t\t";
-=======
       cout  << "     DSPi\t\t";
->>>>>>> c641b230
       for (int i=0; i<3; i++) cout << setw(15) << std::sqrt(dsp1[i]/mass1 - cov1[i]*cov1[i]/mass1/mass1);
       cout << endl;
       cout  << "     COVe\t\t";
