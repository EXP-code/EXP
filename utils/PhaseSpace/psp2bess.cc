/*
  Separate a psp structure and make a kinematic Fourier coefficients
  series in Bessel functions

  MDWeinberg 05/20/20
*/

#include <cstdlib>

#include <iostream>
#include <fstream>
#include <sstream>
#include <iomanip>
#include <memory>
#include <vector>
#include <string>
#include <list>
#include <map>

#include <header.H>
#include <PSP2.H>
#include <FileUtils.H>

#include <boost/program_options.hpp>
#include <boost/progress.hpp>
#include <boost/math/special_functions/bessel.hpp>

#include <mpi.h>

namespace po = boost::program_options;

//
// MPI variables
//
int numprocs, myid, proc_namelen;
char processor_name[MPI_MAX_PROCESSOR_NAME];



//! Generate orthonormal Bessel functions of integral order
class Bess
{
private:

  unsigned int nroots;
  double order;
  std::vector<double> roots, norm;

public:

  //! Constructor: set the order and number of radial functions
  Bess(double order, unsigned int nroots) : order(order), nroots(nroots)
  {
    boost::math::cyl_bessel_j_zero(order, 1, nroots, std::back_inserter(roots));
    norm.resize(nroots);
    for (unsigned int m=0; m<nroots; m++) {
      double val = boost::math::cyl_bessel_j(order+1.0, roots[m]);
      norm[m] = sqrt(0.5*val*val);
    }
  }
  
  //! Get the norm for radial order m
  double getNorm(int m)
  {
    if (m>=nroots) return 0.0;
    else           return norm[m];
  }
  
  //! Evaluate the Bessel for x in [0, 1] for radial order m
  double operator()(double& x, const unsigned& m)
  {
    if (m>=nroots) return 0.0;
    return boost::math::cyl_bessel_j<double, double>(order, x*roots[m]) / norm[m];
  } 

  //! Evaluate the Bessel for x in [0, 1] for radial order m
  double eval(double& x, unsigned& m)
  {
    if (m>=nroots) return 0.0;
    return boost::math::cyl_bessel_j<double, double>(order, x*roots[m]) / norm[m];
  } 

}; 


//! Coefficient file header
struct BessCoefHeader
{
  const unsigned magic = 0x501ace;
  double time;
  double rmax;
  int nmax;
  int mnum;
};

class BessCoefs
{
 private:

  double time, rmax, maccum;
  int nmax, mmin, mmax;

  using BessPtr = std::shared_ptr<Bess>;

  std::map<int, BessPtr> bess;

public:

  //! Coefficient data
  std::map<int, std::array<std::vector<double>, 3>> cos_c, sin_c;

  //! Constructor
  BessCoefs(double time, double rmax, int mmin, int mmax, unsigned nmax) :
    time(time), rmax(rmax), mmin(mmin), mmax(mmax), nmax(nmax)
  {
    for (int m=mmin; m<=mmax; m++) {
      bess[m] = std::make_shared<Bess>(static_cast<double>(m), nmax);
      for (size_t k=0; k<3; k++) {
	cos_c[m][k].resize(nmax, 0);
	if (m) sin_c[m][k].resize(nmax, 0);
      }
    }
    maccum = 0.0;
  }

  //! Add a particle to coefficient
  void add(double mass, double R, double phi, double vr, double vt, double vz);

  //! MPI synchronize
  void synchronize()
  {
    MPI_Allreduce(MPI_IN_PLACE, &maccum, 1, MPI_DOUBLE, MPI_SUM,
		  MPI_COMM_WORLD);
    for (int m=mmin; m<=mmax; m++) {
      for (size_t k=0; k<3; k++) {
	MPI_Allreduce(MPI_IN_PLACE, cos_c[m][k].data(), nmax, MPI_DOUBLE,
		      MPI_SUM, MPI_COMM_WORLD);
	if (m)
	  MPI_Allreduce(MPI_IN_PLACE, sin_c[m][k].data(), nmax, MPI_DOUBLE,
			MPI_SUM, MPI_COMM_WORLD);
      } // END: k=0,...,2
    } // END: m loop
  }

  //! Normalize by total mass
  void normalize()
  {
    if (maccum>0.0) {
      for (int m=mmin; m<=mmax; m++) {
	for (size_t k=0; k<3; k++) {
	  for (int n=0; n<nmax; n++) {
	    cos_c[m][k][n] /= maccum;
	    if (m) sin_c[m][k][n] /= maccum;
	  }
	}
      }
    }
  }


  //! Write binary file
  void write(std::ostream& out);
};

typedef std::shared_ptr<BessCoefs> BessCoefPtr;

void BessCoefs::write(std::ostream& out)
{
  BessCoefHeader header;

  header.time   = time;
  header.rmax   = rmax;
  header.nmax   = nmax;
  header.mnum   = cos_c.size();;
  
  out.write((const char *)&header, sizeof(BessCoefHeader));

  for (auto d : cos_c) {
    out.write((const char *)&d.first, sizeof(int));
    out.write((const char *)d.second[0].data(), sizeof(double)*nmax);
    out.write((const char *)d.second[1].data(), sizeof(double)*nmax);
    out.write((const char *)d.second[2].data(), sizeof(double)*nmax);
    if (d.first) {
      out.write((const char *)sin_c[d.first][0].data(), sizeof(double)*nmax);
      out.write((const char *)sin_c[d.first][1].data(), sizeof(double)*nmax);
      out.write((const char *)sin_c[d.first][2].data(), sizeof(double)*nmax);
    }
  }
}

void
BessCoefs::add(double mass, double R, double phi, double vr, double vt, double vz)
{
  // Add to grid
  maccum += mass;
  for (int m=mmin; m<=mmax; m++) {
    double cosm  = std::cos(phi*m), sinm = std::sin(phi*m);

    for (unsigned int n=0; n<nmax; n++) {

      double x     = R/rmax;
      double value = bess[m]->eval(x, n)/rmax;
      double fact  = mass * value * 0.5*M_2_SQRTPI;
      if (m==0) fact *= M_SQRT1_2;
    
      cos_c[m][0][n] += fact*vr*cosm;
      cos_c[m][1][n] += fact*vt*cosm;
      cos_c[m][2][n] += fact*vz*cosm;
      if (m) {
	sin_c[m][0][n] += fact*vr*sinm;
	sin_c[m][1][n] += fact*vt*sinm;
	sin_c[m][2][n] += fact*vz*sinm;
      }
    }
  }
}

				// Globals for exputil library
				// Unused here
char threading_on = 0;
pthread_mutex_t mem_lock;
string outdir, runtag;

int
main(int ac, char **av)
{
  //===================
  // MPI preliminaries
  //===================

  MPI_Init(&ac, &av);
  MPI_Comm_size(MPI_COMM_WORLD, &numprocs);
  MPI_Comm_rank(MPI_COMM_WORLD, &myid);
  MPI_Get_processor_name(processor_name, &proc_namelen);

  char *prog = av[0];
  bool verbose = false, finegrain= false;
  std::string cname, tname, new_dir, suffix, work_dir;
  int axis, nmax, comp, mmin, mmax, ibeg, iend;
  double rmax;

  // Parse command line

  po::options_description desc("Allowed options");
  desc.add_options()
    ("help,h",		"produce help message")
    ("verbose,v",       "verbose output")
    ("finegrain",       "fine-grained progress report")
    ("beg,i",	        po::value<int>(&ibeg)->default_value(0),
     "initial snapshot index")
    ("end,e",	        po::value<int>(&iend)->default_value(std::numeric_limits<int>::max()),
     "final snapshot index")
    ("mmin,m",	        po::value<int>(&mmin)->default_value(1),
     "minimum Fourier component in bin")
    ("mmax,M",	        po::value<int>(&mmax)->default_value(4),
     "maximum Fourier component in bin")
    ("rmax,R",	        po::value<double>(&rmax)->default_value(0.04),
     "maximum radius")
    ("nmax,n",	        po::value<int>(&nmax)->default_value(8),
     "maximum Bessel order")
    ("name,c",	        po::value<std::string>(&cname)->default_value("comp"),
     "component name")
    ("dir,d",           po::value<std::string>(&new_dir)->default_value("./"),
     "rewrite directory location for SPL files")
    ("work,w",          po::value<std::string>(&work_dir)->default_value("."),
     "working directory for output file")
    ("type,t",          po::value<std::string>(&tname)->default_value("OUT"),
     "PSP output type (OUT or SPL)")
    ("runtag,T",        po::value<std::string>(&runtag)->default_value("run0"),
     "Runtag id")
    ("suffix,s",        po::value<std::string>(&suffix)->default_value("ring_coefs"),
     "Output file suffix")
    ;

  po::variables_map vm;

  try {
    po::store(po::parse_command_line(ac, av, desc), vm);
    po::notify(vm);    
  } catch (po::error& e) {
    if (myid==0) std::cout << "Option error: " << e.what() << std::endl;
    exit(-1);
  }

  if (vm.count("help")) {
    if (myid==0) {
      std::cout << desc << std::endl;
      std::cout << "Example: " << std::endl;
      std::cout << "\t" << av[0]
		<< " --runtag=run001" << std::endl;
    }
    return 1;
  }

  if (vm.count("verbose")) {
    verbose = true;
  }

  if (vm.count("finegrain")) {
    finegrain = true;
  }

  int n;
  for (n=ibeg; n<=iend; n++) {

    std::ostringstream fname;
    fname << tname << "." << runtag << "."
	  << std::setw(5) << std::setfill('0') << n;

    std::string file = fname.str();

    if (!FileExists(file)) {
      if (myid==0) {
	std::cerr << "Error opening file <" << file << "> for input"
		  << std::endl;
      }
      break;
    }
  }
  iend = n-1;
  if (myid==0) {
    std::cerr << "Assuming last file has index <" << iend << ">"
	      << std::endl;
  }

  std::string outcoefs = work_dir + "/" + runtag + "." + suffix;
  std::ofstream out(outcoefs);
  if (!out) {
    if (myid==0) {
      std::cerr << "Error opening file <" << outcoefs << "> for output"
		<< std::endl;
    }
    exit(-1);
  }

<<<<<<< HEAD
  std::shared_ptr<boost::progress_display> progress;
  if (myid==0 and not verbose and not finegrain) {
    progress = std::make_shared<boost::progress_display>(iend - ibeg + 1);
  }

=======
>>>>>>> 2dd50b1a
  for (int n=ibeg; n<=iend; n++) {

    std::ostringstream fname;
    fname << tname << "." << runtag << "."
	  << std::setw(5) << std::setfill('0') << n;

    std::string file = fname.str();

    if (!FileExists(file)) {
      cerr << "Error opening file <" << file << "> for input\n";
      break;
    }

    if (myid==0) {
      if (verbose) cerr << "Using filename: " << file << endl;
    }

				// Parse the PSP file
				// ------------------
    PSPptr psp;
    if (file.find("SPL") != std::string::npos)
      psp = std::make_shared<PSPspl>(file, new_dir);
    else
      psp = std::make_shared<PSPout>(file);


				// Now write a summary
				// -------------------
    if (verbose and myid==0) {
      
      psp->PrintSummary(cerr);
    
      std::cerr << "\nPSP file <" << file << "> has time <" 
	   << psp->CurrentTime() << ">\n";
    }

				// Dump ascii for each component
				// -----------------------------
    std::vector<double> pos(3), vel(3);

				// Make the arrays
				// ---------------

    BessCoefs bess(psp->CurrentTime(), rmax, mmin, mmax, nmax);

    std::array<std::map<int, std::vector<float>>, 3> vel_c, vel_s;

    PSPstanza *stanza;
    SParticle* part;

    for (stanza=psp->GetStanza(); stanza!=0; stanza=psp->NextStanza()) {
    
      if (stanza->name != cname) continue;

      unsigned int icnt = 0;

<<<<<<< HEAD
      if (myid==0 and finegrain) {
=======
      std::shared_ptr<boost::progress_display> progress;
      if (myid==0) {
>>>>>>> 2dd50b1a
	std::cout << "Using filename: " << file << std::endl;
	progress = std::make_shared<boost::progress_display>(stanza->comp.nbod/numprocs);
      }

      for (part=psp->GetParticle(); part!=0; part=psp->NextParticle()) {
	
	if (icnt++ % numprocs) continue;

	// Cylindrical radius
	//
	double val = 0.0;
	for (int k=0; k<2; k++) val += part->pos(k) * part->pos(k);
	val = sqrt(val);

	double mass = part->mass();
	
	// Make cylindrical velocity bins
	//
	double phi  = std::atan2(part->pos(1), part->pos(0));
	double cosp = std::cos(phi);
	double sinp = std::sin(phi);

	// uvec vr:  cos(phi), sin(phi)
	double vr = cosp*part->vel(0) + sinp*part->vel(1);

	// uvec vt: -sin(phi), cos(phi)
	double vt = -sinp*part->vel(0) + cosp*part->vel(1);
	
	// uvec vz
	double vz = part->vel(2);

	// Add to grid
	bess.add(mass, val, phi, vr, vt, vz);

<<<<<<< HEAD
	if (myid==0 and finegrain) ++(*progress);
=======
	if (myid==0)  ++(*progress);
>>>>>>> 2dd50b1a
      }
    }

    // Prepare for output
    //
    bess.synchronize();
    if (myid==0) {
      bess.normalize();
      bess.write(out);
    }

    if (myid==0 and not verbose and not finegrain) {
      ++(*progress);
    }
  }
  if (myid==0) std::cout << std::endl;

  return 0;
}<|MERGE_RESOLUTION|>--- conflicted
+++ resolved
@@ -333,14 +333,11 @@
     exit(-1);
   }
 
-<<<<<<< HEAD
   std::shared_ptr<boost::progress_display> progress;
   if (myid==0 and not verbose and not finegrain) {
     progress = std::make_shared<boost::progress_display>(iend - ibeg + 1);
   }
 
-=======
->>>>>>> 2dd50b1a
   for (int n=ibeg; n<=iend; n++) {
 
     std::ostringstream fname;
@@ -397,12 +394,7 @@
 
       unsigned int icnt = 0;
 
-<<<<<<< HEAD
       if (myid==0 and finegrain) {
-=======
-      std::shared_ptr<boost::progress_display> progress;
-      if (myid==0) {
->>>>>>> 2dd50b1a
 	std::cout << "Using filename: " << file << std::endl;
 	progress = std::make_shared<boost::progress_display>(stanza->comp.nbod/numprocs);
       }
@@ -437,11 +429,7 @@
 	// Add to grid
 	bess.add(mass, val, phi, vr, vt, vz);
 
-<<<<<<< HEAD
 	if (myid==0 and finegrain) ++(*progress);
-=======
-	if (myid==0)  ++(*progress);
->>>>>>> 2dd50b1a
       }
     }
 
