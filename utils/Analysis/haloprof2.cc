/*****************************************************************************
 *  Description:
 *  -----------
 *
 *  Read in coefficients and compute gnuplot slices, 
 *  and compute volume for VTK rendering
 *
 *
 *  Call sequence:
 *  -------------
 *
 *  Parameters:
 *  ----------
 *
 *
 *  Returns:
 *  -------
 *
 *
 *  Notes:
 *  -----
 *
 *
 *  By:
 *  --
 *
 *  MDW 11/28/08
 *
 ***************************************************************************/

				// C++/STL headers
#include <cstdlib>
#include <iostream>
#include <iomanip>
#include <fstream>
#include <sstream>
#include <cmath>
#include <string>

using namespace std;

				// Boost stuff

#include <boost/program_options.hpp>
#include <boost/filesystem.hpp>

namespace po = boost::program_options;

                                // System libs
#include <sys/time.h>
#include <sys/resource.h>

				// MDW classes
#include <Vector.h>
#include <numerical.h>
#include "Particle.h"
#include <PSP2.H>
#include <interp.h>
#include <massmodel.h>
#include <SphereSL.H>
#include <VtkGrid.H>
#include <localmpi.h>
#include <foarray.H>

// Variables not used but needed for linking
//
int VERBOSE = 0;
int nthrds = 1;
int this_step = 0;
unsigned multistep = 0;
unsigned maxlev = 100;
int mstep = 1;
int Mstep = 1;
vector<int> stepL(1, 0), stepN(1, 1);
char threading_on = 0;
pthread_mutex_t mem_lock;
pthread_mutex_t coef_lock;
std::string outdir, runtag;
double tpos = 0.0;
double tnow = 0.0;
  
// Globals
//
std::string OUTFILE;
double RMIN, RMAX;
int OUTR, LMAX, NMAX, MMAX, L1, L2;
bool VOLUME, SURFACE, PROBE;

// Temporary center offset
// std::vector<double> c0 = {0.0, 0.0, -0.00217};

std::vector<double> c0 = {0.0, 0.0, 0.0};


class Histogram
{
public:

  std::vector<double> dataXY, dataXZ, dataYZ;
  double R, dR;
  int N;
  
  Histogram(int N, double R) : N(N), R(R)
  {
    N = std::max<int>(N, 2);
    dR = 2.0*R/(N-1);		// Want grid points to be on bin centers

    dataXY.resize(N*N);
    dataXZ.resize(N*N);
    dataYZ.resize(N*N);

    Reset();
  }

  void Reset() {
    std::fill(dataXY.begin(), dataXY.end(), 0.0);
    std::fill(dataXZ.begin(), dataXZ.end(), 0.0);
    std::fill(dataYZ.begin(), dataYZ.end(), 0.0);
  }

  void Syncr() { 
    if (myid==0) {
      MPI_Reduce(MPI_IN_PLACE, &dataXY[0], dataXY.size(), MPI_DOUBLE, MPI_SUM, 0, MPI_COMM_WORLD);
      MPI_Reduce(MPI_IN_PLACE, &dataXZ[0], dataXZ.size(), MPI_DOUBLE, MPI_SUM, 0, MPI_COMM_WORLD);
      MPI_Reduce(MPI_IN_PLACE, &dataYZ[0], dataYZ.size(), MPI_DOUBLE, MPI_SUM, 0, MPI_COMM_WORLD);
    }
    else {
      MPI_Reduce(&dataXY[0],         NULL, dataXY.size(), MPI_DOUBLE, MPI_SUM, 0, MPI_COMM_WORLD);
      MPI_Reduce(&dataXZ[0],         NULL, dataXZ.size(), MPI_DOUBLE, MPI_SUM, 0, MPI_COMM_WORLD);
      MPI_Reduce(&dataYZ[0],         NULL, dataYZ.size(), MPI_DOUBLE, MPI_SUM, 0, MPI_COMM_WORLD);
    }

  }

  void Add(double x, double y, double z, double m)
  {
    if (x < -R-0.5*dR or x >= R+0.5*dR or
	y < -R-0.5*dR or y >= R+0.5*dR or
	z < -R-0.5*dR or z >= R+0.5*dR) return;

    int indX = static_cast<int>(floor((x + R + 0.5*dR)/dR));
    int indY = static_cast<int>(floor((y + R + 0.5*dR)/dR));
    int indZ = static_cast<int>(floor((z + R + 0.5*dR)/dR));

    indX = std::max<int>(indX, 0);
    indY = std::max<int>(indY, 0);
    indZ = std::max<int>(indZ, 0);

    indX = std::min<int>(indX, N-1);
    indY = std::min<int>(indY, N-1);
    indZ = std::min<int>(indZ, N-1);

    dataXY[indX*N + indY] += m;
    dataXZ[indX*N + indZ] += m;
    dataYZ[indY*N + indZ] += m;
  }

};


void add_particles(PSPptr psp, int& nbods, vector<Particle>& p, Histogram& h)
{
  if (myid==0) {

    int nbody = nbods/numprocs;
    int nbody0 = nbods - nbody*(numprocs-1);

				// Send number of bodies to be received
				// by eacn non-root node
    MPI_Bcast(&nbody, 1, MPI_INT, 0, MPI_COMM_WORLD);

    vector<Particle>        t(nbody);
    vector<double>        val(nbody);
    vector<unsigned long> seq(nbody);

    SParticle *part = psp->GetParticle();
    Particle bod;
    
    //
    // Root's particles
    //
    for (int i=0; i<nbody0; i++) {
      if (part==0) {
	cerr << "Error reading particle [n=" << 0 << ", i=" << i << "]" << endl;
	exit(-1);
      }

      // Make a Particle
      //
      bod.mass = part->mass();
      for (int k=0; k<3; k++) bod.pos[k] = part->pos(k) - c0[k];
      for (int k=0; k<3; k++) bod.vel[k] = part->vel(k);
      bod.indx = part->indx();
      p.push_back(bod);

      part = psp->NextParticle();

      // Add to histogram
      //
      if (part) h.Add(part->pos(0) - c0[0],
		      part->pos(1) - c0[1],
		      part->pos(2) - c0[2],
		      part->mass());
    }

    //
    // Send the rest of the particles to the other nodes
    //
    for (int n=1; n<numprocs; n++) {
      
      for (int i=0; i<nbody; i++) {
	if (part==0) {
	  cerr << "Error reading particle [n=" 
	       << n << ", i=" << i << "]" << endl;
	  exit(-1);
	}
	t[i].mass = part->mass();
	for (int k=0; k<3; k++) t[i].pos[k] = part->pos(k) - c0[k];
	for (int k=0; k<3; k++) t[i].vel[k] = part->vel(k);
	part = psp->NextParticle();
      }
  
      for (int i=0; i<nbody; i++) val[i] = t[i].mass;
      MPI_Send(&val[0], nbody, MPI_DOUBLE, n, 11, MPI_COMM_WORLD);

      for (int i=0; i<nbody; i++) val[i] = t[i].pos[0];
      MPI_Send(&val[0], nbody, MPI_DOUBLE, n, 12, MPI_COMM_WORLD);

      for (int i=0; i<nbody; i++) val[i] = t[i].pos[1];
      MPI_Send(&val[0], nbody, MPI_DOUBLE, n, 13, MPI_COMM_WORLD);

      for (int i=0; i<nbody; i++) val[i] = t[i].pos[2];
      MPI_Send(&val[0], nbody, MPI_DOUBLE, n, 14, MPI_COMM_WORLD);

      for (int i=0; i<nbody; i++) val[i] = t[i].vel[0];
      MPI_Send(&val[0], nbody, MPI_DOUBLE, n, 15, MPI_COMM_WORLD);

      for (int i=0; i<nbody; i++) val[i] = t[i].vel[1];
      MPI_Send(&val[0], nbody, MPI_DOUBLE, n, 16, MPI_COMM_WORLD);

      for (int i=0; i<nbody; i++) val[i] = t[i].vel[2];
      MPI_Send(&val[0], nbody, MPI_DOUBLE, n, 17, MPI_COMM_WORLD);

      for (int i=0; i<nbody; i++) seq[i] = t[i].indx;
      MPI_Send(&seq[0], nbody, MPI_UNSIGNED_LONG, n, 18, MPI_COMM_WORLD);
    }

  } else {

    int nbody;
    MPI_Bcast(&nbody, 1, MPI_INT, 0, MPI_COMM_WORLD);
    vector<Particle>        t(nbody);
    vector<double>        val(nbody);
    vector<unsigned long> seq(nbody);
				// Get and pack

    MPI_Recv(&val[0], nbody, MPI_DOUBLE, 0, 11, 
	     MPI_COMM_WORLD, MPI_STATUS_IGNORE);
    for (int i=0; i<nbody; i++) t[i].mass = val[i];

    MPI_Recv(&val[0], nbody, MPI_DOUBLE, 0, 12, 
	     MPI_COMM_WORLD, MPI_STATUS_IGNORE);
    for (int i=0; i<nbody; i++) t[i].pos[0] = val[i];

    MPI_Recv(&val[0], nbody, MPI_DOUBLE, 0, 13, 
	     MPI_COMM_WORLD, MPI_STATUS_IGNORE);
    for (int i=0; i<nbody; i++) t[i].pos[1] = val[i];

    MPI_Recv(&val[0], nbody, MPI_DOUBLE, 0, 14, 
	     MPI_COMM_WORLD, MPI_STATUS_IGNORE);
    for (int i=0; i<nbody; i++) t[i].pos[2] = val[i];

    MPI_Recv(&val[0], nbody, MPI_DOUBLE, 0, 15, 
	     MPI_COMM_WORLD, MPI_STATUS_IGNORE);
    for (int i=0; i<nbody; i++) t[i].vel[0] = val[i];

    MPI_Recv(&val[0], nbody, MPI_DOUBLE, 0, 16, 
	     MPI_COMM_WORLD, MPI_STATUS_IGNORE);
    for (int i=0; i<nbody; i++) t[i].vel[1] = val[i];

    MPI_Recv(&val[0], nbody, MPI_DOUBLE, 0, 17, 
	     MPI_COMM_WORLD, MPI_STATUS_IGNORE);
    for (int i=0; i<nbody; i++) t[i].vel[2] = val[i];

    MPI_Recv(&seq[0], nbody, MPI_UNSIGNED_LONG, 0, 18, 
	     MPI_COMM_WORLD, MPI_STATUS_IGNORE);
    for (int i=0; i<nbody; i++) t[i].indx = seq[i];

    p.insert(p.end(), t.begin(), t.end());

    // Add to histogram
    //
    for (auto part : t)
      h.Add(part.pos[0], part.pos[1], part.pos[2], part.mass);
  }

  // Synchronize histogram
  //
  h.Syncr();
}

void partition(PSPptr psp, std::string& name, vector<Particle>& p, Histogram& h)
{
  p.erase(p.begin(), p.end());

  PSPstanza* stanza;

  int iok = 1, nbods = 0;

  if (myid==0) {
    stanza = psp->GetNamed(name);
    if (stanza==0)
      iok = 0;
    else
      nbods = stanza->comp.nbod;
  }

  MPI_Bcast(&iok, 1, MPI_INT, 0, MPI_COMM_WORLD);

  if (iok==0) {
    if (myid==0) std::cerr << "Could not find component named <" << name << ">" << std::endl;
    MPI_Finalize();
    exit(-1);
  }

  add_particles(psp, nbods, p, h);
}

enum class Slice {xy, xz, yz};

void write_output(SphereSL& ortho, int icnt, double time, Histogram& histo,
		  Slice slice=Slice::xy)
{
  unsigned ncnt = 0;

  // ==================================================
  // Setup for output files
  // ==================================================
  
  ostringstream sstr;
  sstr << "." << std::setw(4) << std::setfill('0') << std::right << icnt;

  const int nout1 = 10;
  const int nout2 = 13;
  string suffix[13] = {"p0", "p1", "p", "fr", "ft", "fp", "d0", "d1", "d", "dd",
		       "histoXY", "histoXZ", "histoYZ"};

  if (VOLUME) {
      
    // ==================================================
    // Write volume density
    // ==================================================
    
    double v;
    int valid = 1;
      
    double dR = 2.0*RMAX/(OUTR-1);
    double x, y, z, r, phi, costh;
    double p0, p1, d0, d1, pl, fr, ft, fp;
    
    std::vector<double> data(nout1*OUTR*OUTR*OUTR, 0.0);
    
    for (int k=0; k<OUTR; k++) {
      
      z = -RMAX + dR*k;
      
      for (int l=0; l<OUTR; l++) {
	
	y = -RMAX + dR*l;
	
	for (int j=0; j<OUTR; j++) {
	  
	  x = -RMAX + dR*j;
	  
	  r = sqrt(x*x + y*y + z*z) + 1.0e-18;
	  costh = z/r;
	  phi = atan2(y, x);
	  
	  ortho.all_eval(r, costh, phi, d0, d1, p0, p1, fr, ft, fp, L1, L2);
	  
	  data[((0*OUTR + k)*OUTR + l)*OUTR + j] = p0;
	  data[((1*OUTR + k)*OUTR + l)*OUTR + j] = p1;
	  data[((2*OUTR + k)*OUTR + l)*OUTR + j] = fr;
	  data[((3*OUTR + k)*OUTR + l)*OUTR + j] = ft;
	  data[((4*OUTR + k)*OUTR + l)*OUTR + j] = fp;
	  data[((5*OUTR + k)*OUTR + l)*OUTR + j] = d0;
	  data[((6*OUTR + k)*OUTR + l)*OUTR + j] = d1;
	  if (d0>0.0)
	    data[((7*OUTR + k)*OUTR + l)*OUTR + j] = d1/d0;
	  else
	    data[((7*OUTR + k)*OUTR + l)*OUTR + j] = 0.0;
	}
      }
    }
    
    
    if (myid==0)
      MPI_Reduce(MPI_IN_PLACE, &data[0], nout1*OUTR*OUTR*OUTR, MPI_DOUBLE, MPI_SUM, 
		 0, MPI_COMM_WORLD);
    
    MPI_Reduce(&data[0], NULL, nout1*OUTR*OUTR*OUTR, MPI_DOUBLE, MPI_SUM, 
	       0, MPI_COMM_WORLD);
    
    if (myid==0) {

      VtkGrid vtk(OUTR, OUTR, OUTR, -RMAX, RMAX, -RMAX, RMAX, -RMAX, RMAX);

      std::vector<double> tmp(OUTR*OUTR*OUTR);

      for (int n=0; n<nout1; n++) {
	for (int k=0; k<OUTR; k++) {
	  for (int l=0; l<OUTR; l++) {
	    for (int j=0; j<OUTR; j++) {
	      tmp[(j*OUTR + l)*OUTR + k] = data[((n*OUTR + k)*OUTR + l)*OUTR + j];
	    }
	  }
	}
	vtk.Add(tmp, suffix[n]);
      }

      std::ostringstream sout;
      sout << outdir + "/" + OUTFILE + "_volume";
      vtk.Write(sout.str());
    }

  }
  
  if (SURFACE) {
    
    // ==================================================
    // Write surface profile
    //   --- in plane ---
    // ==================================================
    
    double v;
    float f;
    
    double dR = 2.0*RMAX/OUTR;
    double x, y, z=0.0, r, phi, costh;
    double p0, p1, d0, d1, fr, ft, fp;
    
    vector<double> data(nout1*OUTR*OUTR, 0.0);
    
    for (int l=0; l<OUTR; l++) {
      
      double y0 = -RMAX + dR*(0.5+l);
      
      for (int j=0; j<OUTR; j++) {
	
	if ((ncnt++)%numprocs == myid) {
	  
	  double x0 = -RMAX + dR*(0.5+j);
	  
	  switch (slice) {
	  case Slice::xy:
	    x = x0;
	    y = y0;
	    break;
	  case Slice::xz:
	    x = x0;
	    y = 0.0;
	    z = y0;
	    break;
	  case Slice::yz:
	    x = 0.0;
	    y = x0;
	    z = y0;
	    break;
	  }

	  r = sqrt(x*x + y*y + z*z) + 1.0e-18;
	  costh = z/r;
	  phi = atan2(y, x);

	  ortho.all_eval(r, costh, phi, d0, d1, p0, p1, fr, ft, fp, L1, L2);
	  
	  data[(0*OUTR+l)*OUTR+j] = p0;
	  data[(1*OUTR+l)*OUTR+j] = p1;
	  data[(2*OUTR+l)*OUTR+j] = p0 + p1;
	  data[(3*OUTR+l)*OUTR+j] = fr;
	  data[(4*OUTR+l)*OUTR+j] = ft;
	  data[(5*OUTR+l)*OUTR+j] = fp;
	  data[(6*OUTR+l)*OUTR+j] = d0;
	  data[(7*OUTR+l)*OUTR+j] = d1;
	  data[(8*OUTR+l)*OUTR+j] = d0 + d1;

	  if (d0>0.0)
	    data[(9*OUTR+l)*OUTR+j] = d1/d0;
	  else
	    data[(9*OUTR+l)*OUTR+j] = 0.0;
	}
      }
    }
    
    if (myid==0) 
      MPI_Reduce(MPI_IN_PLACE, &data[0], nout1*OUTR*OUTR,
		 MPI_DOUBLE, MPI_SUM, 0, MPI_COMM_WORLD);
    else
      MPI_Reduce(&data[0], NULL, nout1*OUTR*OUTR,
		 MPI_DOUBLE, MPI_SUM, 0, MPI_COMM_WORLD);
    
    
    if (myid==0) {
      
      std::vector<double> dataXY(OUTR*OUTR);

      VtkGrid vtkXY(OUTR, OUTR, 1, -RMAX, RMAX, -RMAX, RMAX, 0, 0);

      for (int n=0; n<nout1; n++) {
	for (int j=0; j<OUTR; j++) {
	  for (int l=0; l<OUTR; l++) {
	    dataXY[j*OUTR + l] = data[(n*OUTR+j)*OUTR+l];
	  }
	}
	vtkXY.Add(dataXY, suffix[n]);
      }

      vtkXY.Add(histo.dataXY, suffix[10]);
      vtkXY.Add(histo.dataXZ, suffix[11]);
      vtkXY.Add(histo.dataYZ, suffix[12]);

      std::ostringstream sout;
      sout << outdir + "/" + runtag + "_" + OUTFILE + "_surface" + sstr.str();
      vtkXY.Write(sout.str());

    }
  }

  if (PROBE) {
    
    // ==================================================
    // Write line profile along three axes
    // ==================================================
    
    double v;
    float f;
    bool use_log;
    double dR;

    if (RMIN>0.0) {
      use_log = true;
      dR = (log(RMAX) - log(RMIN))/(OUTR-1);
    } else {
      use_log = false;
      dR = RMAX/(OUTR-1);
    }
      
    double r, phi, costh;
    double p0, p1, d0, d1, fr, ft, fp;
    int indx;
    
    vector<double> data(3*nout1*OUTR, 0.0);
    
    for (int l=0; l<OUTR; l++) {
      
      r = dR*l;
      if (use_log) r = RMIN*exp(r);
      
      if ((ncnt++)%numprocs == myid) {
	  
	indx = 3*nout1*l;

	costh = 0.0;
	phi   = 0.0;
	ortho.all_eval(r, costh, phi, d0, d1, p0, p1, fr, ft, fp);
	  
	data[indx + 0] = p0;
	data[indx + 1] = p1;
	data[indx + 2] = p0 + p1;
	data[indx + 3] = fr;
	data[indx + 4] = ft;
	data[indx + 5] = fp;
	data[indx + 6] = d0;
	data[indx + 7] = d1;
	data[indx + 8] = d0 + d1;
	if (d0>0.0)
	  data[indx + 9] = d1/d0;
	else
	  data[indx + 9] = 0.0;

	costh = 0.0;
	phi   = 0.5*M_PI;
	ortho.all_eval(r, costh, phi, d0, d1, p0, p1, fr, ft, fp);
	  
	indx += nout1;
	data[indx + 0] = p0;
	data[indx + 1] = p1;
	data[indx + 2] = p0 + p1;
	data[indx + 3] = fr;
	data[indx + 4] = ft;
	data[indx + 5] = fp;
	data[indx + 6] = d0;
	data[indx + 7] = d1;
	data[indx + 8] = d0 + d1;
	if (d0>0.0)
	  data[indx + 9] = d1/d0;
	else
	  data[indx + 9] = 0.0;

	costh = 1.0;
	phi   = 0.0;
	ortho.all_eval(r, costh, phi, d0, d1, p0, p1, fr, ft, fp);
	  
	indx += nout1;
	data[indx + 0] = p0;
	data[indx + 1] = p1;
	data[indx + 2] = p0 + p1;
	data[indx + 3] = fr;
	data[indx + 4] = ft;
	data[indx + 5] = fp;
	data[indx + 6] = d0;
	data[indx + 7] = d1;
	if (d0>0.0)
	  data[indx + 8] = d1/d0;
	else
	  data[indx + 8] = 0.0;

      }
    }
    
    if (myid==0)
      MPI_Reduce(MPI_IN_PLACE, &data[0], 3*nout1*OUTR, MPI_DOUBLE, MPI_SUM, 
	       0, MPI_COMM_WORLD);
    else
      MPI_Reduce(&data[0], NULL, 3*nout1*OUTR, MPI_DOUBLE, MPI_SUM, 
	       0, MPI_COMM_WORLD);
    
    if (myid==0) {
      
      vector<string> names(nout1);
      for (int i=0; i<nout1; i++) {
	names[i] = outdir + "/" + OUTFILE + "." + suffix[i] + ".cut" + sstr.str();
      }

      foarray out(names, true);

      for (int l=0; l<OUTR; l++) {
	
	r = dR*l;
	if (use_log) r = RMIN*exp(r);
      
	indx = 3*nout1*l;
	
	for (int n=0; n<nout1; n++)
	  out[n] << setw(18) << time << setw(18) << r
		 << setw(18) << data[indx + 0*nout1 + n]
		 << setw(18) << data[indx + 1*nout1 + n]
		 << setw(18) << data[indx + 2*nout1 + n]
		 << endl;
      }
      
      for (int n=0; n<nout1; n++) out[n] << endl;
    }
  }
}


int
main(int argc, char **argv)
{
  
#ifdef DEBUG
  sleep(20);
#endif  
  
  double snr, rscale, Hexp;
  int NICE, LMAX, NMAX, NPART;
  int beg, end, stride, init;
  std::string MODFILE, INDEX, dir("./"), cname, coefs;

  // ==================================================
  // Parse command line or input parameter file
  // ==================================================
  
  std::ostringstream sout;
  sout << std::string(60, '-') << std::endl
       << "Compute halo potential, force and density profiles from" << std::endl
       << "PSP phase-space output files" << std::endl
       << std::string(60, '-') << std::endl << std::endl
       << "Allowed options";
  
  po::options_description desc(sout.str());
  desc.add_options()
    ("help,h",                                                                          "Print this help message")
    ("verbose,v",
     "Verbose and diagnostic output for covariance computation")
    ("OUT",
     "assume original, single binary PSP files as input")
    ("SPL",
     "assume new split binary PSP files as input")
    ("CONLY",
     "make coefficient file only")
    ("xy",
     "print x-y slice for surface fields (default)")
    ("xz",
     "print x-z slice for surface fields")
    ("yz",
     "print y-z slice for surface fields")
    ("NICE",                po::value<int>(&NICE)->default_value(0),
     "system priority")
    ("RMIN",                po::value<double>(&RMIN)->default_value(0.0),
     "minimum radius for output")
    ("RMAX",                po::value<double>(&RMAX)->default_value(0.1),
     "maximum radius for output")
    ("RSCALE",              po::value<double>(&rscale)->default_value(0.067),
     "coordinate mapping scale factor")
    ("LMAX",                po::value<int>(&LMAX)->default_value(4),
     "Maximum harmonic order for spherical expansion")
    ("NMAX",                po::value<int>(&NMAX)->default_value(12),
     "Maximum radial order for spherical expansion")
    ("MMAX",                po::value<int>(&MMAX)->default_value(4),
     "Maximum harmonic order")
    ("L1",                  po::value<int>(&L1)->default_value(0),
     "minimum l harmonic")
    ("L2",                  po::value<int>(&L2)->default_value(100),
     "maximum l harmonic")
    ("NPART",               po::value<int>(&NPART)->default_value(0),
     "Jackknife partition number for testing (0 means off, use standard eval)")
    ("Hexp",                po::value<double>(&Hexp)->default_value(1.0),           "default Hall smoothing exponent")
    ("OUTR",                po::value<int>(&OUTR)->default_value(40),
     "Number of radial points for output")
    ("PROBE",               po::value<bool>(&PROBE)->default_value(false),
     "Make traces along axes")
    ("SURFACE",             po::value<bool>(&SURFACE)->default_value(true),
     "Make equitorial and vertical slices")
    ("VOLUME",              po::value<bool>(&VOLUME)->default_value(false),
     "Make volume for VTK")
    ("OUTFILE",             po::value<string>(&OUTFILE)->default_value("haloprof"),
     "Filename prefix")
    ("runtag",              po::value<string>(&runtag)->default_value("run1"),
     "Phase space file")
    ("outdir",              po::value<string>(&outdir)->default_value("."),
     "Output directory path")
    ("MODFILE",             po::value<string>(&MODFILE)->default_value("SLGridSph.model"),
     "Halo model file")
    ("init",                po::value<int>(&init)->default_value(0),
     "fiducial PSP index")
    ("beg",                 po::value<int>(&beg)->default_value(0),
     "initial PSP index")
    ("end",                 po::value<int>(&end)->default_value(99999),
     "final PSP index")
    ("stride",              po::value<int>(&stride)->default_value(1),
     "PSP index stride")
    ("compname",            po::value<std::string>(&cname)->default_value("stars"),
     "train on Component (default=stars)")
    ("dir,d",               po::value<std::string>(&dir),
     "directory for SPL files")
    ("coefs,c",               po::value<std::string>(&coefs),
     "file of computed coefficients")
    ("snr,S",
     po::value<double>(&snr)->default_value(-1.0),
     "if not negative: do a SNR cut on the PCA basis")
    ("diff",
     "render the difference between the trimmed and untrimmed basis")
    ;
  
  
  // ==================================================
  // MPI preliminaries
  // ==================================================

  local_init_mpi(argc, argv);
  
  po::variables_map vm;

  try {
    po::store(po::parse_command_line(argc, argv, desc), vm);
    po::notify(vm);    
  } catch (po::error& e) {
    if (myid==0) std::cout << "Option error: " << e.what() << std::endl;
    exit(-1);
  }

  // ==================================================
  // Print help message and exit
  // ==================================================

  if (vm.count("help")) {
    std::cout << std::endl << desc << std::endl;
    return 0;
  }

  bool rendering = true;
  if (vm.count("coefs") and vm.count("CONLY")) {
    rendering = false;
  }

  bool SPL = false;
  if (vm.count("SPL")) SPL = true;
  if (vm.count("OUT")) SPL = false;

  bool Hall = false;
  if (vm.count("Hall")) Hall = true;

  bool verbose = false;
  if (vm.count("verbose")) verbose = true;

  Slice slice = Slice::xy;
  if (vm.count("xy")) slice = Slice::xy;
  if (vm.count("xz")) slice = Slice::xz;
  if (vm.count("yz")) slice = Slice::yz;

  // ==================================================
  // Nice process
  // ==================================================

  if (NICE>0)
    setpriority(PRIO_PROCESS, 0, NICE);

  // ==================================================
  // Make SL expansion
  // ==================================================

  SphericalModelTable halo(MODFILE);
  SphereSL::mpi  = true;
  SphereSL::NUMR = 4000;
  SphereSL::HEXP = Hexp;

  SphereSL ortho(&halo, LMAX, NMAX, 1, rscale, true, NPART);
  
  std::string file;

  std::ofstream outcoef;	// Coefficient file

  if (vm.count("coefs")) {
    std::string coeffile = outdir + "/" + OUTFILE + ".coefs";
				// Set exceptions to be thrown on failure
    outcoef.exceptions(std::ifstream::failbit | std::ifstream::badbit);

    try {
      outcoef.open(coeffile, std::ofstream::out | std::ofstream::app);
    } catch (std::system_error& e) {
      std::cerr << e.code().message() << std::endl;
    }
  }

  for (int indx=beg; indx<=end; indx+=stride) {

    // ==================================================
    // PSP input stream
    // ==================================================

    int iok = 1;
    std::ostringstream s0, s1;

    if (myid==0) {
      s1.str("");		// Clear stringstream
      if (SPL) s1 << "SPL.";
      else     s1 << "OUT.";
      s1 << runtag << "."<< std::setw(5) << std::setfill('0') << indx;
      
				// Check for existence of next file
      file = dir + s1.str();
      std::ifstream in(file);
      if (!in) {
	cerr << "Error opening <" << file << ">" << endl;
	iok = 0;
      }
    }
    
    MPI_Bcast(&iok, 1, MPI_INT, 0, MPI_COMM_WORLD);
    if (iok==0) break;

    // ==================================================
    // Open PSP file
    // ==================================================
    PSPptr psp;

    if (myid==0) {

      if (SPL) psp = std::make_shared<PSPspl>(s1.str(), dir, true);
      else     psp = std::make_shared<PSPout>(file, true);

      tnow = psp->CurrentTime();
      cout << "Beginning partition [time=" << tnow
	   << ", index=" << indx << "] . . . "  << flush;
    }
    
    Histogram histo(OUTR, RMAX);
    std::vector<Particle> particles;

    partition(psp, cname, particles, histo);
    if (myid==0) cout << "done" << endl;

    //------------------------------------------------------------ 

    if (myid==0) cout << "Accumulating particle positions . . . " << flush;

    ortho.reset_coefs();
    for (auto &i : particles) {
      ortho.accumulate(i.pos[0], i.pos[1], i.pos[2], i.mass);
    }
    MPI_Barrier(MPI_COMM_WORLD);
    if (myid==0) cout << "done" << endl;
  
    //------------------------------------------------------------ 

    if (myid==0) cout << "Making coefficients . . . " << flush;
    ortho.make_coefs();
    MPI_Barrier(MPI_COMM_WORLD);
    if (myid==0) cout << "done" << endl;

    //------------------------------------------------------------ 
    //
    // Coefficient trimming
    //
    if (snr>=0.0) {

      if (myid==0) {
	std::cout << "Computing SNR=" << snr;
	if (Hall) std::cout << " using Hall smoothing, " << flush;
	else      std::cout << " using truncation, " << flush;
      }
    
      ortho.make_covar(verbose);

      // Get the snr trimmed coefficients
      //
      Matrix origc = ortho.retrieve_coefs();
      Matrix coefs = ortho.get_trimmed(snr, ortho.getMass(), Hall);
<<<<<<< HEAD

      std::cout << "power in trim=" << ortho.get_power(snr, ortho.getMass())
		<< " . . . ";
=======
>>>>>>> 2425c37a

      if (vm.count("diff")) coefs = coefs - origc;
      ortho.install_coefs(coefs);
    }

    //------------------------------------------------------------ 

    double time = 0.0;
    if (myid==0) {
      time = psp->CurrentTime();
      if (outcoef.good()) {
	cout << "Writing coefficients . . . " << flush;
	try {
	  ortho.dump_coefs(time, outcoef);
	} catch (std::system_error& e) {
	  std::cerr << e.code().message() << std::endl;
	}
	cout << "done" << endl;
      }
    }
    if (rendering) {
      if (myid==0) cout << "Writing output . . . " << flush;
      write_output(ortho, indx, time, histo, slice);
      if (myid==0) cout << "done" << endl;
    }
    MPI_Barrier(MPI_COMM_WORLD);

    //------------------------------------------------------------ 

  } // Dump loop

  MPI_Finalize();

  return 0;
}
<|MERGE_RESOLUTION|>--- conflicted
+++ resolved
@@ -918,12 +918,9 @@
       //
       Matrix origc = ortho.retrieve_coefs();
       Matrix coefs = ortho.get_trimmed(snr, ortho.getMass(), Hall);
-<<<<<<< HEAD
 
       std::cout << "power in trim=" << ortho.get_power(snr, ortho.getMass())
 		<< " . . . ";
-=======
->>>>>>> 2425c37a
 
       if (vm.count("diff")) coefs = coefs - origc;
       ortho.install_coefs(coefs);
