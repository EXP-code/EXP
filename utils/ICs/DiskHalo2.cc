--- conflicted
+++ resolved
@@ -1386,15 +1386,9 @@
       MPI_Bcast(epitable.row(i).data(), NDR, MPI_DOUBLE, k, MPI_COMM_WORLD);
       MPI_Bcast(dv2table.row(i).data(), NDR, MPI_DOUBLE, k, MPI_COMM_WORLD);
       MPI_Bcast(asytable.row(i).data(), NDR, MPI_DOUBLE, k, MPI_COMM_WORLD);
-<<<<<<< HEAD
+
       MPI_Bcast(disktableP[i].data(), NDR*NDZ, MPI_DOUBLE, k, MPI_COMM_WORLD);
       MPI_Bcast(disktableN[i].data(), NDR*NDZ, MPI_DOUBLE, k, MPI_COMM_WORLD);
-=======
-      for (int j=0; j<NDR; j++) {
-	MPI_Bcast(disktableP[i].row(j).data(), NDZ, MPI_DOUBLE, k, MPI_COMM_WORLD);
-	MPI_Bcast(disktableN[i].row(j).data(), NDZ, MPI_DOUBLE, k, MPI_COMM_WORLD);
-      }
->>>>>>> ebfd0460
     }
   }
 
