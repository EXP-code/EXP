#define LOGCHEBY		// Test smoothing using log scaling
				// from Mike P

				// System
#include <values.h>
				// C++/STL
#include <iostream>
#include <fstream>
#include <sstream>
#include <algorithm>
#include <memory>
#include <vector>
				// Boost
#include <boost/assign/list_of.hpp>

				// MDW
#include <interp.H>
#include <numerical.H>
#include <exponential.H>
#include <interp.H>
				// Local
#include <AddDisk.H>
#include <DiskHalo2.H>

				// Grid parameters and Toomre Q
double DiskHalo::RHMIN       = 1.0e-4;
double DiskHalo::RHMAX       = 50.0;
double DiskHalo::RDMIN       = 1.0e-4;
double DiskHalo::RDMAX       = 20.0;
double DiskHalo::Q           = 1.2;
double DiskHalo::SHFACTOR    = 16.0;
double DiskHalo::TOLE        = 0.003;
double DiskHalo::COMPRESSION = 1.0;
int    DiskHalo::NDP         = 16;
int    DiskHalo::NDZ         = 40;
int    DiskHalo::NDR         = 800;
int    DiskHalo::NHR         = 800;
int    DiskHalo::NHT         = 40;
int    DiskHalo::SEED        = 11;

double DiskHalo::RA          = 1.0e20;
int    DiskHalo::NUMDF       = 800;
int    DiskHalo::RNUM        = 4000;

double DiskHalo::R_DF        = 20.0;
double DiskHalo::DR_DF       = 5.0;
double DiskHalo::ECUT_DF     = 1.0;

int    DiskHalo::LOGSCALE    = 0;
bool   DiskHalo::LOGR        = true;

// these appear to be good settings, but may not be the best. use with caution!
int    DiskHalo::NCHEB       = 8;
bool   DiskHalo::CHEBY       = false;

unsigned DiskHalo::VFLAG     = 7;
unsigned DiskHalo::NBUF      = 65568;

string DiskHalo::RUNTAG      = "debug";

// lower-case string to enum map for setting disk-velocity type
std::map<std::string, DiskHalo::DiskGenType>
DiskHalo::getDiskGenType = boost::assign::map_list_of
  ("jeans",      DiskHalo::Jeans)
  ("asymmetric", DiskHalo::Asymmetric)
  ("epicyclic",  DiskHalo::Epicyclic);

static std::shared_ptr<AxiSymModel> model;
double targetmass;
				// Determine radius with given enclosed mass
double mass_func(double r)
{
  return targetmass - model->get_mass(r);
}

DiskHalo::
DiskHalo()
{
  com        = false;
  cov        = false;
  DF         = false;
  MULTI      = false;
  type       = Jeans;
}

DiskHalo::
DiskHalo(SphericalSLptr haloexp, EmpCylSLptr diskexp,
	 double H, double A, double DMass, 
	 string& filename, int DF1, int DIVERGE, double DIVERGE_RFAC,
	 DiskGenType type)
{
  gen.seed(SEED+myid);

  com        = false;
  cov        = false;
  this->type = type;

  for (int k=0; k<3; k++) center_pos[k] = center_vel[k] = 0.0;

  if (DF1) DF = true;
  else     DF = false;

  MULTI       = false;

  dmass       = DMass;
  scalelength = A;
  scaleheight = H;

  expandh     = haloexp;
  expandd     = diskexp;

  AxiSymModel::gen_seed = SEED + myid;
  SphericalModelTable::even = 0;
  SphericalModelTable::logscale = LOGSCALE;

  halo = std::make_shared<SphericalModelTable>(filename, DIVERGE, DIVERGE_RFAC);

  disk = std::make_shared<ExponentialDisk>(A, RDMAX);

  if (myid==0 && VFLAG & 1) {
    std::cerr << "DiskHalo: DIVERGE=" << DIVERGE
	 << " A=" << A
	 << " RDMAX=" << RDMAX
	 << " filename=" << filename
	 << std::endl;
  }

  if (DF) {
    AddDisk::logarithmic = true;
    AddDisk::Rmin = RHMIN;
    AxiSymModel::numr = 400;
    AxiSymModel::numj = 400;
    AxiSymModel::gen_N = 800;
    AxiSymModel::gen_itmax = 400000;
    AxiSymModel::gen_rmin = RHMIN;
    newmod = std::make_shared<AddDisk>(halo, disk, dmass*COMPRESSION); 
    halo2 = newmod->get_model();
    halo2->setup_df(NUMDF, RA);
    if (myid==0 && VFLAG & 2) {
      char debugname[] = "df.debug";
      halo2->print_df(debugname);
    }
  } else {
    halo2 = halo;
  }

  double rmin = max<double>(disk->get_min_radius(), RDMIN);
  double rmax = disk->get_max_radius();
  double mmin = disk->get_mass(rmin);
  double mtot = disk->get_mass(rmax);

  double R, phi;
  double pos[3], pos1[3], massp, massp1;

  // For frequency computation
  //
  hDmin = log(max<double>(disk->get_min_radius(), RDMIN));
  hDmax = log(disk->get_max_radius());
  dRh = (hDmax - hDmin)/nh;
  nhN = vector<unsigned>(nh+1, 0);
  nhD = vector<double>  (nh+1, 0.0);
}

DiskHalo::
DiskHalo(SphericalSLptr haloexp, EmpCylSLptr diskexp,
	 double H, double A, double DMass, 
	 std::string& filename1, int DIVERGE, double DIVERGE_RFAC,
	 std::string& filename2, int DIVERGE2, double DIVERGE_RFAC2,
	 DiskGenType type)
{
  gen.seed(SEED+myid);

  com        = false;
  cov        = false;
  this->type = type;

  for (int k=0; k<3; k++) center_pos[k] = center_vel[k] = 0.0;

  DF          = true;
  MULTI       = true;

  dmass       = DMass;
  scalelength = A;
  scaleheight = H;

  expandh     = haloexp;
  expandd     = diskexp;

  AxiSymModel::gen_seed = SEED + myid;
  SphericalModelTable::even = 0;
  SphericalModelTable::logscale = LOGSCALE;

  halo = std::make_shared<SphericalModelTable>(filename1, DIVERGE, DIVERGE_RFAC);

  disk = std::make_shared<ExponentialDisk>(A, RDMAX);

  if (myid==0 && VFLAG & 1) {
    std::cerr << "DiskHalo: DIVERGE=" << DIVERGE
	 << " DIVERGE2=" << DIVERGE2
	 << " A=" << A
	 << " RDMAX=" << RDMAX
	 << " filename1=" << filename1
	 << " filename2=" << filename2
	 << "\n";
  }

  AddDisk::logarithmic   = true;
  AddDisk::Rmin          = RHMIN;
  AxiSymModel::numr      = 400;
  AxiSymModel::numj      = 400;
  AxiSymModel::gen_N     = 800;
  AxiSymModel::gen_itmax = 4000000;
  AxiSymModel::gen_rmin  = RHMIN;

  newmod = std::make_shared<AddDisk>(halo, disk, dmass*COMPRESSION); 
  halo2 = newmod->get_model();
  halo2->setup_df(NUMDF, RA);
  if (myid==0 && VFLAG & 2) {
    char debugname[] = "df.debug";
    halo2->print_df(debugname);
  }

  if (myid==0) std::cout << "DF MADE" << std::endl;

  MPI_Barrier(MPI_COMM_WORLD);

  //
  // Generate "fake" profile
  //
  SphericalModelTable::even     = 0;
  SphericalModelTable::logscale = LOGSCALE;
  SphericalModelTable::linear   = 0;
  
  halo3 = std::make_shared<SphericalModelTable>(filename2, DIVERGE2, DIVERGE_RFAC2);

  //
  // Packs fake density and mass model with target (real) potential
  // and reinitializes the model
  //
  std::vector<double> r2(RNUM);
  std::vector<double> d2(RNUM);
  std::vector<double> m2(RNUM);
  std::vector<double> p2(RNUM);
  
  double rmin = halo2->get_min_radius();
  double rmax = halo2->get_max_radius();
  double r, dr = (log(rmax) - log(rmin))/(RNUM-1);

  if (LOGR)
    dr = (log(rmax) - log(rmin))/(RNUM-1);
  else
    dr = (rmax - rmin)/(RNUM-1);
  
  for (int i=0; i<RNUM; i++) {
    if (LOGR)
      r2[i] = r = rmin*exp(dr*i);
    else
      r2[i] = r = rmin + dr*i;
    d2[i] = halo3 -> get_density(r);
    m2[i] = halo3 -> get_mass(r);
    p2[i] = halo2 -> get_pot(r);
  }
  
  halo3 = std::make_shared<SphericalModelTable>
    (RNUM, r2.data(), d2.data(), m2.data(), p2.data(), DIVERGE2, DIVERGE_RFAC2);
  halo3->setup_df(NUMDF, RA);
  if (VFLAG & 2) {
    halo3->print_model("diskhalo2_model.multi");
    halo3->print_df("diskhalo2_df.multi");
  }
    
  //
  // Generate the multimass model
  //
  multi = std::make_shared<SphericalModelMulti>(halo2.get(), halo3.get());
  multi -> gen_tolE = TOLE;

  // For frequency computation
  //
  hDmin = log(max<double>(disk->get_min_radius(), RDMIN));
  hDmax = log(disk->get_max_radius());
  dRh   = (hDmax - hDmin)/nh;
  nhN   = vector<unsigned>(nh+1, 0);
  nhD   = vector<double>  (nh+1, 0.0);
}


DiskHalo::~DiskHalo()
{
  // Nothing
}

DiskHalo::DiskHalo(const DiskHalo &p)
{
  newmod = p.newmod;
  halo   = p.halo;
  halo2  = p.halo2;
  halo3  = p.halo3;
  multi  = p.multi;
  disk   = p.disk;

  scaleheight = p.scaleheight;
  dmass = p.dmass;

  for (int k=0; k<3; k++) {
    center_pos[k] = p.center_pos[k];
    center_vel[k] = p.center_vel[k];
  }

  expandh    = p.expandh;
  expandd    = p.expandd;

  disktableP = p.disktableP;
  disktableN = p.disktableN;
  epitable   = p.epitable;
  dv2table   = p.dv2table;
  asytable   = p.asytable;

  dP = p.dP;
  dR = p.dR;
  dZ = p.dZ;

  halotable = p.halotable;
  dr = p.dr;
  dc = p.dc;

  gen.seed(SEED+myid);

  DF    = p.DF;
  MULTI = p.MULTI;
  com   = p.com;
  cov   = p.cov;
}


double DiskHalo::disk_density(double R, double z)
{
  double q = 1.0/cosh(z/scaleheight);
  return disk_surface_density(R)*q*q*0.5/scaleheight;
}

double DiskHalo::disk_surface_density(double R)
{
  return dmass*disk->get_density(R);
}

void DiskHalo::set_halo(vector<Particle>& phalo, int nhalo, int npart)
{
  if (!MULTI) {
    string msg("DiskHalo::set_halo is only valid if MULTI is true");
    throw DiskHaloException(msg, __FILE__, __LINE__);
  }

  double rmin = max<double>(halo->get_min_radius(), RHMIN);
  double rmax = halo->get_max_radius();
  double mmin = halo->get_mass(rmin);
  double mtot = halo->get_mass(rmax);

  double pos[3], pos1[3], vel[3], vel1[3], massp, massp1;
				// Diagnostics
  double radmin1=1e30, radmax1=0.0, radmin, radmax, r;
  vector<double>   DD(nh+1, 0.0), DD0(nh+1);
  vector<unsigned> NN(nh+1, 0),   NN0(nh+1);

  if (myid==0) std::cout << std::endl 
			 << "     *****"
			 << "  rmin=" << rmin
			 << "  rmax=" << rmax
			 << "  mmin=" << mmin
			 << "  mtot=" << mtot
			 << std::endl;

  for (int k=0; k<3; k++) {
    pos[k] = pos1[k] = 0.0;
    vel[k] = vel1[k] = 0.0;
  }
  massp = massp1 = 0.0;

  double meanmass = (mtot - mmin)/nhalo;

  Particle p;
  Eigen::VectorXd ps(7);
  int ierr;

  unsigned int count1=0, count=0;
  unsigned int badms1=0, badms=0;

  for (int i=0; i<npart; i++) {

    do {
      ps = multi->gen_point(ierr);
      if (ierr) count1++;
    } while (ierr);
    
    if (ps[0]<0.0) badms1++;
    p.mass = meanmass * ps[0];
    
    for (int i=1; i<=3; i++) {
      p.pos[i-1] = ps[i];
      p.vel[i-1] = ps[i+3];
    }

    massp1 += p.mass;
    for (int k=0; k<3; k++) pos1[k] += p.mass*p.pos[k];
    for (int k=0; k<3; k++) vel1[k] += p.mass*p.vel[k];
    
    phalo.push_back(p);

    r = 0.0;
    for (int k=0; k<3; k++) r += p.pos[k]*p.pos[k];
    r = sqrt(r);

    // Mass distribution in spherial shells
    if (r >= rmin) {
      unsigned indx = 1 + floor( (log(r) - hDmin)/dRh );
      if (indx>0 && indx<=nh) {
	NN[indx]++;
	DD[indx] += p.mass;
      }
    }

    radmin1 = min<double>(radmin1, r);
    radmax1 = max<double>(radmax1, r);
  }
  
  MPI_Reduce(&count1,  &count,  1, MPI_UNSIGNED, MPI_SUM, 0, MPI_COMM_WORLD);
  MPI_Reduce(&badms1,  &badms,  1, MPI_UNSIGNED, MPI_SUM, 0, MPI_COMM_WORLD);
  MPI_Reduce(&radmin1, &radmin, 1, MPI_DOUBLE,   MPI_MIN, 0, MPI_COMM_WORLD);
  MPI_Reduce(&radmax1, &radmax, 1, MPI_DOUBLE,   MPI_MAX, 0, MPI_COMM_WORLD);

  if (myid==0)
    std::cout << "     *****"
	      << "  min(r)=" << radmin 
	      << "  max(r)=" << radmax
	      << std::endl;
  
  if (myid==0 && count)
    std::cout << "DiskHalo::set_halo: " 
	      << count << " selection failures" << std::endl;
  
  if (myid==0 && badms)
    std::cout << "DiskHalo::set_halo: " 
	      << badms << " NEGATIVE masses" << std::endl;
  
  MPI_Allreduce(&massp1, &massp, 1, MPI_DOUBLE, MPI_SUM, MPI_COMM_WORLD);
  MPI_Allreduce(pos1,    pos,    3, MPI_DOUBLE, MPI_SUM, MPI_COMM_WORLD);
  MPI_Allreduce(vel1,    vel,    3, MPI_DOUBLE, MPI_SUM, MPI_COMM_WORLD);

  if (massp>0.0) {
    for (int k=0; k<3; k++) pos[k] /= massp;
    for (int k=0; k<3; k++) vel[k] /= massp;
  }
  
  if (myid==0) {
    std::cout << "     *****";
    std::cout << " (x, y, z)=(" << pos[0] 
	 << ", " << pos[1]
	 << ", " << pos[2] << ")" << std::endl;
    std::cout << "     *****";
    std::cout << " (u, v, w)=(" << vel[0]
	 << ", " << vel[1]
	 << ", " << vel[2] << ")" << std::endl;
  }


  double massn1 = 0.0, massn = massp, mfac = (mtot - mmin)/massp;
  for (auto &p : phalo) {
    p.mass *= mfac;
    massn1   += p.mass;
    if (com) for (int k=0; k<3; k++) p.pos[k] -= pos[k];
    if (cov) for (int k=0; k<3; k++) p.vel[k] -= vel[k];
  }
  MPI_Reduce(&massn1, &massn, 1, MPI_DOUBLE, MPI_SUM, 0, MPI_COMM_WORLD);
  

  if (myid==0) std::cout << "     *****"
			 << "  M(comp)=" << massp
			 << "  M(modl)=" << mtot - mmin
			 << "  M(meas)=" << massn
			 << std::endl;
  
  // Make dispersion vector
  //
  table_halo_disp();

  if (VFLAG & 1)
    std::cout << "Process " << myid << ": made " << phalo.size() << " particles"
	      << std::endl;

  MPI_Allreduce(&NN[0], &NN0[0], nh+1, MPI_UNSIGNED, MPI_SUM, MPI_COMM_WORLD);
  MPI_Allreduce(&DD[0], &DD0[0], nh+1, MPI_DOUBLE,   MPI_SUM, MPI_COMM_WORLD);
  for (unsigned i=0; i<=nh; i++) {
    nhN[i] += NN0[i];
    nhD[i] += DD0[i];
  }
}      

void DiskHalo::set_halo_table_multi(vector<Particle>& phalo)
{
  if (!MULTI) {
    string msg("DiskHalo::set_halo is only valid if MULTI is true");
    throw DiskHaloException(msg, __FILE__, __LINE__);
  }

  double rmin = max<double>(halo->get_min_radius(), RHMIN);
  double rmax = halo->get_max_radius();
  double mmin = halo->get_mass(rmin);
  double mtot = halo->get_mass(rmax);

				// Diagnostics
  double radmin1=1e30, radmax1=0.0, radmin, radmax;
  vector<double>   DD(nh+1, 0.0), DD0(nh+1);
  vector<unsigned> NN(nh+1, 0),   NN0(nh+1);

  // Particle loop for existing particles
  //
  for (auto p : phalo) {

    double r = 0.0;
    for (int k=0; k<3; k++) r += p.pos[k]*p.pos[k];
    r = sqrt(r);

    // Mass distribution in spherial shells
    if (r >= rmin) {
      unsigned indx = 1 + floor( (log(r) - hDmin)/dRh );
      if (indx>0 && indx<=nh) {
	NN[indx]++;
	DD[indx] += p.mass;
      }
    }

    radmin1 = min<double>(radmin1, r);
    radmax1 = max<double>(radmax1, r);
  }
  
  MPI_Reduce(&radmin1, &radmin, 1, MPI_DOUBLE, MPI_MIN, 0, MPI_COMM_WORLD);
  MPI_Reduce(&radmax1, &radmax, 1, MPI_DOUBLE, MPI_MAX, 0, MPI_COMM_WORLD);

  if (myid==0) std::cout << "     *****"
			 << "  min(r)=" << radmin 
			 << "  max(r)=" << radmax
			 << std::endl;
  
  // Make dispersion vector
  //
  table_halo_disp();

  if (VFLAG & 1)
    std::cout << "Process " << myid << ": made " << phalo.size() << " particles"
	 << std::endl;

  MPI_Allreduce(&NN[0], &NN0[0], nh+1, MPI_UNSIGNED, MPI_SUM, MPI_COMM_WORLD);
  MPI_Allreduce(&DD[0], &DD0[0], nh+1, MPI_DOUBLE,   MPI_SUM, MPI_COMM_WORLD);
  for (unsigned i=0; i<=nh; i++) {
    nhN[i] += NN0[i];
    nhD[i] += DD0[i];
  }
}      

void DiskHalo::
set_halo_coordinates(vector<Particle>& phalo, int nhalo, int npart)
{
  const double tol = 1.0e-12;
  double rmin = max<double>(halo->get_min_radius(), RHMIN);
  double rmax = halo->get_max_radius();
  double mmin = halo->get_mass(rmin);
  double mtot = halo->get_mass(rmax);

  double r, phi, costh, sinth;
  double massp, massp1, pos[3], pos1[3];
				// Diagnostics
  double radmin1=1.0e30, radmax1=0.0, radmin, radmax;
  vector<double>   DD(nh+1, 0.0), DD0(nh+1);
  vector<unsigned> NN(nh+1, 0),   NN0(nh+1);

  if (myid==0 && VFLAG & 1) std::cout << "  rmin=" << rmin
				      << "  rmax=" << rmax
				      << "  mmin=" << mmin
				      << "  mtot=" << mtot;

  for (int k=0; k<3; k++) pos[k] = pos1[k] = 0.0;
  massp = massp1 = 0.0;

  Particle p;

  p.mass = (mtot - mmin)/nhalo;

  model = halo;

  MPI_Barrier(MPI_COMM_WORLD);

  for (int i=0; i<npart; i++) {
    targetmass = mmin + (mtot - mmin)*rndU(gen);
    
    r = zbrent(mass_func, rmin, rmax, tol);
    
    phi = 2.0*M_PI*rndU(gen);
    costh = 2.0*rndU(gen) - 1.0;
    sinth = sqrt(1.0 - costh*costh);

    p.pos[0] = r*sinth*cos(phi);
    p.pos[1] = r*sinth*sin(phi);
    p.pos[2] = r*costh;

    massp1 += p.mass;
    for (int k=0; k<3; k++) pos1[k] += p.mass*p.pos[k];

    phalo.push_back(p);

    r = 0.0;
    for (int k=0; k<3; k++) r += p.pos[k] * p.pos[k];
    r = sqrt(r);

    // Mass distribution in spherial shells
    if (r >= rmin) {
      unsigned indx = 1 + floor( (log(r) - hDmin)/dRh );
      if (indx>0 && indx<=nh) {
	NN[indx]++;
	DD[indx] += p.mass;
      }
    }

    radmin1 = min<double>(radmin1, r);
    radmax1 = max<double>(radmax1, r);
  }

  MPI_Reduce(&radmin1, &radmin, 1, MPI_DOUBLE, MPI_MIN, 0, MPI_COMM_WORLD);
  MPI_Reduce(&radmax1, &radmax, 1, MPI_DOUBLE, MPI_MAX, 0, MPI_COMM_WORLD);
  
  if (myid==0) std::cout << "  min(r)=" << radmin 
			 << "  max(r)=" << radmax;

  MPI_Allreduce(&massp1, &massp, 1, MPI_DOUBLE, MPI_SUM, MPI_COMM_WORLD);
  MPI_Allreduce(pos1, pos, 3, MPI_DOUBLE, MPI_SUM, MPI_COMM_WORLD);

  if (massp>0.0) {
    for (int k=0; k<3; k++) pos[k] /= massp;
  }

  if (myid==0) {
    std::cout << " (x, y, z)=(" << pos[0] 
	      << ", " << pos[1]
	      << ", " << pos[2] << ")" << std::endl;
  }
  

  if (com) {
    for (auto &p : phalo) {
      for (int k=0; k<3; k++) p.pos[k] -= pos[k];
    }
  }

  if (VFLAG & 1)
    std::cout << "Process " << myid << ": made " << phalo.size() << " particles"
	 << std::endl;

  MPI_Allreduce(&NN[0], &NN0[0], nh+1, MPI_UNSIGNED, MPI_SUM, MPI_COMM_WORLD);
  MPI_Allreduce(&DD[0], &DD0[0], nh+1, MPI_DOUBLE,   MPI_SUM, MPI_COMM_WORLD);
  for (unsigned i=0; i<=nh; i++) {
    nhN[i] += NN0[i];
    nhD[i] += DD0[i];
  }
}

void DiskHalo::
set_halo_table_single(vector<Particle>& phalo)
{
  const double tol = 1.0e-12;
  double rmin = max<double>(halo->get_min_radius(), RHMIN);
  double rmax = halo->get_max_radius();
  double mmin = halo->get_mass(rmin);
  double mtot = halo->get_mass(rmax);

				// Diagnostics
  double radmin1=1.0e30, radmax1=0.0, radmin, radmax;
  vector<double>   DD(nh+1, 0.0), DD0(nh+1);
  vector<unsigned> NN(nh+1, 0),   NN0(nh+1);

  if (myid==0 && VFLAG & 1) std::cout << "  rmin=" << rmin
				      << "  rmax=" << rmax
				      << "  mmin=" << mmin
				      << "  mtot=" << mtot;

  for (auto p : phalo) {

    double r = 0.0;
    for (int k=0; k<3; k++) r += p.pos[k] * p.pos[k];
    r = sqrt(r);

    // Mass distribution in spherial shells
    if (r >= rmin) {
      unsigned indx = 1 + floor( (log(r) - hDmin)/dRh );
      if (indx>0 && indx<=nh) {
	NN[indx]++;
	DD[indx] += p.mass;
      }
    }

    radmin1 = min<double>(radmin1, r);
    radmax1 = max<double>(radmax1, r);
  }

  MPI_Reduce(&radmin1, &radmin, 1, MPI_DOUBLE, MPI_MIN, 0, MPI_COMM_WORLD);
  MPI_Reduce(&radmax1, &radmax, 1, MPI_DOUBLE, MPI_MAX, 0, MPI_COMM_WORLD);
  
  if (myid==0) std::cout << "  min(r)=" << radmin 
			 << "  max(r)=" << radmax;

  MPI_Allreduce(&NN[0], &NN0[0], nh+1, MPI_UNSIGNED, MPI_SUM, MPI_COMM_WORLD);
  MPI_Allreduce(&DD[0], &DD0[0], nh+1, MPI_DOUBLE,   MPI_SUM, MPI_COMM_WORLD);
  for (unsigned i=0; i<=nh; i++) {
    nhN[i] += NN0[i];
    nhD[i] += DD0[i];
  }
}

void DiskHalo::
set_disk_coordinates(vector<Particle>& pdisk, int ndisk, int npart)
{
  const double tol = 1.0e-12;
  double rmin = max<double>(disk->get_min_radius(), RDMIN);
  double rmax = disk->get_max_radius();
  double mmin = disk->get_mass(rmin);
  double mtot = disk->get_mass(rmax);

  double R, phi;
  double pos[3], pos1[3], massp, massp1;

  // Diagnostics
  //
  double radmin1=1.0e30, radmax1=0.0, radmin, radmax, r;
  vector<double>   DD(nh+1, 0.0), DD0(nh+1);
  vector<unsigned> NN(nh+1, 0),   NN0(nh+1);

  if (myid==0) std::cout << std::endl
			 << "     *****"
			 << "  rmin=" << rmin
			 << "  rmax=" << rmax
			 << "  mmin=" << mmin
			 << "  mtot=" << mtot
			 << std::endl;

  for (int k=0; k<3; k++) pos[k] = pos1[k] = 0.0;
  massp = massp1 = 0.0;

  Particle p;

  p.mass = dmass/ndisk;

  model = disk;

  for (int i=0; i<npart; i++) {
    targetmass = mmin + (mtot-mmin)*rndU(gen);
    R = zbrent(mass_func, rmin, rmax, tol);
    phi = 2.0*M_PI*rndU(gen);

    p.pos[0] = R*cos(phi);
    p.pos[1] = R*sin(phi);
    p.pos[2] = scaleheight*atanh(2.0*rndU(gen)-1.0);

    massp1 += p.mass;
    for (int k=0; k<3; k++) pos1[k] += p.mass*p.pos[k];
    
    pdisk.push_back(p);

    r = 0.0;
    for (int k=0; k<3; k++) r += p.pos[k] * p.pos[k];
    r = sqrt(r);

    // Mass distribution in spherial shells
    if (r >= rmin) {
      unsigned indx = 1 + floor( (log(r) - hDmin)/dRh );
      if (indx>0 && indx<=nh) {
	NN[indx]++;
	DD[indx] += p.mass;
      }
    }

    radmin1 = min<double>(radmin1, r);
    radmax1 = max<double>(radmax1, r);
  }


  MPI_Reduce(&radmin1, &radmin, 1, MPI_DOUBLE, MPI_MIN, 0, MPI_COMM_WORLD);
  MPI_Reduce(&radmax1, &radmax, 1, MPI_DOUBLE, MPI_MAX, 0, MPI_COMM_WORLD);

  if (myid==0) std::cout << "     *****"
			 << "  min(r)=" << radmin 
			 << "  max(r)=" << radmax 
			 << std::endl;

  MPI_Allreduce(&massp1, &massp, 1, MPI_DOUBLE, MPI_SUM, MPI_COMM_WORLD);
  MPI_Allreduce(pos1, pos, 3, MPI_DOUBLE, MPI_SUM, MPI_COMM_WORLD);

  if (massp>0.0) {
    for (int k=0; k<3; k++) pos[k] /= massp;
  }

  if (myid==0) {
    std::cout << "     *****";
    std::cout << " (x, y, z)=(" << pos[0] 
	      << ", " << pos[1]
	      << ", " << pos[2] << ")" << std::endl;
  }
  
  if (com) {
    for (auto &p : pdisk) {
      for (int k=0; k<3; k++) p.pos[k] -= pos[k];
    }
  }

  MPI_Allreduce(&NN[0], &NN0[0], nh+1, MPI_UNSIGNED, MPI_SUM, MPI_COMM_WORLD);
  MPI_Allreduce(&DD[0], &DD0[0], nh+1, MPI_DOUBLE,   MPI_SUM, MPI_COMM_WORLD);
  for (unsigned i=0; i<=nh; i++) {
    nhN[i] += NN0[i];
    nhD[i] += DD0[i];
  }
}      

double DiskHalo::
get_hpot(double xp, double yp, double zp)
{
  if (!expandh) return 0.0;

  double r, phi, theta, dens, potl, potr, pott, potp;
  
  r = sqrt(xp*xp + yp*yp + zp*zp);
  phi = atan2(yp, xp);
  theta = acos(zp/(r+1.0e-14));

  expandh->determine_fields_at_point(r, theta, phi,
				     &dens, &potl, &potr, &pott, &potp);

  return potl;
}

void DiskHalo::disk_eval(double R, double z, double phi,
			 double &p, double &fr, double &fz, double &fp)
{
  //                   This is the table radius
  //                   ------------------------
  if (sqrt(R*R+z*z) <= M_SQRT1_2*expandd->get_ascale()*expandd->RMAX) {
    double p0;
    expandd->accumulated_eval(R, z, phi, p0, p, fr, fz, fp);

  } else {

    double fac, r2 = R*R + z*z;
    p = -dmass/sqrt(r2);	// -M/r
    fac = p/r2;			// -M/r^3
    fr = fac * R;
    fz = fac * z;
    fp = 0.0;
  }
}

double DiskHalo::
get_dpot(double xp, double yp, double zp)
{
  if (!expandd) return 0.0;

  double r, phi=0.0, pot=0.0, fr=0.0, fz=0.0, fp=0.0;
  
  r = sqrt(xp*xp + yp*yp);
  disk_eval(r, zp, phi, pot, fr, fz, fp);
  
  return pot;
}

double DiskHalo::
get_hdpot(double xp, double yp, double zp)
{
  if (!expandh) return 0.0;

  double r, theta, phi, dens, potl, potr, pott, potp;
  
  r = sqrt(xp*xp + yp*yp);
  theta = 0.5*M_PI;
  phi = atan2(yp, xp);
  expandh->determine_fields_at_point(r, theta, phi, 
				    &dens, &potl, &potr, &pott, &potp);
  
  return potr;
}

double DiskHalo::
get_ddpot(double xp, double yp, double zp)
{
  if (!expandd) return 0.0;

  double r = sqrt(xp*xp + yp*yp);
  double phi = atan2(yp, xp);
  double p, fr, fz, fp;

  disk_eval(r, 0.0, phi, p, fr, fz, fp);

  return -fr;
}

double DiskHalo::
deri_pot(double xp, double yp, double zp, int n)
{
  double dP=0.0;
  
  switch(n){
  case 0:
    dP = deri_pot_disk(xp,yp,zp,0) + deri_pot_halo(xp,yp,zp,0);
    break;
  case 1:
    dP = deri_pot_disk(xp,yp,zp,1) + deri_pot_halo(xp,yp,zp,1);
    break;
  default:
    std::cout << "deri_pot: derivative of order " << n 
	      << " can't be calculated" << std::endl;
    break;
  }
  return dP;
}


double DiskHalo::
deri_pot_disk(double xp, double yp, double zp, int n)
{
  double dP=0.0;

  switch(n) {
  case 0:
    dP = get_dpot(xp,yp,zp);
    break;
  case 1:
    dP = get_ddpot(xp,yp,zp);
    break;
  default:
    std::cout << "deri_pot_disk: derivative of order " << n 
	      << " can't be calculated" << std::endl;
    break;
  }
  return dP;
}

double DiskHalo::
deri_pot_halo(double xp, double yp, double zp, int n)
{
  double dP=0.0;
  
  switch(n) {
  case 0:
    dP = get_hpot(xp,yp,zp);
    break;
  case 1:
    dP = get_hdpot(xp,yp,zp);
    break;
  default:
    std::cout <<"deri_pot_halo: derivative of order " << n 
	      << " can't be calculated" << std::endl;
    break;
  }
  return dP;
}

double DiskHalo::
epi(double xp, double yp, double zp)
{
  if (disktableP.size()==0) {
    std::cerr << "epi: must call table_disk first\n";
    MPI_Abort(MPI_COMM_WORLD, 100);
    exit(0);
  }

  double lR, phi, cp[2], cr[2], ans;
  int iphi1, iphi2, ir1, ir2;

  // Azimuth
  //
  phi = atan2(yp, xp);
  if (phi<0.0) phi = 2.0*M_PI + phi;

  iphi1 = floor( phi/dP );
  if (iphi1==NDP-1) iphi2 = 0;	// Modulo 2Pi
  else iphi2 = iphi1+1;
  cp[1] = (phi - dP*iphi1)/dP;
  cp[0] = 1.0 - cp[1];

  // Cylindrical radius
  //
  lR = log(max<double>(RDMIN, sqrt(xp*xp + yp*yp)));
  ir1 = floor( (lR - log(RDMIN))/dR );

  // Make sure that the grid position is good, otherwise truncate to
  // lowest good radius
  if (ir1 < nzero) {
    ir1 = nzero;
    ir2 = ir1 + 1; 

    cr[1] = 0.0;
    cr[0] = 1.0;
  }  else {
    ir1 = min<int>( ir1, NDR-2 );
    ir1 = max<int>( ir1, 0 );
    ir2 = ir1 + 1;
  
    cr[1] = (lR - log(RDMIN) - dR*ir1)/dR;
    cr[0] = 1.0 - cr[1];
  }

  ans = 
    cp[0]*cr[0]* epitable(iphi1, ir1) +
    cp[0]*cr[1]* epitable(iphi1, ir2) +
    cp[1]*cr[0]* epitable(iphi2, ir1) +
    cp[1]*cr[1]* epitable(iphi2, ir2) ;
    
  if (ans>0.0) return sqrt(ans);
  else {

    // Move forward
    int j;
    bool ok = false;
    for (j=ir2; j<NDR/4; j++) {
      if (epitable(iphi1, j)<0.0) continue;
      if (epitable(iphi2, j)<0.0) continue;
      ok = true;
      ans = 
	cp[0]* epitable(iphi1, j) +
	cp[1]* epitable(iphi2, j) ;
    }

    ostringstream sout;
    sout << "epi_range_error." << RUNTAG << "." << myid;
    ofstream out(sout.str().c_str(), ios::app);

    if (ok) {

      out << "Process " << myid << " epi range error [forward]" << std::endl
	  << "     R="  << sqrt(xp*xp + yp*yp)    << std::endl
	  << "   Phi="  << phi                    << std::endl
	  << "   ir1="  << ir1 << "/" << NDR      << std::endl
	  << "   ir2="  << ir2 << "/" << NDR      << std::endl
	  << "    ans=" << ans                    << std::endl
	  << "    ep1=" << epitable(iphi1, ir1)   << std::endl
	  << "    ep2=" << epitable(iphi1, ir2)   << std::endl
	  << "    ep3=" << epitable(iphi2, ir1)   << std::endl
	  << "    ep4=" << epitable(iphi2, ir2)   << std::endl
	  << "      j=" << j
	  << "    ep5=" << epitable(iphi1, j)     << std::endl
	  << "    ep6=" << epitable(iphi2, j)     << std::endl
	  << std::endl;

      return sqrt(ans);

    } else {

      out << "Process " << myid << " epi range error [unresolved]" << std::endl
	  << "     R="  << sqrt(xp*xp + yp*yp)    << std::endl
	  << "  Rmax="  << RDMIN*exp(dR*NDR)      << std::endl
	  << "   del="  << (lR - log(RDMIN))/dR   << std::endl
	  << "   ir1="  << ir1 << "/" << NDR      << std::endl
	  << "   ir2="  << ir2 << "/" << NDR      << std::endl
	  << "    cr="  << cr[0] << ", " << cr[1] << std::endl
	  << "   Phi="  << phi                    << std::endl
	  << "    cp="  << cp[0] << ", " << cp[1] << std::endl
	  << "    ans=" << ans                    << std::endl
	  << "    ep1=" << epitable(iphi1, ir1)   << std::endl
	  << "    ep2=" << epitable(iphi1, ir2)   << std::endl
	  << "    ep3=" << epitable(iphi2, ir1)   << std::endl
	  << "    ep4=" << epitable(iphi2, ir2)   << std::endl
	  << std::endl;

      return 1.0e-8;

    }
  }
}

// For the disk, setting vz_disp according to the Jeans' equation
// solution, B+T equation 4-29c, where here the potential is the 
// composite basis representation of the total particle distribution. 

void DiskHalo::
table_disk(vector<Particle>& part)
{
  if (disktableP.size()) return;

  disktableP.resize(NDP);
  disktableN.resize(NDP);
  for (int i=0; i<NDP; i++) {
    disktableP[i].resize(NDR, NDZ);
    disktableN[i].resize(NDR, NDZ);
  }
    
  epitable.resize(NDP, NDR);
  dv2table.resize(NDP, NDR);
  asytable.resize(NDP, NDR);

  dP = 2.0*M_PI/NDP;

  double maxr1 = 0.0, maxz1 = 0.0;
  double maxr =  0.0, maxz  = 0.0;
  for (auto &p : part) {
    maxr1 = max<double>(maxr1, sqrt(p.pos[0]*p.pos[0] + p.pos[1]*p.pos[1]));
    maxz1 = max<double>(maxz1, fabs(p.pos[2]));
  }

  maxz1 = max<double>(scaleheight*SHFACTOR, maxz1);

  MPI_Allreduce(&maxr1, &maxr, 1, MPI_DOUBLE, MPI_MAX, MPI_COMM_WORLD);
  MPI_Allreduce(&maxz1, &maxz, 1, MPI_DOUBLE, MPI_MAX, MPI_COMM_WORLD);

  dR = (log(maxr) - log(RDMIN))/(NDR-1);
  dZ = maxz/(NDZ-1);

  if (myid==0) {
    std::cout << std::endl
	      << "Table disk epi parameters:"  << std::endl
	      << "  RDMIN=" << RDMIN           << std::endl
	      << "   maxr=" << maxr            << std::endl
	      << "   maxz=" << maxz            << std::endl
	      << "   dR=" << dR                << std::endl
	      << "   dZ=" << dZ                << std::endl
	      << std::endl;
  }

  double dZ1 = maxz/(NDZ-1);

  double R, r, x, y, z, phi, fr, fz, fp, theta;
  double pot, dens, potl, dpr, dpt, dpp, dpdz;

				// Add no force if no component exists
  pot = fr = fz = fp = dens = potl = dpr = dpt = dpp = 0.0;

  Eigen::VectorXd workP (NDZ);
  Eigen::VectorXd workN (NDZ);
  Eigen::VectorXd workA (NDZ);
  Eigen::VectorXd workZ (NDZ);

  Eigen::VectorXd workR (NDR);
  Eigen::VectorXd workE (NDR);
  Eigen::VectorXd workE2(NDR);
  Eigen::VectorXd workQ (NDR);
  Eigen::VectorXd workQ2(NDR);
#ifdef LOGCHEBY
  Eigen::VectorXd workQ2log   (NDR);
  Eigen::VectorXd workQ2smooth(NDR);
#endif

  Eigen::MatrixXd workV (5, NDR);

				// For debugging
  Eigen::MatrixXd workD (6, NDR);
  Eigen::MatrixXd workDZ(7, NDZ);

				// Sum mass grid and make radial mesh
  unsigned nzcnt=0;
  vector<double> nrD(nh+1);
  for (nzero=0; nzero<=nh; nzero++) if (nhN[nzero] >= mh) break;

  if (nzero>nh) nzero=0;	// Not enough particles . . . 
  if (myid==0) std::cout << "Nzero=" << nzero << "/" << nh << std::endl;

  nzero = floor( (hDmin + nzero*dRh - log(RDMIN))/dR ) + 1;
  if (myid==0) std::cout << "Nzero=" << nzero << "/" << NDR << std::endl;

  for (int n=0; n<=nh; n++) nrD[n] = hDmin + dRh*n;
  for (int n=1; n<=nh; n++) nhD[n] += nhD[n-1];

				// Compute this table in parallel

  vector<int> ibeg(numprocs), iend(numprocs);
  int curid = -1;
  for (int i=0; i<numprocs; i++) {
    ibeg[i] = (i  )*NDP/numprocs;
    iend[i] = (i+1)*NDP/numprocs;
    if (curid<0 && iend[i]-ibeg[i]>0) curid = i;
    if (myid==0) {
      if (i==0) std::cout << std::endl << " *** Processor phi angles *** " << std::endl;
      std::cout << "# " << setw(3) << i << ": " 
		<< setw(10) << ibeg[i]
		<< setw(10) << iend[i]
		<< std::endl;
    }
  }

  Cheby1d *cheb = 0, *cheb2 = 0;


  for (int i=ibeg[myid]; i<iend[myid]; i++) {

    phi = dP*i;

    for (int j=0; j<NDR; j++) {

      R = RDMIN*exp(dR*j);
      x = R*cos(phi);
      y = R*sin(phi);
      workR[j] = log(RDMIN) + dR*j;

				// For epicyclic frequency
				// 
      disk_eval(R, 0.0, phi, pot, fr, fz, fp);
				// Use monopole part of expansion here, only
      if (expandh)		//
	expandh->determine_fields_at_point(R, 0.5*M_PI, phi,
					   &dens, &potl, &dpr, &dpt, &dpp);

      
      workV(0, j) = log(RDMIN) + dR*j;
				// Use monopole approximation for dPhi/dr
      // workE[j] = odd2(workV[0][j], nrD, nhD, 1)/(R*R);
				// Use basis evaluation (dPhi/dr)
      workE[j]    = std::max<double>(-fr + dpr, 1.0e-20);

      workV(1, j) = disk_surface_density(R);
				// Sigma(R)*dPhi/dr*R
      workV(2, j) = workV(1, j)*workE[j]*R;
				// [1/r dPhi/dr]^{1/2} = Omega
      workQ[j]    = sqrt(workE[j]/R);
				// r^2*[1/r dPhi/dr]^{1/2} = r^2 * Omega
      workQ2[j]   = workQ[j] * R*R;

      if (i==0) {
	workD(4, j) = -fr;
	workD(5, j) = dpr;
      }

      for (int k=0; k<NDZ; k++) {

	z = workZ[k] = dZ1*k;

	r = sqrt(R*R + z*z) + MINDOUBLE;

				// Positive
	disk_eval(R, z, phi, pot, fr, fz, fp);
	theta = acos(z/(r + MINDOUBLE));

	if (expandh)
	  expandh->determine_fields_at_point(R, theta, phi,
					     &dens, &potl, &dpr, &dpt, &dpp);

	dpdz = -fz + dpr*z/r + dpt*R*R/(r*r*r);

				// Debugging
	workDZ(0, k) = disk_density(R, z);
	workDZ(1, k) = -fz;
	workDZ(2, k) = dpr*z/r;
	workDZ(3, k) = dpt*R*R/(r*r*r);

	workP[k] = disk_density(R, z) * dpdz;

				// Negative
	z *= -1.0;

	disk_eval(R, z, phi, pot, fr, fz, fp);
	theta = acos(z/(r + MINDOUBLE));

	if (expandh)
	  expandh->determine_fields_at_point(R, theta, phi,
					     &dens, &potl, &dpr, &dpt, &dpp);

	dpdz  = -fz + dpr*z/r + dpt*R*R/(r*r*r);
	dpdz *= -1.0;		// No harm in changing sign

	workDZ(4, k) = -fz;
	workDZ(5, k) = dpr*z/r;
	workDZ(6, k) = dpt*R*R/(r*r*r);

	workN[k] = disk_density(R, z) * dpdz;
      }

				// Integrate positive
      if (use_spline) Splsum (workZ, workP, workA);
      else            Trapsum(workZ, workP, workA);

      for (int k=0; k<NDZ; k++)
	disktableP[i](j, k) = max<double>(workA[NDZ-1] - workA[k], MINDOUBLE);

      if (i==ibeg[myid] && j==0 && VFLAG & 4) {
	ostringstream ofile;
	ofile << "intgr_disk_P." << RUNTAG << ".d" << myid;
	ofstream dout(ofile.str().c_str());
	for (int k=0; k<NDZ; k++) {
	  dout << setw(15) << workZ[k] 
	       << setw(15) << workP[k] 
	       << setw(15) << workA[k];
	  for (int q=0; q<7; q++) dout << setw(15) << workDZ(q, k);
	  dout << std::endl;
	}
	dout.close();
      }
				// Integrate negative
      if (use_spline) Splsum (workZ, workN, workA);
      else            Trapsum(workZ, workN, workA);

      for (int k=0; k<NDZ; k++)
	disktableN[i](j, k) = max<double>(workA[NDZ-1] - workA[k], MINDOUBLE);

      if (i==ibeg[myid] && j==0 && VFLAG & 4) {
	ostringstream ofile;
	ofile << "intgr_disk_N." << RUNTAG << ".d" << myid;
	ofstream dout(ofile.str().c_str());
	for (int k=0; k<NDZ; k++) 
	  dout << setw(15) << workZ[k] 
	       << setw(15) << workN[k] 
	       << setw(15) << workA[k]
	       << "\n";
	dout.close();
      }

    }

    if (CHEBY) {
#ifdef LOGCHEBY
      // try a log formula due to crazy numbers
      for (int j=0; j<NDR; j++) {
	workQ2log[j] = log(workQ2[j]);
      }

      cheb = new Cheby1d(workR, workQ2log, NCHEB);

      for (int j=0; j<NDR; j++) {
	workQ2smooth[j] = exp(cheb->eval(workR[j]));
      }
#else
      cheb = new Cheby1d(workR, workQ2, NCHEB);
#endif
    }

				// Compute epicylic freqs
    for (int j=0; j<NDR; j++) {
      if (i==0) {
	if (CHEBY)
	  workD(0, j) += cheb->eval(workR[j]);
	else
	  workD(0, j) += workE[j];
      }

      if (CHEBY) {
#ifdef LOGCHEBY
	Eigen::VectorXd Y(workV.row(0));
	epitable(i, j) = drv2(workR[j], Y, workQ2smooth);
#else
        epitable(i, j) = cheb->deriv(workR[j]);
#endif
      } else {
	Eigen::VectorXd Y(workV.row(0));
	epitable(i, j) = drv2(workR[j], Y, workQ2);
      }

      if (i==0) workD(1, j) = epitable(0, j);
      epitable(i, j) *= 2.0*workQ[j]/exp(2.0*workR[j]);
      if (i==0) workD(2, j) = epitable(0, j);
      if (i==0) workD(3, j) = epitable(0, j);
    }

    
    
				// Cylindrical Jeans' equations
    for (int j=0; j<NDR; j++) {
      double vr   = 3.36*workV(1, j)*Q/sqrt(epitable(i, j));
      workV(4, j) = log(workV(1, j)*vr*vr);
    }

    if (CHEBY) cheb2 = new Cheby1d(workV.row(0), workV.row(4), NCHEB);
  

    Eigen::VectorXd Z(NDR);

    Trapsum(workV.row(0), workV.row(2), Z);
    workV.row(3) = Z;

    for (int j=0; j<NDR; j++) {
      dv2table(i, j) = (workV(3, NDR-1) - workV(3, j))/workV(1, j);
      if (CHEBY) {
	asytable(i, j) = cheb2->deriv(workV(0, j));
      } else {
	Eigen::VectorXd X(workV.row(0));
	Eigen::VectorXd Y(workV.row(4));
	asytable(i, j) = drv2(workV(0, j), X, Y, 1);
      }
    }
  }

				// Update tables on all nodes
  for (int k=0; k<numprocs; k++) {
    for (int i=ibeg[k]; i<iend[k]; i++) {
      MPI_Bcast(epitable.row(i).data(), NDR, MPI_DOUBLE, k, MPI_COMM_WORLD);
      MPI_Bcast(dv2table.row(i).data(), NDR, MPI_DOUBLE, k, MPI_COMM_WORLD);
      MPI_Bcast(asytable.row(i).data(), NDR, MPI_DOUBLE, k, MPI_COMM_WORLD);
<<<<<<< HEAD

=======
>>>>>>> bd1da428
      MPI_Bcast(disktableP[i].data(), NDR*NDZ, MPI_DOUBLE, k, MPI_COMM_WORLD);
      MPI_Bcast(disktableN[i].data(), NDR*NDZ, MPI_DOUBLE, k, MPI_COMM_WORLD);
    }
  }

				// For debugging the solution
  if (myid==curid && expandh && VFLAG & 4) {
    ostringstream sout;
    sout << "ep_test." << RUNTAG;
    ofstream out(sout.str().c_str());
    out.setf(ios::scientific);
    out.precision(4);

    const double DR = 0.01;

    double r, r1, r2, deriv, deriv2, vrq0, vrq1, rho, lhs, rhs;

    for (int j=0; j<NDR; j++) {
      r = RDMIN*exp(dR*j);
      r1 = r*(1.0 + dR*DR);
      r2 = r*(1.0 - dR*DR);

      rho = halo->get_density(r);

      deriv = (get_disp(0.0, r1, 0.0)*halo->get_density(r1) - 
	       get_disp(0.0, r2, 0.0)*halo->get_density(r2) ) /	(r1 - r2);
      
      lhs = halo->get_mass(r);
      rhs = -r*r*deriv/rho;

      if (CHEBY) {
#ifdef LOGCHEBY
	Eigen::VectorXd X(workV.row(0));
	deriv2 = drv2(workR[j], X, workQ2smooth);
#else
        deriv2 = cheb->deriv(workQ2[j]);
#endif
      } else {
        deriv2 = drv2(workR[j], workR, workQ2);
      }	

      vrq0 = 3.36*dmass*disk->get_density(r)*Q/epi(r, 0.0, 0.0);
      vrq1 = 3.36*dmass*disk->get_density(r)*Q/sqrt(epitable(0, j));

      out << setw(14) << r			// #1
	  << setw(14) << epitable(0, j)		// #2
	  << setw(14) << workR[j]		// #3
	  << setw(14) << workQ[j]		// #4
	  << setw(14) << workQ2[j]		// #5
	  << setw(14) << deriv2                 // #6
	  << setw(14) << vrq0                   // #7
	  << setw(14) << vrq1                   // #8
	  << setw(14) << v_circ(r, 0.0, 0.0)    // #9
	  << setw(14) << workD(0, j)		// #10  dV(tot)/dR
	  << setw(14) << workD(1, j)		// #11  d^2V(tot)/dlnR
	  << setw(14) << workD(2, j)		// #12  d^2V(tot)/dlnR + 3V(tot)
	  << setw(14) << workD(3, j)		// #13  kappa^2
	  << setw(14) << workD(4, j)		// #14  dV(disk)/dR
	  << setw(14) << workD(5, j)		// #15  dV(halo)/dR
	  << setw(14) << rho			// #16
	  << setw(14) << deriv			// #17
	  << setw(14) << lhs			// #18
	  << setw(14) << rhs			// #19
	  << setw(14) << lhs - rhs		// #20
	  << setw(14) << odd2(log(r), nrD, nhD) // #21  Enclosed mass
	  << setw(14) << epi(r, 0.0, 0.0)	// #22  Epi routine
	  << std::endl;
    }

    ostringstream sout2;
    sout2 << "epitable." << RUNTAG;
    ofstream dump(sout2.str().c_str());
    for (int i=0; i<NDP; i++) {
      phi = dP*i;
      for (int j=0; j<NDR; j++)
	dump << setw(18) << phi 
	     << setw(18) << RDMIN*exp(dR*j)
	     << setw(18) << epitable(i, j)
	     << std::endl;
      dump << std::endl;
    }
    dump.close();

    dump.open("dv2table.dump");
    for (int i=0; i<NDP; i++) {
      phi = dP*i;
      double c = cos(phi), s = sin(phi);
      for (int j=0; j<NDR; j++) {
	double rr = RDMIN*exp(dR*j);
	double vc = v_circ(rr*c, rr*s, 0.0);
	double vr = vr_disp2(rr*c, rr*s, 0.0);
	dump << setw(18) << phi 			// 1 Phi
	     << setw(18) << rr				// 2 R
	     << setw(18) << dv2table(i, j)		// 3 
	     << setw(18) << asytable(i, j)		// 4 d log(rho*vr^2)/ dlog(R)
	     << setw(18) << asytable(i, j)*vr/(vc*vc)	// 5 ac/vc^2
	     << setw(18) << workV(4, j)			// 6 log(rho*vr^2)
	     << setw(18) << vr				// 7 vr^2
	     << setw(18) << vc*vc;			// 8 vc^2
	if (CHEBY) dump << setw(18) << cheb2->eval(workV(0, j));
	dump << std::endl;
      }
      dump << std::endl;
    }
    dump.close();
  }
    
  if (myid==curid && VFLAG & 4) {
    ostringstream sout;
    sout << "ep_disk." << RUNTAG;
    ofstream out(sout.str().c_str());
    out.setf(ios::scientific);
    out.precision(8);

    for (int i=0; i<=NDP; i++) {
      phi = dP*i;
      out << "# i=" << " phi=" << phi << ", " << phi*180.0/M_PI << std::endl;
      for (int j=0; j<NDR; j++) {
	R = RDMIN*exp(dR*j);
	x = R*cos(phi);
	y = R*sin(phi);
	out << setw(18) << x
	    << setw(18) << y
	    << setw(18) << epitable(i%NDP, j) << std::endl;
      }
      out << std::endl;
    }
    out << std::flush;
    out.close();
  }

  if (myid==curid && VFLAG & 4) {
    ostringstream sout;
    sout << "table_disk." << RUNTAG;
    ofstream out(sout.str().c_str());
    out.setf(ios::scientific);
    out.precision(8);
    
    for (int j=0; j<NDR; j++) {
      for (int k=0; k<NDZ; k++) {
	out << setw(18) << RDMIN*exp(dR*j)
	    << setw(18) << dZ*k
	    << setw(18) << disktableP[0](j, k)
	    << setw(18) << disktableN[0](j, k) 
	    << setw(18) << disk_density(RDMIN*exp(dR*j), dZ*k)
	    << std::endl;
      }
      out << std::endl;
    }
  }

  if (myid==0) std::cout << "[table] " << std::flush;

  delete cheb;
  delete cheb2;
}


/*
  Closure using the 2nd moment of the cylindrical CBE
 */
double DiskHalo::vp_disp2(double xp, double yp, double zp)
{
  double R     = sqrt(xp*xp + yp*yp) + MINDOUBLE;
  double vc    = v_circ(xp, yp, zp);
  double omp   = vc/R;
  double kappa = epi(xp, yp, zp);
  
				// Bounds limit
  double fraction = kappa*kappa/(4.0*omp*omp);
  if (fraction > 1.0)  fraction = 1.0;
  if (fraction < 0.25) fraction = 0.25;

  return vr_disp2(xp, yp, zp) * fraction;
}


/*
  Interpolate from Jeans' solution integral table
*/
double DiskHalo::vz_disp2(double xp,double yp, double zp)
{
  if (disktableP.size()==0) {
    std::cerr << "DiskHalo::vz_disp2: must call table_disk first\n";
    MPI_Abort(MPI_COMM_WORLD, 100);
    exit(0);
  }

  double R, lR, phi, cp[2], cr[2], cz[2], resvd, zz;
  int iphi1, iphi2, ir1, ir2, iz1, iz2;

				// Azimuth
  phi = atan2(yp, xp);
  if (phi<0.0) phi = 2.0*M_PI + phi;
  iphi1 = floor( phi/dP );
  iphi1 = min<int>( iphi1, NDP-1 );
  if (iphi1==NDP-1) iphi2 = 0;
  else iphi2 = iphi1+1;
  
  cp[1] = (phi - dP*iphi1)/dP;
  cp[0] = 1.0 - cp[1];
				// Cylindrical radius
  R  = max<double>(sqrt(xp*xp + yp*yp), RDMIN);
  lR = log(R);
  ir1 = (int)( (lR - log(RDMIN))/dR );
  ir1 = min<int>( ir1, NDR-2 );
  ir1 = max<int>( ir1, 0 );
  ir2 = ir1 + 1;

  cr[1] = (lR - log(RDMIN) - dR*ir1)/dR;
  cr[0] = 1.0 - cr[1];

				// Zed
  zz = fabs(zp);
  iz1 = floor( zz/dZ );
  iz1 = min<int>( iz1, NDZ-2 );
  iz2 = iz1 + 1;

  cz[1] = (zz - dZ*iz1)/dZ;
  cz[0] = 1.0 - cz[1];

  if (zp > 0.0) {

    resvd = 

      cp[0]*cr[0]*cz[0] * disktableP[iphi1](ir1, iz1)  +
      cp[0]*cr[0]*cz[1] * disktableP[iphi1](ir1, iz2)  +
      cp[0]*cr[1]*cz[0] * disktableP[iphi1](ir2, iz1)  +
      cp[0]*cr[1]*cz[1] * disktableP[iphi1](ir2, iz2)  +

      cp[1]*cr[0]*cz[0] * disktableP[iphi2](ir1, iz1)  +
      cp[1]*cr[0]*cz[1] * disktableP[iphi2](ir1, iz2)  +
      cp[1]*cr[1]*cz[0] * disktableP[iphi2](ir2, iz1)  +
      cp[1]*cr[1]*cz[1] * disktableP[iphi2](ir2, iz2)  ;

  } else {

    resvd = 

      cp[0]*cr[0]*cz[0] * disktableN[iphi1](ir1, iz1)  +
      cp[0]*cr[0]*cz[1] * disktableN[iphi1](ir1, iz2)  +
      cp[0]*cr[1]*cz[0] * disktableN[iphi1](ir2, iz1)  +
      cp[0]*cr[1]*cz[1] * disktableN[iphi1](ir2, iz2)  +

      cp[1]*cr[0]*cz[0] * disktableN[iphi2](ir1, iz1)  +
      cp[1]*cr[0]*cz[1] * disktableN[iphi2](ir1, iz2)  +
      cp[1]*cr[1]*cz[0] * disktableN[iphi2](ir2, iz1)  +
      cp[1]*cr[1]*cz[1] * disktableN[iphi2](ir2, iz2)  ;
  }

  double dens = disk_density(R, zp);
  if (dens>0.0) resvd /= dens;

  return resvd;
}

/*
  Constant Toomre Q
*/
double DiskHalo::vr_disp2(double xp, double yp,double zp)
{
  double r = sqrt(xp*xp + yp*yp);
  if (r > 10.0*scalelength) return 0.0;
  double sigmar = 3.36*disk_surface_density(r)*Q/epi(xp, yp, zp);
  return sigmar*sigmar;
}

/*
  Asymmetric drift equation: returns v_a*(v_a - 2*v_c)/sigma_rr^2
*/
double DiskHalo::a_drift(double xp, double yp, double zp)
{
				// sigma_r and sigma_p
  double vr2 = vr_disp2(xp, yp, zp);
  double vp2 = vp_disp2(xp, yp, zp);

				// Azimuth
  double phi = atan2(yp, xp);
  if (phi<0.0) phi = 2.0*M_PI + phi;

  int iphi1 = floor( phi/dP );
  iphi1 = min<int>(iphi1, NDP-1);
  int iphi2 = iphi1 + 1;
  if (iphi1==NDP-1) iphi2 = 0; // Modulo 2Pi

  double cp[2], cr[2];

  cp[1] = (phi - dP*iphi1)/dP;
  cp[0] = 1.0 - cp[1];
				// Cylindrical radius
  double R  = max<double>(sqrt(xp*xp + yp*yp), RDMIN);
  double lR = log(R);
  int ir1 = floor( (lR - log(RDMIN))/dR );
  ir1 = min<int>( ir1, NDR-2 );
  ir1 = max<int>( ir1, 0 );
  int ir2 = ir1 + 1;
  
  cr[1] = (lR - log(RDMIN) - dR*ir1)/dR;
  cr[0] = 1.0 - cr[1];
  
  // DEBUG
  if (1) {
    if (cp[1]>1.0 || cp[1] < 0.0 ||
	cp[0]>1.0 || cp[0] < 0.0 )
      std::cerr << "DiskHalo::a_drift: phi=" << phi
	   << ", cp=(" << cp[0] << ", " << cp[1] << ")" << std::endl;
    if (cr[1]>1.0 || cr[1] < 0.0 ||
	cr[0]>1.0 || cr[0] < 0.0 )
      std::cerr << "DiskHalo::a_drift: R=" << R
	   << ", cr=(" << cr[0] << ", " << cr[1] << ")" << std::endl;
  }
  // END DEBUG
  
  double ret = 0.0;
  if (vr2>0.0) ret = 1.0 - vp2/vr2;

  return ret + 
    cp[0]*cr[0] * asytable(iphi1, ir1) +
    cp[0]*cr[1] * asytable(iphi1, ir2) +
    cp[1]*cr[0] * asytable(iphi2, ir1) +
    cp[1]*cr[1] * asytable(iphi2, ir2) ;
}

/*
  Analytic rotation curve
*/
double DiskHalo::v_circ(double xp, double yp, double zp)
{
  double R = sqrt(xp*xp + yp*yp);
  double vcirc2 = R*deri_pot(xp, yp, 0.0, 1);

				// Sanity check
  if (vcirc2<=0.0) {
    if (VFLAG & 8)
      std::cout << "DiskHalo::v_circ: circular velocity out of bounds, R="
		<< R << "  v_circ2=" << vcirc2 << std::endl;
    vcirc2 = 1.0e-20;
  }

  return sqrt(vcirc2);
}


void DiskHalo::
set_vel_disk(vector<Particle>& part)
{
  if (!expandd) {
    if (myid==0) std::cout << "[no disk particles] ";
    return;
  }

  double vvZ, vvR, vvP;
  double maxVR=-1.0e20, RVR=1e20;
  double maxVP=-1.0e20, RVP=1e20;
  double maxVZ=-1.0e20, RVZ=1e20;
  double vz, vr, vp, R, x, y, z, ac, vc, va, as, ad;
  double vel[3], vel1[3], massp, massp1;
  unsigned num_oob = 0;

  for (int k=0; k<3; k++) vel[k] = vel1[k] = 0.0;
  massp = massp1 = 0.0;

				// Better to make a 2-d table
  table_disk(part);
  
				// Debugging
  ofstream out;
  if (VFLAG & 4) {
    std::ostringstream sout;
    sout << "test_vel." << RUNTAG << "." << myid;
    out.open(sout.str().c_str());
    if (type==DiskHalo::Epicyclic) 
      out << "# " << std::right
	  << std::setw(12) << "R |"    << std::setw(14) << "z |"   << std::setw(14) << "v_circ |"
	  << std::setw(14) << "v_R |" << std::setw(14) << "v_phi |" << std::setw(14) << "v_z |"
	  << std::setw(14) << "R1 |" <<  std::setw(14) << "X |" << std::setw(14) << "kappa |";
    else
      out << "# " << std::right
	  << std::setw(12) << "R |"    << std::setw(14) << "z |"   << std::setw(14) << "v_circ |"
	  << std::setw(14) << "v_T |" << std::setw(14) << "drift |" << std::setw(14) << "kappa |"
	  << std::setw(14) << "v_R |" << std::setw(14) << "v_phi |" << std::setw(14) << "v_z |"
	  << std::setw(14) << "vv_R |" << std::setw(14) << "vv_phi |" << std::setw(14) << "vv_z |";
    out << std::endl;
  }


  for (auto &p : part) {
				// From solution to Jeans' equations in
				// cylindrical coordinates
    x = p.pos[0];
    y = p.pos[1];
    z = p.pos[2];

    R = sqrt(x*x + y*y) + MINDOUBLE;

    vvZ = vz_disp2(x, y, z);
    vvR = vr_disp2(x, y, z);
    vvP = vp_disp2(x, y, z);
				 // For safety; should only be a problem
				 // on extrapolating the range
    vvZ = std::max<double>(vvZ, MINDOUBLE);
    vvR = std::max<double>(vvR, MINDOUBLE);
    vvP = std::max<double>(vvP, MINDOUBLE);
    
    if (maxVZ < vvZ) {
      maxVZ = vvZ;
      RVZ   = R;
    }
    if (maxVR < vvR) {
      maxVR = vvR;
      RVR   = R;
      if (VFLAG & 8)
	std::cout << "maxVR: vvR = " << vvR
		  << " x=" << x << " y=" << y
		  << " epi=" << epi(x, y, 0.0)
		  << " sig=" << disk_surface_density(R)
		  << std::endl;

    }
    if (maxVP < vvP) {
      maxVP = vvP;
      RVP   = R;
    }

    // Circular velocity
    vc   = v_circ(x, y, z);

    // No asymmetric drift correction by default
    ac = 0.0;

    switch (type) {
    case Asymmetric:
      // Asymmetric drift correction
      ad = a_drift(x, y, z);
      as = 1 + vvR*ad/(vc*vc);

      if (as > 0.0 and not std::isnan(as))
	ac = vc*(1.0-sqrt(as));
      else {
	if (as<0.0 or std::isnan(as)) {
	  ac = vc;
	  num_oob++;
	}
	if (VFLAG & 8) {
	  int op = std::cout.precision(3);
	  std::cout << "ac oob:"
		    << " as="   << std::setw(10) << as 
		    << ", R="   << std::setw(10) << R
		    << ", ac="  << std::setw(10) << ac
		    << ", ad="  << std::setw(10) << ad
		    << ", vc="  << std::setw(10) << vc
		    << ", vvR=" << std::setw(10) << vvR
		    << std::endl;
	  std::cout.precision(op);
	}
      }

    case Jeans:
      va = max<double>(vc - ac, MINDOUBLE);
     
      vz   = rndN(gen)*sqrt(std::max<double>(vvZ, MINDOUBLE));
      vr   = rndN(gen)*sqrt(std::max<double>(vvR, MINDOUBLE));
      vp   = rndN(gen)*sqrt(std::max<double>(vvP, MINDOUBLE)) + va;
      
      if (out) 
	out << std::setw(14) << R   << std::setw(14) << z   << std::setw(14) << vc
	    << std::setw(14) << va  << std::setw(14) << ac  << std::setw(14) << epi(x, y, z)
	    << std::setw(14) << vr  << std::setw(14) << vp  << std::setw(14) << vz
	    << std::setw(14) << vvR << std::setw(14) << vvP << std::setw(14) << vvZ
	    << std::endl;
      break;
      
    case Epicyclic:
      /*
	Epicyclic theory provides the x position relative to the guiding
	center for an arbitrary amplitude X for phase alpha = kappa*t:

      		x     = X cos(alpha)
		dx/dt = -kappa X sin(alpha)

	The phase averaged radial velocity at the guiding center is then:

      		<dx/dt> = 0, <(dx/dt)^2> = kappa*kappa*X*X/2

	Choose X by equating <(dx/dt)^2> = \sigma^2_r:

      		<X>   = 0
		<X^2> = 2*\sigma^2_r/(kappa*kappa)

	Strictly speaking this is not correct because the contribution
	to \sigma^2_r comes from many guiding centers.  So this
	equivlance probably over estimates the second moment in X.
	Choose X ~ normal with 0 mean and variance <X^2>
     */
      {
				// The normal variant
	double Xampl = rndN(gen);	
				// The cylindrical polar angle
	double phi   = atan2(y, x);
				// The radial phase (kappa*t)
	double alpha = 2.0*M_PI*rndU(gen);

				// Initial guess for iteration uses
				// present positions
	double kappa = epi(x, y, z);
	double X     = sqrt(2.0*Xampl*Xampl*vvR/(kappa*kappa));

				// Iterate to get values at guiding
				// center
	double Xl, x1, y1, R1, Omg;
	int cnt = 0;
	for (int i=0; i<10; i++) {
	  Xl      = X;
				// Guiding center estimate
	  R1      = R - X*cos(alpha);
				// x,y positions w.r.t. this guiding center
	  x1      = R1*cos(phi);
	  y1      = R1*sin(phi);
				// Epicylic freq at guiding center
	  kappa   = epi(x1, y1, z);
	
				// New amplitude
	  X       = sqrt(2.0*Xampl*Xampl*vr_disp2(x1, y1, z)/(kappa*kappa));

	  if (fabs((X-Xl)/Xl)<1.0e-6) break;
	  cnt++;
	}
	if (cnt>=100) {
	  std::cerr << "OOPS" << std::endl;
	}
				// Aximuthal freq at guiding center
	Omg  = v_circ(x1, y1, z)/R1;

				// Compute the final velocities
	vz   = rndN(gen)*sqrt(std::max<double>(vvZ, MINDOUBLE));
	vr   = -kappa*X*sin(alpha);
	vp   = Omg*R1 - 2.0*Omg*X*cos(alpha);
    
	if (out) 
	  out << std::setw(14) << R   << std::setw(14) << z   << std::setw(14) << Omg*R1
	      << std::setw(14) << vr  << std::setw(14) << vp  << std::setw(14) << vz
	      << std::setw(14) << R1  << std::setw(14) << X   << std::setw(14) << kappa
	      << std::endl;
      }
      break;
    }

    p.vel[0] = vr*x/R - vp*y/R;
    p.vel[1] = vr*y/R + vp*x/R;
    p.vel[2] = vz;

    massp1 += p.mass;
    for (int k=0; k<3; k++) vel1[k] += p.mass*p.vel[k];
  }

  MPI_Allreduce(&massp1, &massp, 1, MPI_DOUBLE, MPI_SUM, MPI_COMM_WORLD);
  MPI_Allreduce(vel1,    vel,    3, MPI_DOUBLE, MPI_SUM, MPI_COMM_WORLD);

  if (massp>0.0) {
    for (int k=0; k<3; k++) vel[k] /= massp;
  }
  
  if (myid==0) {
    double v1, v2;
    MPI_Status stt;
    for (int n=1; n<numprocs; n++) {
      MPI_Recv(&v1, 1, MPI_DOUBLE, MPI_ANY_SOURCE, 224, MPI_COMM_WORLD, &stt);
      MPI_Recv(&v2, 1, MPI_DOUBLE, stt.MPI_SOURCE, 225, MPI_COMM_WORLD, &stt);
      if (v1>maxVZ) {
	maxVZ = v1;
	RVZ   = v2;
      }
      MPI_Recv(&v1, 1, MPI_DOUBLE, MPI_ANY_SOURCE, 226, MPI_COMM_WORLD, &stt);
      MPI_Recv(&v2, 1, MPI_DOUBLE, stt.MPI_SOURCE, 227, MPI_COMM_WORLD, &stt);
      if (v1>maxVR) {
	maxVR = v1;
	RVR   = v2;
      }
      MPI_Recv(&v1, 1, MPI_DOUBLE, MPI_ANY_SOURCE, 228, MPI_COMM_WORLD, &stt);
      MPI_Recv(&v2, 1, MPI_DOUBLE, stt.MPI_SOURCE, 229, MPI_COMM_WORLD, &stt);
      if (v1>maxVP) {
	maxVP = v1;
	RVP   = v2;
      }
    }

    MPI_Reduce(MPI_IN_PLACE, &num_oob, 1, MPI_UNSIGNED, MPI_SUM, 0, MPI_COMM_WORLD);

    std::cout << "     *****"
	      << " (u, v, w)=(" << vel[0] 
	      << ", " << vel[1]
	      << ", " << vel[2] << ")" << std::endl
	      <<   "maxVZ=" << maxVZ << " (" << RVZ << ")"
	      << ", maxVR=" << maxVR << " (" << RVR << ")"
	      << ", maxVP=" << maxVP << " (" << RVP << ")"
	      << std::endl
	      << "     *****"
	      << " # adrift overrides=" << num_oob << std::endl;
  } else {
    MPI_Send(&maxVZ, 1, MPI_DOUBLE, 0, 224, MPI_COMM_WORLD);
    MPI_Send(&RVZ,   1, MPI_DOUBLE, 0, 225, MPI_COMM_WORLD);
    MPI_Send(&maxVR, 1, MPI_DOUBLE, 0, 226, MPI_COMM_WORLD);
    MPI_Send(&RVR,   1, MPI_DOUBLE, 0, 227, MPI_COMM_WORLD);
    MPI_Send(&maxVP, 1, MPI_DOUBLE, 0, 228, MPI_COMM_WORLD);
    MPI_Send(&RVP,   1, MPI_DOUBLE, 0, 229, MPI_COMM_WORLD);

    MPI_Reduce(&num_oob, 0, 1, MPI_UNSIGNED, MPI_SUM, 0, MPI_COMM_WORLD);
  }

  if (cov) {
    for (auto &p : part) {
      for (int k=0; k<3; k++) p.vel[k] -= vel[k];
    }
  }

}

void DiskHalo::table_halo_disp()
{
  if (!MULTI) {
    string msg("DiskHalo::table_halo_disp is only valid if MULTI is true");
    throw DiskHaloException(msg, __FILE__, __LINE__);
  }

  if (halotable.cols() == NHR && halotable.rows() == 3) return;
  
  halotable.resize(3, NHR);
  
  double rmin = halo2->get_min_radius();
  double rmax = halo2->get_max_radius();
  double Emax = halo2->get_pot(rmax);
  double dr, r, pot, E, v, v2, fac;

  if (rmin<=0.0 && LOGR) {
    string msg("DiskHalo::table_halo_disp: LOGR=1 but rmin<=0");
    throw DiskHaloException(msg, __FILE__, __LINE__);
  }

  if (LOGR)
    dr = (log(rmax) - log(rmin))/(NHR - 1);
  else
    dr = (rmax - rmin)/(NHR - 1);
  
  halotable.setZero();
  
  const int nlq = 400;
  LegeQuad lq(nlq);

  int ibeg = (int)( myid*(double)NHR/numprocs );
  int iend = (int)( (myid+1)*(double)NHR/numprocs );

  if (myid==numprocs-1) iend = NHR;

  for (int i=ibeg; i<iend; i++) {
    if (LOGR)
      halotable(0, i) = r = exp(log(rmin) + dr*i);
    else
      halotable(0, i) = r = rmin + dr*i;

    pot = halo2->get_pot(r);

    for (int n=0; n<nlq; n++) {
      E = pot + (Emax - pot)*lq.knot(n);
      v2 = 2.0*(E - pot);
      if (v2<0.0) v2 = 0.0;
      v = sqrt(v2);
      fac = (Emax - pot)*lq.weight(n)*halo2->distf(E, 0.5);
				// velocity dispersion
      halotable(1, i) += fac * v * v2;
				// density
      halotable(2, i) += fac * v;
    }

    if (halotable(2, i)>0.0) halotable(1, i) /= halotable(2, i);
    else halotable(1, i) = 0.0;
  }


  // Update tables on all nodes
  //
  MPI_Allreduce(MPI_IN_PLACE, halotable.data(), halotable.size(), MPI_DOUBLE, 
		MPI_SUM, MPI_COMM_WORLD);

  //
  // DEBUG output
  //
  if (myid==0 && VFLAG & 4) {
    ostringstream sout;
    sout << "disp_halo." << RUNTAG;
    ofstream out(sout.str().c_str());
    out.setf(ios::scientific);
    out.precision(2);
    
    for (int k=0; k<NHR; k++)
      out << std::setw(18) << halotable(0, k)
	  << std::setw(18) << halotable(1, k)
	  << std::setw(18) << 4.0*M_PI*halotable(2, k)
	  << std::setw(18) << halo->get_density(halotable(0, k)) << std::endl;
  }

}

void DiskHalo::
table_halo(vector<Particle>& part)
{
  if (halotable.cols() == NHR) return;
  
  halotable.resize(NHT, NHR);
  
  dc = 2.0/(NHT-1);
  double r2, maxr = 0.0, maxr1 = 0.0;
  for (auto &p : part) {
    r2 = 0.0;
    for (int k=0; k<3; k++) r2 += p.pos[k]*p.pos[k];
    maxr1 = max<double>(maxr1, sqrt(r2));
  }
  
  MPI_Allreduce(&maxr1, &maxr, 1, MPI_DOUBLE, MPI_MAX, MPI_COMM_WORLD);

  dr = (log(max<double>(RHMAX, maxr)) - log(RHMIN))/(NHR-1);
  
  if (myid==0) {
    std::cout << std::endl
	      << "Table halo: RHMIN=" << RHMIN 
	      << " RHMAX=" << RHMAX
	      << " maxr=" << maxr
	      << " dr=" << dr
	      << std::endl;
  }

  double x, y, z, theta, r, fr, fz, fp, pot, costh, sinth;
  double dens, potl, dpr, dpt, dpp, dpdr;
  Eigen::VectorXd work(NHR);
  Eigen::VectorXd workR(NHR);
  Eigen::VectorXd workA(NHR);
  
  // If no disk, add no force
  //
  pot = fr = fz = fp = 0.0;
  
  // Compute this table in parallel
  //
  vector<int> ibeg(numprocs), iend(numprocs);
  for (int i=0; i<numprocs; i++) {
    ibeg[i] = (i  )*NHT/numprocs;
    iend[i] = (i+1)*NHT/numprocs;
  }
  
  for (int i=ibeg[myid]; i<iend[myid]; i++) {
    
    costh = -1.0 + dc*i;
    sinth = sqrt(1.0 - costh*costh);
    
    for (int j=0; j<NHR; j++) {
      
      workR[j] = log(RHMIN) + dr*j;
      r = exp(workR[j]);
      x = r*sinth;
      y = 0.0;
      z = r*costh;
      
      if (expandd) disk_eval(x, z, 0.0, pot, fr, fz, fp);
      
      theta = acos(z/(r + MINDOUBLE));
      expandh->determine_fields_at_point(r, theta, 0.0,
					 &dens, &potl, &dpr, &dpt, &dpp);
      
      dpdr = dpr - fz*cos(theta) - fr*sin(theta);
      
      work[j] = halo->get_density(r) * dpdr * r;
      
    }
    
    // Splsum(workR, work, workA);
    Trapsum(workR, work, workA);
    for (int j=0; j<NHR; j++) {
      halotable(i, j) = max<double>(workA[NHR-1] - workA[j], MINDOUBLE);
      if (fabs(halotable(i, j))>1.0e8) {
	std::cerr << "Oops, val=" << halotable(i, j) << std::endl;
      }
    }
  }
  
  // Update tables on all nodes
  //
  for (int k=0; k<numprocs; k++) {
    for (int i=ibeg[k]; i<iend[k]; i++) {
      MPI_Bcast(halotable.row(i).data(), NHR, MPI_DOUBLE, k, MPI_COMM_WORLD);
    }
  }
  
  //
  // DEBUG output
  //
  if (myid==0 && expandh && VFLAG & 4) {
    ostringstream sout;
    sout << "table_halo." << RUNTAG;
    ofstream out(sout.str().c_str());
    out.setf(ios::scientific);
    out.precision(8);
    
    for (int j=0; j<NHT; j++) {
      for (int k=0; k<NHR; k++) {
	out << std::setw(18) << -1.0 + dc*j
	    << std::setw(18) << RHMIN*exp(dr*k)
	    << std::setw(18) << halotable(j, k) << std::endl;
      }
      out << std::endl;
    }
    
    ostringstream sout2;
    sout2 << "test_halo_pot." << RUNTAG;
    ofstream out2(sout2.str().c_str());
    out2.setf(ios::scientific);
    out2.precision(2);
    
    double rr, t, p, dp;
    for (int k=0; k<NHR; k++) {
      rr = RHMIN*exp(dr*k);
      expandh->determine_fields_at_point(rr, 0.5*M_PI, 0.0,
					 &t, &p, &dp, &t, &t);
      out2
	<< std::setw(14) << rr
	<< std::setw(14) << p
	<< std::setw(14) << dp
	<< std::setw(14) << get_disp(rr, 0.0, 0.0)
	<< std::endl;
    }
    
    
    ostringstream sout3;
    sout3 << "disp_diff." << RUNTAG;
    ofstream out3(sout3.str().c_str());
    double xx, zz, costh;
    
    for (int j=0; j<NHT; j++) {
      costh = -1.0 + dc*j;
      out3 << std::setw(14) << costh;
      for (int k=0; k<NHR; k++) {
	rr = RHMIN*exp(dr*k);
	xx = rr*sqrt(1.0 - costh*costh);
	zz = rr*costh;
	out3 
	  << std::setw(14) << halotable(j, k) -  
	  get_disp(xx, 0.0, zz) * halo->get_density(rr);
      }
      out3 << std::endl;
    }
  }
  
  if (myid==0) std::cout << "[table] " << std::flush;
}

double DiskHalo::get_disp(double xp,double yp, double zp)
{
  if (MULTI) {
    double r = sqrt(xp*xp + yp*yp + zp*zp);
    r = max<double>(r, halo2->get_min_radius());
    r = min<double>(r, halo2->get_max_radius());

    Eigen::VectorXd X(halotable.row(0)), Y(halotable.row(1));
    return odd2(r, X, Y, 0);
  }

  if (halotable.cols() != NHR) {
    std::cerr << "DiskHalo::get_disp: must call table_halo first\n";
    MPI_Abort(MPI_COMM_WORLD, 100);
    exit(0);
  }
  
  int it, ir;
  double r, lr, t, ct[2], cr[2], resv;
  
  // Polar angle
  //
  r = sqrt(xp*xp + yp*yp + zp*zp);
  t = zp/(r + MINDOUBLE) + 1.0;
  
  it = (int)( t/dc );
  it = min<int>( it, NHT-2 );
  ct[1] = (t - dc*it)/dc;
  ct[0] = 1.0 - ct[1];
  // Polar radius
  //
  lr = log(r);
  ir = (int)( (lr - log(RHMIN))/dr );
  ir = min<int>( ir, NHR-2 );
  ir = max<int>( ir, 0);
  cr[1] = (lr - log(RHMIN) - dr*ir)/dr;
  cr[0] = 1.0 - cr[1];
  
  resv = 
    
    ct[0]*cr[0] * halotable(it  , ir  )  +
    ct[0]*cr[1] * halotable(it  , ir+1)  +
    ct[1]*cr[0] * halotable(it+1, ir  )  +
    ct[1]*cr[1] * halotable(it+1, ir+1)  ;
  
  double dens = halo->get_density(r);
  if (dens>0.0) resv /= dens;
  
  return resv;
}

void DiskHalo::set_vel_halo(vector<Particle>& part)
{
  if (!expandh) {
    if (myid==0) std::cout << "[no halo particles] ";
    return;
  }
  
  int nok;
  double v2r, vr, r;
  double vel[3], vel1[3], massp, massp1;
  
  for (int k=0; k<3; k++) vel[k] = vel1[k] = 0.0;
  massp = massp1 = 0.0;
  
  table_halo(part);
  
  for (auto &p : part) {
    
    r = sqrt(p.pos[0]*p.pos[0] + 
	     p.pos[1]*p.pos[1] +
	     p.pos[2]*p.pos[2]);
    
				// Reset success flag
    nok = 1;
    
				// Use Eddington
    
    if (DF && 0.5*(1.0+erf((r-R_DF)/DR_DF)) > rndU(gen)) {
      halo2->gen_velocity(&p.pos[0], &p.vel[0], nok);
      
      if (nok) {
	std::cout << "gen_velocity failed: "
		  << p.pos[0] << " "
		  << p.pos[1] << " "
		  << p.pos[2] << "\n";
      }
    }
				// Use Jeans
    if (nok) {
      v2r = get_disp(p.pos[0], p.pos[1], p.pos[2]);
      vr = sqrt(max<double>(v2r, MINDOUBLE));
      for (int k=0; k<3; k++) p.vel[k] = vr*rndN(gen);
    }
    
    massp1 += p.mass;
    for (int k=0; k<3; k++) vel1[k] += p.mass*p.vel[k];
  }
  

  MPI_Allreduce(&massp1, &massp, 1, MPI_DOUBLE, MPI_SUM, MPI_COMM_WORLD);
  MPI_Allreduce(vel1, vel, 3, MPI_DOUBLE, MPI_SUM, MPI_COMM_WORLD);
    
  if (massp>0.0) {
    for (int k=0; k<3; k++) vel[k] /= massp;
  }
    
  if (myid==0) {
    std::cout << " (u, v, w)=(" << vel[0] 
	      << ", " << vel[1]
	      << ", " << vel[2] << ")" << std::endl;
  }

  if (cov) {
    for (auto &p : part) {
      for (int k=0; k<3; k++) p.vel[k] -= vel[k];
    }
  }
  
}

void DiskHalo::write_record(ostream &out, SParticle &p)
{
  out << " " << std::setw(16) << setprecision(8) << p.mass;
  
  for (int k=0; k<3; k++)
    out << std::setw(24) << setprecision(15) << p.pos[k] + center_pos[k];
  
  for (int k=0; k<3; k++)
    out << std::setw(24) << setprecision(15) << p.vel[k] + center_vel[k];
  
  out << std::endl;
}

void DiskHalo::write_file(ostream &fou, vector<Particle>& part)
{
  std::vector<SParticle> buf(NBUF);
  
  // Make MPI datatype
  //
  SPtype spt;
  
  // Get particle totals
  //
  int npart=0, l = part.size();

  // Return if there are no particles to write
  //
  MPI_Allreduce(&l, &npart, 1, MPI_INT, MPI_SUM, MPI_COMM_WORLD);

  if (npart==0) return;
  
  // Begin writing loop
  //
  if (myid==0) {
    
    if (VFLAG & 1)
      std::cout << std::endl
		<< "Total number of particles: n=" << npart << std::endl;
    
    fou.setf(ios::scientific);
    
    fou << npart << " " << 0 << " " << 0 << std::endl;
    
    if (VFLAG & 1) {
      std::cout << "Particle stream is ";
      if (fou.good()) std::cout << "GOOD" << std::endl;
      else std::cout << "BAD" << std::endl;
    }

    for (int i=0; i<l; i++)
      write_record(fou, part[i]);
    
    if (VFLAG & 1) {
      std::cout << "Wrote " << l  << " particles from Node 0" << std::endl;
    }

    int imany, icur, ccnt;

    for (int n=1; n<numprocs; n++) {
      
      MPI_Recv(&imany, 1, MPI_INT, n, 10, MPI_COMM_WORLD, MPI_STATUS_IGNORE);
      ccnt=0;
      while (ccnt<imany) {
	MPI_Recv(&icur, 1, MPI_INT, n, 11, MPI_COMM_WORLD, MPI_STATUS_IGNORE);
	MPI_Recv(&buf[0], icur, spt(), n, 12, MPI_COMM_WORLD, MPI_STATUS_IGNORE);
	for (int i=0; i<icur; i++) write_record(fou, buf[i]);
	ccnt += icur;
      }
      
      if (VFLAG & 1)
	std::cout << "Wrote " << ccnt << " particles from Node " << n << std::endl;

      MPI_Barrier(MPI_COMM_WORLD);
    }
    
  } else {
    
    int icur, ipack;

    for (int n=1; n<numprocs; n++) {

      if (myid==n) {

	MPI_Send(&l, 1, MPI_INT, 0, 10, MPI_COMM_WORLD);
	icur = 0;
	while (icur<l) {
	  ipack = min<int>(l-icur, NBUF);
	  for (int j=0; j<ipack; j++) buf[j][part[icur+j]];
	  MPI_Send(&ipack, 1, MPI_INT, 0, 11, MPI_COMM_WORLD);
	  MPI_Send(&buf[0], ipack, spt(), 0, 12, MPI_COMM_WORLD);
	  icur += ipack;
	}

	if (VFLAG & 1)
	  std::cout << "Sent " << icur << " particles from Node " << n << std::endl;
      }

      MPI_Barrier(MPI_COMM_WORLD);
    }
  }
  
}


void DiskHalo::virial_ratio(vector<Particle>& hpart, vector<Particle>& dpart)
{
  double r, theta, phi, xx, yy, zz, axd, ayd, azd, axh, ayh, azh, R2, R;
  double dens, potl, potr, pott, potp, fr, fp, fz;
  
  double KE_disk1      = 0.0;
  double KE_halo1      = 0.0;
  double PE_disk_disk1 = 0.0;
  double PE_halo_disk1 = 0.0;
  double PE_disk_halo1 = 0.0;
  double PE_halo_halo1 = 0.0;
  double massd1        = 0.0;
  double massh1        = 0.0;
  
  fr   = fp   = fz   = 0.0;
  potr = pott = potp = 0.0;
				// -----------------
				// Halo contribution
				// -----------------
  for (auto p : hpart) {
    r = 0.0;
    for (int k=0; k<3; k++) {
      r += p.pos[k]*p.pos[k];
      KE_halo1 += 0.5*p.mass*p.vel[k]*p.vel[k];
    }
    
    r = sqrt(r);
    xx = p.pos[0];
    yy = p.pos[1];
    zz = p.pos[2];
    
    theta = acos(zz/(r+MINDOUBLE));
    phi = atan2(yy, xx);
    
    if (expandh)
      expandh->determine_fields_at_point(r, theta, phi,
					 &dens, &potl, &potr, &pott, &potp);
    
    R2 = xx*xx + yy*yy + MINDOUBLE;
    R = sqrt(R2);
    
    if (expandd) 
      disk_eval(R, zz, phi, potl, fr, fz, fp);
    
    axd = fr*xx/R - fp*yy/R2;
    ayd = fr*yy/R + fp*xx/R2;
    azd = fz;
    
    axh = -(potr*xx/r - pott*xx*zz/(r*r*r)) + potp*yy/R2;
    ayh = -(potr*yy/r - pott*yy*zz/(r*r*r)) - potp*xx/R2;
    azh = -(potr*zz/r + pott*R2/(r*r*r));
    
				// Clausius
    PE_halo_disk1 += p.mass * (xx*axd + yy*ayd + zz*azd);
    PE_halo_halo1 += p.mass * (xx*axh + yy*ayh + zz*azh);
    
				// Mass
    massh1 += p.mass;
  }
  
				// -----------------
				// Disk contribution
				// -----------------
  for (auto p : dpart) {
    r = 0.0;
    for (int k=0; k<3; k++) {
      r += p.pos[k]*p.pos[k];
      KE_disk1 += 0.5*p.mass*p.vel[k]*p.vel[k];
    }
    
    r = sqrt(r);
    xx = p.pos[0];
    yy = p.pos[1];
    zz = p.pos[2];
    
    theta = acos(zz/(r+MINDOUBLE));
    phi = atan2(yy, xx);
    
    if (expandh)
      expandh->determine_fields_at_point(r, theta, phi,
					 &dens, &potl, &potr, &pott, &potp);
    
    R2 = xx*xx + yy*yy;
    R = sqrt(R2);
    
    if (expandd) 
      disk_eval(R, zz, phi, potl, fr, fz, fp);
    
    axd = fr*xx/R - fp*yy/R2;
    ayd = fr*yy/R + fp*xx/R2;
    azd = fz;
    
    axh = -(potr*xx/r - pott*xx*zz/(r*r*r)) + potp*yy/R2;
    ayh = -(potr*yy/r - pott*yy*zz/(r*r*r)) - potp*xx/R2;
    azh = -(potr*zz/r + pott*R2/(r*r*r));
    
				// Clausius
    PE_disk_disk1 += p.mass * (xx*axd + yy*ayd + zz*azd);
    PE_disk_halo1 += p.mass * (xx*axh + yy*ayh + zz*azh);
    
				// Mass
    massd1 += p.mass;
    
  }
  
  
  double KE_disk = 0.0;
  double KE_halo = 0.0;
  
  double PE_disk_disk = 0.0;
  double PE_disk_halo = 0.0;
  
  double PE_halo_halo = 0.0;
  double PE_halo_disk = 0.0;
  
  double massh = 0.0;
  double massd = 0.0;
  
  MPI_Reduce(&KE_disk1, &KE_disk, 1, MPI_DOUBLE, MPI_SUM, 0, MPI_COMM_WORLD);
  MPI_Reduce(&KE_halo1, &KE_halo, 1, MPI_DOUBLE, MPI_SUM, 0, MPI_COMM_WORLD);
  
  MPI_Reduce(&PE_disk_disk1, &PE_disk_disk, 1, MPI_DOUBLE, MPI_SUM, 0, MPI_COMM_WORLD);
  MPI_Reduce(&PE_disk_halo1, &PE_disk_halo, 1, MPI_DOUBLE, MPI_SUM, 0, MPI_COMM_WORLD);
  
  MPI_Reduce(&PE_halo_halo1, &PE_halo_halo, 1, MPI_DOUBLE, MPI_SUM, 0, MPI_COMM_WORLD);
  MPI_Reduce(&PE_halo_disk1, &PE_halo_disk, 1, MPI_DOUBLE, MPI_SUM, 0, MPI_COMM_WORLD);
  
  MPI_Reduce(&massh1, &massh, 1, MPI_DOUBLE, MPI_SUM, 0, MPI_COMM_WORLD);
  MPI_Reduce(&massd1, &massd, 1, MPI_DOUBLE, MPI_SUM, 0, MPI_COMM_WORLD);
  
  if (myid==0) {
    
    double PE_halo = PE_halo_halo + PE_halo_disk;
    double PE_disk = PE_disk_disk + PE_disk_halo;
    
    std::cout << std::endl
	      << "****************************" << std::endl
	      <<"  KE_halo  = " << KE_halo << std::endl
	      <<"  KE_disk  = " << KE_disk << std::endl << std::endl
	      <<"  PE_halo(halo)  = " << PE_halo_halo << std::endl
	      <<"  PE_halo(disk)  = " << PE_halo_disk << std::endl
	      <<"  PE_disk(disk)  = " << PE_disk_disk << std::endl
	      <<"  PE_disk(halo)  = " << PE_disk_halo << std::endl << std::endl;
    if (PE_halo < 0.0)
      std::cout <<"-2T/W_halo = " << -2.0*KE_halo/PE_halo << std::endl;
    if (PE_disk < 0.0)
      std::cout <<"-2T/W_disk = " << -2.0*KE_disk/PE_disk << std::endl;
    std::cout << std::endl;
    
    std::cout << " Halo mass=" << massh << "  Disk mass=" << massd << std::endl << std::endl;
    
    double KE = KE_halo + KE_disk;
    double PE = PE_halo + PE_disk;
    
    std::cout << "  KE       = " << KE << std::endl
	      << "  PE       = " << PE << std::endl;
    if (PE<0.0)
      std::cout << " -2T/W     = " << -2.0*KE/PE << std::endl;
    std::cout << "****************************" << std::endl;
    
  } 
}


void DiskHalo::virial_ratio(const char *hfile, const char *dfile)
{
  ifstream in[2];
  
  in[0].open(hfile);
  in[1].open(dfile);

  if (!in[0]) {
    std::cout << "virial_ratio: can't open " << hfile << std::endl;
    return;
  }
  
  if (!in[1]) {
    std::cout << "virial_ratio: can't open " << dfile << std::endl;
    return;
  }
  
  double r, theta, phi, xx, yy, zz, ax, ay, az, R2, R;
  double dens, potl, potr, pott, potp, fr, fp, fz;
  
  double KE_disk = 0.0;
  double KE_halo = 0.0;
  double PE_disk = 0.0;
  double PE_halo = 0.0;
  double massd = 0.0;
  double massh = 0.0;
  
  fr = fp = fz = 0.0;
  potr = pott = potp = 0.0;
  
  int expected, count=0;
  double m, pos[3], vel[3];
  
  for (int c=0; c<2; c++) {

    const int linesize = 1024;
    char linebuffer[linesize];
    in[c].getline(linebuffer, linesize);
    istringstream ins(linebuffer);
    ins >> expected;
  
    int ibeg = (myid+0)*expected/numprocs;
    int iend = (myid+1)*expected/numprocs;
    if (myid == numprocs - 1) iend = expected;

    for (int i=0; i<ibeg; i++) 
      in[c].getline(linebuffer, linesize);
    
    for (int i=ibeg; i<iend; i++) {

      in[c].getline(linebuffer, linesize);
      if (!in) break;
    
      istringstream ins(linebuffer);
    
      ins >> m;
      for (int i=0; i<3; i++) ins >> pos[i];
      for (int i=0; i<3; i++) ins >> vel[i];
      if (!ins) break;
      
      count++;

      r = 0.0;
      for (int k=0; k<3; k++) {
	r += pos[k]*pos[k];
	if (c==1)
	  KE_halo += 0.5*m*vel[k]*vel[k];
	if (c==2)
	  KE_disk += 0.5*m*vel[k]*vel[k];
      }
      
      r = sqrt(r);
      xx = pos[0];
      yy = pos[1];
      zz = pos[2];

      theta = acos(zz/(r+MINDOUBLE));
      phi = atan2(yy, xx);
    
      if (expandh)
	expandh->determine_fields_at_point(r, theta, phi,
					 &dens, &potl, &potr, &pott, &potp);
      
      R2 = xx*xx + yy*yy + MINDOUBLE;
      R = sqrt(R2);

      if (expandd)
	disk_eval(R, zz, phi, potl, fr, fz, fp);

      ax = -(potr*xx/r - pott*xx*zz/(r*r*r)) + fr*xx/R - fp*yy/R2;
      ay = -(potr*yy/r - pott*yy*zz/(r*r*r)) + fr*yy/R + fp*xx/R2;
      az = -(potr*zz/r + pott*R2/(r*r*r))    + fz;
      ax +=  potp*yy/R2;
      ay += -potp*xx/R2;
      
				// Clausius and mass
      if (c==0) {
	PE_halo += m * (xx*ax + yy*ay + zz*az);
	massh += m;
      }
    
      if (c==1) {
	PE_disk += m * (xx*ax + yy*ay + zz*az);
	massd += m;
      }
    
    }
  }


  double KE_disk0;
  double KE_halo0;
  double PE_disk0;
  double PE_halo0;
  double massd0;
  double massh0;
  int count0;
  
  MPI_Reduce(&KE_disk, &KE_disk0, 1, MPI_DOUBLE, MPI_SUM, 0, MPI_COMM_WORLD);
  MPI_Reduce(&KE_halo, &KE_halo0, 1, MPI_DOUBLE, MPI_SUM, 0, MPI_COMM_WORLD);
  MPI_Reduce(&PE_disk, &PE_disk0, 1, MPI_DOUBLE, MPI_SUM, 0, MPI_COMM_WORLD);
  MPI_Reduce(&PE_halo, &PE_halo0, 1, MPI_DOUBLE, MPI_SUM, 0, MPI_COMM_WORLD);
  MPI_Reduce(&massd,   &massd0,   1, MPI_DOUBLE, MPI_SUM, 0, MPI_COMM_WORLD);
  MPI_Reduce(&massh,   &massh0,   1, MPI_DOUBLE, MPI_SUM, 0, MPI_COMM_WORLD);
  MPI_Reduce(&count,   &count0,   1, MPI_INT,    MPI_SUM, 0, MPI_COMM_WORLD);

  if (myid==0) {

    std::cout << std::endl
	      << "****************************" << std::endl
	      <<"  Total #  = " << count0 << std::endl
	      <<"  Expect # = " << expected << std::endl << std::endl
	      <<"  KE_halo  = " << KE_halo0 << std::endl
	      <<"  KE_disk  = " << KE_disk0 << std::endl << std::endl
	      <<"  PE_halo  = " << PE_halo0 << std::endl
	      <<"  PE_disk  = " << PE_disk0 << std::endl << std::endl;

    if (PE_halo0 < 0.0)
      std::cout <<"-2T/W_halo = " << -2.0*KE_halo0/PE_halo0 << std::endl;
    if (PE_disk < 0.0)
      std::cout <<"-2T/W_disk = " << -2.0*KE_disk0/PE_disk0 << std::endl;
    std::cout << std::endl;

    std::cout << " Halo mass=" << massh0 << "  Disk mass=" << massd0 
	 << std::endl << std::endl;

    double KE = KE_halo0 + KE_disk0;
    double PE = PE_halo0 + PE_disk0;

    std::cout << "  KE       = " << KE << std::endl
	 << "  PE       = " << PE << std::endl;
    if (PE<0.0)
      std::cout << " -2T/W     = " << -2.0*KE/PE << std::endl;
    std::cout << "****************************" << std::endl;
    
  }

}



void DiskHalo::profile(ostream &out, vector<Particle>& dpart,
		       double rmin, double rmax, int numr)
{
  if (dpart.size() == 0) return;

  bool logr = false;
  if (rmin>0.0) {
    logr = true;
    rmin = log(rmin);
    rmax = log(rmax);
  }

  double dR = (rmax - rmin)/numr;
  int indx;

  vector<double> mass1(numr, 0.0);
  vector<double> velR1(numr, 0.0);
  vector<double> velT1(numr, 0.0);
  vector<double> sigR1(numr, 0.0);
  vector<double> sigT1(numr, 0.0);

  for (auto p : dpart) {
    double xx = p.pos[0];
    double yy = p.pos[1];
    double R  = sqrt(xx*xx + yy*yy);

    if (logr) 
      indx = (log(R) - rmin)/dR;
    else
      indx = R/dR;

    if (indx < numr && indx >= 0) {

      double vr = ( xx*p.vel[0] + yy*p.vel[1])/(R+MINDOUBLE);
      double vt = (-yy*p.vel[0] + xx*p.vel[1])/(R+MINDOUBLE);

      mass1[indx] += p.mass;
      velR1[indx] += p.mass*vr;
      velT1[indx] += p.mass*vt;
      sigR1[indx] += p.mass*vr*vr;
      sigT1[indx] += p.mass*vt*vt;
    }
  }
  
  
  vector<double> mass (numr);
  vector<double> velR (numr);
  vector<double> velT (numr);
  vector<double> sigR (numr);
  vector<double> sigT (numr);


  MPI_Reduce(&mass1[0], &mass[0], numr, MPI_DOUBLE, MPI_SUM, 0, MPI_COMM_WORLD);
  MPI_Reduce(&velR1[0], &velR[0], numr, MPI_DOUBLE, MPI_SUM, 0, MPI_COMM_WORLD);
  MPI_Reduce(&velT1[0], &velT[0], numr, MPI_DOUBLE, MPI_SUM, 0, MPI_COMM_WORLD);
  MPI_Reduce(&sigR1[0], &sigR[0], numr, MPI_DOUBLE, MPI_SUM, 0, MPI_COMM_WORLD);
  MPI_Reduce(&sigT1[0], &sigT[0], numr, MPI_DOUBLE, MPI_SUM, 0, MPI_COMM_WORLD);

  
  if (myid==0) {
    out << "#"      << right 
	<< std::setw(14) << "Radius"	 // #1
	<< std::setw(15) << "Mass"	 // #2
	<< std::setw(15) << "S(mass)" // #3
	<< std::setw(15) << "Density" // #4
	<< std::setw(15) << "V_c"	 // #5
	<< std::setw(15) << "kappa"	 // #6
	<< std::setw(15) << "Omega"	 // #7
	<< std::setw(15) << "V_R"	 // #8
	<< std::setw(15) << "V_T"	 // #9
	<< std::setw(15) << "Sig_R"	 // #10
	<< std::setw(15) << "Sig_T"	 // #11
	<< std::endl;

    double smass = 0.0, rin, rout, ravg;
    for (int i=0; i<numr; i++) {
      if (logr) {
	rin  = exp(rmin + dR*i);
	rout = exp(rmin + dR*(i+1));
      } else {
	rin  = dR*i;
	rout = dR*(i+1);
      }
      ravg = 0.5*(rin + rout);

      out << std::setw(15) << ravg
	  << std::setw(15) << mass[i]
	  << std::setw(15) << (smass += mass[i])
	  << std::setw(15) << mass[i]/(M_PI*(rout*rout - rin*rin))
	  << std::setw(15) << v_circ(ravg, 0, 0)
	  << std::setw(15) << epi(ravg, 0, 0)
	  << std::setw(15) << v_circ(ravg, 0, 0)/ravg;

      if (mass[i]>0.0) {
	double vr = velR[i]/mass[i];
	double vt = velT[i]/mass[i];
	out << std::setw(15) << vr
	    << std::setw(15) << vt
	    << std::setw(15) << sqrt(fabs(sigR[i]/mass[i] - vr*vr))
	    << std::setw(15) << sqrt(fabs(sigT[i]/mass[i] - vt*vt))
	    << std::endl;
      } else {
	out << std::setw(15) << 0.0
	    << std::setw(15) << 0.0
	    << std::setw(15) << 0.0
	    << std::setw(15) << 0.0
	    << std::endl;
      }
    }
  } 
}
<|MERGE_RESOLUTION|>--- conflicted
+++ resolved
@@ -1384,10 +1384,7 @@
       MPI_Bcast(epitable.row(i).data(), NDR, MPI_DOUBLE, k, MPI_COMM_WORLD);
       MPI_Bcast(dv2table.row(i).data(), NDR, MPI_DOUBLE, k, MPI_COMM_WORLD);
       MPI_Bcast(asytable.row(i).data(), NDR, MPI_DOUBLE, k, MPI_COMM_WORLD);
-<<<<<<< HEAD
-
-=======
->>>>>>> bd1da428
+
       MPI_Bcast(disktableP[i].data(), NDR*NDZ, MPI_DOUBLE, k, MPI_COMM_WORLD);
       MPI_Bcast(disktableN[i].data(), NDR*NDZ, MPI_DOUBLE, k, MPI_COMM_WORLD);
     }
