--- conflicted
+++ resolved
@@ -58,11 +58,7 @@
 empdump_SOURCES = empdump.cc EmpOrth9thd.cc localmpi.cc
 empdump_LDADD = $(EXPLIBS) $(LAPACK_LIBS) $(BLAS_LIBS) $(LIBS) $(FLIBS)
 
-<<<<<<< HEAD
-makeIon_SOURCES = makeIonIC.cc Initialize.cc Particle.cc Particle.H
-=======
 makeIon_SOURCES = makeIonIC.cc Particle.cc Particle.H
->>>>>>> c7f02882
 makeIon_LDADD = $(EXPLIBS) $(LAPACK_LIBS) $(BLAS_LIBS) $(BOOST_LIBS)	\
 	$(LIBS) $(FLIBS)
 
