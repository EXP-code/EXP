--- conflicted
+++ resolved
@@ -125,11 +125,7 @@
 
 
 CLEANFILES = EmpOrth9thd.cc localmpi.cc CylindricalDisk.cc	\
-<<<<<<< HEAD
-	SLSphere.cc Particle.cc Particle.H Particle.h Species.H	\
-=======
 	SLSphere.cc Particle.cc Particle.H Particle.h Species.H \
->>>>>>> 742cfb4e
 	atomic_constants.H atomic_constants.cc
 
 ## utils/ICs/Makefile.am ends here
