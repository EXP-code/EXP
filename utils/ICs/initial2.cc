/*
  Generates a Monte Carlo realization of a halo with an embedded
  disk using Jeans' equations.

  Assumptions:

  1) Spherical halo supplied in an input table

  2) Axisymmetric (but 3-dimensional) exponential disk with sech^2(Z/z)
     vertical profile

  3) Halo as spherical velocity ellipsoid

  4) Disk as axisymmetric velocity ellipsoid in the plane (that is,
     $\sigma_r = \sigma_\phi$ and $\sigma_z$ determined by solving
     Jeans' equations in cylindrical coordinates.

 Loosely based on Enrico Vesperini's initial.cc and diskANDhalo.cc
 (mostly rewritten)

 Added the basis expansion of the disk: 12/10/01. KHB

 Rewritten and debugged by MDW between 12/28/01-12/31/01.  

        Added command line parsing.  "gendisk -h" will list parameters.

        I removed everything but the "disk and halo" case.  Removed
        multiple inheritance.  Changed interface; expansions registered
        with DiskHalo class on construction

        Switched from biortho classes to expansion classes from the
        EXP code.

        Uses a vector of particle structures rather than a Matrix to
        store an pass phase space.

        Rewrote the particle component foliation code using a more
        general algorithm.

        Solution to Jeans' equations are now computed in parallel and
        tabulated.  

        Particles are stored on local nodes and written to disk by
        master.  

        Removed lots of other cruft.

 More debugging 03/05 by MDW

        Repaired EmpCylSL scaling

	Added additional debugging output

	Compared against expsl routines

	Removed orphaned parameters

 Updated to include gas disk using local Euler solution 04/08 by MDW

 Both constant scale height and isothermal gas disks 08/08 by MDW

 Multimass gas disk 11/08 by MDW

 Updates for constructing disk velocities from an evolved halo 01/20 by MDW

*/
                                // C++/STL headers
#include <cmath>
#include <cstdlib>
#include <iostream>
#include <iomanip>
#include <fstream>
#include <sstream>
#include <string>
#include <vector>

#include <fenv.h>

// Boost stuff
//
#include <boost/program_options.hpp>
#include <boost/filesystem.hpp>

namespace po = boost::program_options;

// MDW classes
//
#include <numerical.h>
#include <gaussQ.h>
#include <isothermal.h>
#include <hernquist.h>
#include <model3d.h>
#include <biorth.h>
#include <SphericalSL.h>
#include <interp.h>
#include <EmpCylSL.h>
#include <DiskModels.H>

#include <norminv.H>

#define M_SQRT1_3 (0.5773502691896257645091487)

                                // For debugging
#ifdef DEBUG
#include <fenv.h>
#include <fpetrap.h>

//===========================================
// Handlers defined in exputil/stack.cc
//===========================================

extern void mpi_print_trace(const string& routine, const string& msg,
			    const char *file, int line);

extern void mpi_gdb_print_trace(int sig);

extern void mpi_gdb_wait_trace(int sig);

//===========================================
// A signal handler to trap invalid FP only
//===========================================

void set_fpu_invalid_handler(void)
{
  // Flag invalid FP results only, such as 0/0 or infinity - infinity
  // or sqrt(-1).
  //
  feenableexcept(FE_INVALID);
  //
  // Print enabled flags to root node
  //
  if (myid==0) {
    const std::list<std::pair<int, std::string>> flags =
      {	{FE_DIVBYZERO, "divide-by-zero"},
	{FE_INEXACT,   "inexact"},
	{FE_INVALID,   "invalid"},
	{FE_OVERFLOW,  "overflow"},
	{FE_UNDERFLOW, "underflow"} };
    
    int _flags = fegetexcept();
    std::cout << "Enabled FE flags: <";
    for (auto v : flags) {
      if (v.first & _flags) std::cout << v.second << ' ';
    }
    std::cout << "\b>" << std::endl;
  }
  signal(SIGFPE, mpi_gdb_print_trace);
}

//===========================================
// A signal handler to produce a traceback
//===========================================

void set_fpu_trace_handler(void)
{
  // Flag all FP errors except inexact
  //
  // fedisableexcept(FE_ALL_EXCEPT & ~FE_INEXACT);

  // Flag invalid FP results only, such as 0/0 or infinity - infinity
  // or sqrt(-1).
  //
  feenableexcept(FE_INVALID);
  //
  // Print enabled flags to root node
  //
  if (myid==0) {
    const std::list<std::pair<int, std::string>> flags =
      {	{FE_DIVBYZERO, "divide-by-zero"},
	{FE_INEXACT,   "inexact"},
	{FE_INVALID,   "invalid"},
	{FE_OVERFLOW,  "overflow"},
	{FE_UNDERFLOW, "underflow"} };
    
    int _flags = fegetexcept();
    std::cout << "Enabled FE flags: <";
    for (auto v : flags) {
      if (v.first & _flags) std::cout << v.second << ' ';
    }
    std::cout << "\b>" << std::endl;
  }
  signal(SIGFPE, mpi_gdb_print_trace);
}

//===========================================
// A signal handler to produce stop and wait
//===========================================

void set_fpu_gdb_handler(void)
{
  // Flag all FP errors except inexact
  //
  // fedisableexcept(FE_ALL_EXCEPT & ~FE_INEXACT);

  // Flag invalid FP results only, such as 0/0 or infinity - infinity
  // or sqrt(-1).
  //
  feenableexcept(FE_INVALID);
  //
  // Print enabled flags to root node
  //
  if (myid==0) {
    const std::list<std::pair<int, std::string>> flags =
      {	{FE_DIVBYZERO, "divide-by-zero"},
	{FE_INEXACT,   "inexact"},
	{FE_INVALID,   "invalid"},
	{FE_OVERFLOW,  "overflow"},
	{FE_UNDERFLOW, "underflow"} };
    
    int _flags = fegetexcept();
    std::cout << "Enabled FE flags: <";
    for (auto v : flags) {
      if (v.first & _flags) std::cout << v.second << ' ';
    }
    std::cout << "\b>" << std::endl;
  }
  signal(SIGFPE, mpi_gdb_wait_trace);
}

#endif

                                // Local headers
#include "SphericalSL.h"
#include "DiskHalo2.h" 
#include "localmpi.h"


// Hydrogen fraction
//
const double f_H = 0.76;


// Global variables
//
bool         CONSTANT;
bool         GAUSSIAN;
double       ASCALE;
double       ASHIFT;
double       HSCALE;

#include <Particle.H>

int VERBOSE        = 4;
int nthrds         = 1;
int this_step      = 0;
unsigned multistep = 0;
unsigned maxlev    = 100;
int mstep          = 1;
int Mstep          = 1;
char threading_on  = 0;
double tpos        = 0.0;
double tnow        = 0.0;

vector<int> stepL(1, 0), stepN(1, 1);
pthread_mutex_t mem_lock;
pthread_mutex_t coef_lock;
string outdir, runtag;
  
double DiskDens(double R, double z, double phi)
{
  double ans = 0.0;

  if (CONSTANT) {
      
    if (R < ASCALE && fabs(z) < HSCALE)
      ans = 1.0/(2.0*HSCALE*M_PI*ASCALE*ASCALE);
  }
  else if (GAUSSIAN) {
      
    if (fabs(z) < HSCALE)
      ans = 1.0/(2.0*HSCALE*2.0*M_PI*ASCALE*ASCALE)*
	exp(-R*R/(2.0*ASCALE*ASCALE));
    
  } else {			// EXPONENTIAL

    double f = cosh(z/HSCALE);
    ans = exp(-R/ASCALE)/(4.0*M_PI*ASCALE*ASCALE*HSCALE*f*f);
    
  }

  return ans;
}

double dcond(double R, double z, double phi, int M)
{
  //
  // No shift for M==0
  //
  if (M==0) return DiskDens(R, z, phi);

  //
  // Fold into [-PI/M, PI/M] for M>=1
  //
  double dmult = M_PI/M, phiS;
  if (phi>M_PI)
    phiS = phi + dmult*(int)((2.0*M_PI - phi)/dmult);
  else
    phiS = phi - dmult*(int)(phi/dmult);
  
  //
  // Apply a shift along the x-axis
  //
  double x = R*cos(phiS) - ASHIFT*ASCALE;
  double y = R*sin(phiS);

  return DiskDens(sqrt(x*x + y*y), z, atan2(y, x));
}

int 
main(int ac, char **av)
{
  //====================
  // Inialize MPI stuff
  //====================
  
  local_init_mpi(ac, av);

  //====================
  // Begin opt parsing
  //====================

  int          LMAX;
  int          NMAX;
  int          NUMR;
  int          SCMAP;
  double       RMIN;
  double       RCYLMIN;
  double       RCYLMAX;
  double       SCSPH;
  double       RSPHSL;
  double       DMFAC;
  double       ECUT;
  double       X0;
  double       Y0;
  double       Z0;
  double       U0;
  double       V0;
  double       W0;
  int          RNUM;
  int          PNUM;
  int          TNUM;
  int          VFLAG;
  int          DFLAG;
  bool         expcond;
  bool         CMAP;
  bool         LOGR;
  bool         CHEBY;
  int          NCHEB;
  int          NDR;
  int          NDZ;
  int          NHR;
  int          NHT;
  double       SHFAC;
  int          NMAX2;
  int          LMAX2;
  int          MMAX;
  int          NUMX;
  int          NUMY;
  int          NOUT;
  int          NORDER;
  int          NORDER1;
  bool         SELECT;
  bool         DUMPCOEF;
  int          DIVERGE;
  double       DIVERGE_RFAC;
  int          DIVERGE2;
  double       DIVERGE_RFAC2;
  int          DF;
  double       R_DF;
  double       DR_DF;
  double       scale_height;
  double       scale_length;
  double       scale_lenfkN;
  double       disk_mass;
  double       gas_mass;
  double       gscal_length;
  double       ToomreQ;
  double       Temp;
  double       Tmin;
  double       gen_ecut;
  bool         const_height;
  bool         images;
  bool         multi;
  bool         SVD;
  int          SEED;
  bool         DENS;
  bool         basis;
  bool         zero;
  bool         report;
  bool         ignore;
  bool         evolved;
  int          nhalo;
  int          ndisk;
  int          ngas;
  int          ngparam;
  string       hbods;
  string       dbods;
  string       gbods;
  string       suffix;
  string       centerfile;
  string       halofile1;
  string       halofile2;
  string       cachefile;
  string       config;
  string       gentype;
<<<<<<< HEAD
  string       dmodel;
=======
  string       mtype;
>>>>>>> 1901cda5
  
  po::options_description desc("Allowed options");
  desc.add_options()
    ("help,h",                                                                          "Print this help message")
    ("conf,c",          po::value<string>(&config),                                     "Write template options file with current and all default values")
    ("input,f",         po::value<string>(&config),                                     "Parameter configuration file")
    ("condition",       po::value<string>(&dmodel),                                     "Condition EmpCylSL deprojection from specified disk model (EXP or MN)")
    ("NUMR",            po::value<int>(&NUMR)->default_value(2000),                     "Size of radial grid for Spherical SL")
    ("RMIN",            po::value<double>(&RMIN)->default_value(0.005),                 "Minimum halo radius")
    ("RCYLMIN",         po::value<double>(&RCYLMIN)->default_value(0.001),              "Minimum disk radius")
    ("RCYLMAX",         po::value<double>(&RCYLMAX)->default_value(20.0),               "Maximum disk radius")
    ("SCMAP",           po::value<int>(&SCMAP)->default_value(1),
        "Turn on Spherical SL coordinate mapping (1, 2, 0=off")
    ("SCSPH",           po::value<double>(&SCSPH)->default_value(1.0),                  "Scale for Spherical SL coordinate mapping")
    ("ECUT",            po::value<double>(&ECUT)->default_value(1.0),                   "Energy cutoff for multimass ratio grid")
    ("RSPHSL",          po::value<double>(&RSPHSL)->default_value(47.5),                "Maximum halo expansion radius")
    ("ASCALE",          po::value<double>(&ASCALE)->default_value(1.0),                 "Radial scale length for disk basis construction")
    ("ASHIFT",          po::value<double>(&ASHIFT)->default_value(0.0),                 "Fraction of scale length for shift in conditioning function")
    ("HSCALE",          po::value<double>(&HSCALE)->default_value(0.1),                 "Vertical scale length for disk basis construction")
    ("DMFAC",           po::value<double>(&DMFAC)->default_value(1.0),                  "Disk mass scaling factor for spherical deprojection model")
    ("X0",              po::value<double>(&X0)->default_value(0.0),                     "Disk-Halo x center position")
    ("Y0",              po::value<double>(&Y0)->default_value(0.0),                     "Disk-Halo y center position")
    ("Z0",              po::value<double>(&Z0)->default_value(0.0),                     "Disk-Halo z center position")
    ("U0",              po::value<double>(&U0)->default_value(0.0),                     "Disk-Halo x velocity center position")
    ("V0",              po::value<double>(&V0)->default_value(0.0),                     "Disk-Halo y velocity center position")
    ("W0",              po::value<double>(&W0)->default_value(0.0),                     "Disk-Halo z velocity center position")
    ("RNUM",            po::value<int>(&RNUM)->default_value(200),                      "Number of radial knots for EmpCylSL basis construction quadrature")
    ("PNUM",            po::value<int>(&PNUM)->default_value(80),                       "Number of azimthal knots for EmpCylSL basis construction quadrature")
    ("TNUM",            po::value<int>(&TNUM)->default_value(80),                       "Number of cos(theta) knots for EmpCylSL basis construction quadrature")
    ("CMAP",            po::value<bool>(&CMAP)->default_value(false),                   "Map coordinates from radius to tabled grid")
    ("SVD",             po::value<bool>(&SVD)->default_value(false),                    "Use svd for symmetric eigenvalue problesm")
    ("LOGR",            po::value<bool>(&LOGR)->default_value(false),                   "Make a logarithmic coordinate mapping")
    ("CHEBY",           po::value<bool>(&CHEBY)->default_value(false),                  "Use Chebyshev smoothing for epicyclic and asymmetric drift")
    ("NCHEB",           po::value<int>(&NCHEB)->default_value(16),                      "Chebyshev order for smoothing")
    ("NDR",             po::value<int>(&NDR)->default_value(1600),                      "Number of points in DiskHalo radial table for disk")
    ("NDZ",             po::value<int>(&NDZ)->default_value(400),                       "Number of points in DiskHalo vertical table for disk")
    ("NHR",             po::value<int>(&NHR)->default_value(1600),                      "Number of points in DiskHalo radial table for halo")
    ("NHT",             po::value<int>(&NHT)->default_value(200),                       "Number of points in DiskHalo cos(theta) table for halo")
    ("SHFAC",           po::value<double>(&SHFAC)->default_value(16.0),                 "Scale height factor for assigning vertical table size")
    ("LMAX",            po::value<int>(&LMAX)->default_value(6),                        "Number of harmonics for Spherical SL for halo/spheroid")
    ("NMAX",            po::value<int>(&NMAX)->default_value(12),                       "Number of radial basis functions in Spherical SL for halo/spheroid")
    ("NMAX2",           po::value<int>(&NMAX2)->default_value(36),                      "Number of radial basis functions in Spherical SL for determining disk basis")
    ("LMAX2",           po::value<int>(&LMAX2)->default_value(36),                      "Number of harmonics for Spherical SL for determining disk basis")
    ("MMAX",            po::value<int>(&MMAX)->default_value(4),                        "Number of azimuthal harmonics for disk basis")
    ("NUMX",            po::value<int>(&NUMX)->default_value(256),                      "Radial grid size for disk basis table")
    ("NUMY",            po::value<int>(&NUMY)->default_value(128),                      "Vertical grid size for disk basis table")
    ("NORDER",          po::value<int>(&NORDER)->default_value(16),                     "Number of disk basis functions per M-order")
    ("NORDER1",         po::value<int>(&NORDER1)->default_value(1000),                  "Restricts disk basis function to NORDER1<NORDER after basis construction for testing")
    ("NOUT",            po::value<int>(&NOUT)->default_value(1000),                     "Number of radial basis functions to output for each harmonic order")
    ("SELECT",          po::value<bool>(&SELECT)->default_value(false),                 "Enable significance selection in coefficient computation")
    ("DUMPCOEF",        po::value<bool>(&DUMPCOEF)->default_value(false),               "Dump coefficients")
    ("DIVERGE",         po::value<int>(&DIVERGE)->default_value(0),                     "Cusp extrapolation for primary halo model")
    ("DIVERGE_RFAC",    po::value<double>(&DIVERGE_RFAC)->default_value(1.0),           "Extrapolation exponent for primary mass model")
    ("DIVERGE2",        po::value<int>(&DIVERGE2)->default_value(0),                    "Cusp extrapolation for number model")
    ("DIVERGE_RFAC2",   po::value<double>(&DIVERGE_RFAC2)->default_value(1.0),          "Extrapolation exponent for number model")
    ("DF",              po::value<int>(&DF)->default_value(0),                          "Use change-over from Jeans to Eddington")
    ("R_DF",            po::value<double>(&R_DF)->default_value(20.0),                  "Change over radius for Eddington")
    ("DR_DF",           po::value<double>(&DR_DF)->default_value(5.0),                  "Width of change for to Eddington")
    ("scale_height",    po::value<double>(&scale_height)->default_value(0.1),           "Scale height for disk realization")
    ("scale_length",    po::value<double>(&scale_length)->default_value(2.0),           "Scale length for disk realization")
    ("scale_lenfkN",    po::value<double>(&scale_lenfkN)->default_value(-1.0),          "Scale for multimass gas")
    ("disk_mass",       po::value<double>(&disk_mass)->default_value(1.0),              "Mass of stellar adisk")
    ("gas_mass",        po::value<double>(&gas_mass)->default_value(1.0),               "Mass of gaseous disk")
    ("gscal_length",    po::value<double>(&gscal_length)->default_value(4.0),           "Gas disk scale length")
    ("ToomreQ",         po::value<double>(&ToomreQ)->default_value(1.2),                "Toomre Q parameter for stellar disk generation")
    ("Temp",            po::value<double>(&Temp)->default_value(2000.0),                "Gas temperature (in K)")
    ("Tmin",            po::value<double>(&Tmin)->default_value(500.0),                 "Temperature floor (in K) for gas disk generation")
    ("const_height",    po::value<bool>(&const_height)->default_value(true),            "Use constant disk scale height")
    ("images",          po::value<bool>(&images)->default_value(false),                 "Print out reconstructed disk profiles")
    ("multi",           po::value<bool>(&multi)->default_value(false),                  "Use multimass halo")
    ("SEED",            po::value<int>(&SEED)->default_value(11),                       "Random number seed")
    ("DENS",            po::value<bool>(&DENS)->default_value(true),                    "Compute the density basis functions")
    ("basis",           po::value<bool>(&basis)->default_value(false),                  "Print out disk and halo basis")
    ("zero",            po::value<bool>(&zero)->default_value(false),                   "zero center of mass and velocity")
    ("nhalo",           po::value<int>(&nhalo)->default_value(1000),                    "Number of halo particles")
    ("ndisk",           po::value<int>(&ndisk)->default_value(1000),                    "Number of disk particles")
    ("ngas",            po::value<int>(&ngas)->default_value(1000),                     "Number of gas particles")
    ("ngparam",         po::value<int>(&ngparam)->default_value(3),                     "Number of gas particle parameters")
    ("hbods",           po::value<string>(&hbods)->default_value("halo.bods"),          "Halo particle output file")
    ("dbods",           po::value<string>(&dbods)->default_value("disk.bods"),          "Disk particle output file")
    ("gbods",           po::value<string>(&gbods)->default_value("gas.bods"),           "Gas particle output file")
    ("suffix",          po::value<string>(&suffix)->default_value(""),                  "Suffix appended for body files")
    ("VFLAG",           po::value<int>(&VFLAG)->default_value(0),                       "Output flags for EmpCylSL")
    ("DFLAG",           po::value<int>(&DFLAG)->default_value(0),                       "Output flags for DiskHalo")
    ("threads",         po::value<int>(&nthrds)->default_value(1),                      "Number of lightweight threads")
    ("expcond",         po::value<bool>(&expcond)->default_value(true),                 "Use analytic density function for computing EmpCylSL basis")
    ("CONSTANT",        po::value<bool>(&CONSTANT)->default_value(false),               "Check basis with a constant density")
    ("GAUSSIAN",        po::value<bool>(&GAUSSIAN)->default_value(false),               "Use Gaussian disk profile rather than exponential disk profile")
    ("centerfile",      po::value<string>(&centerfile)->default_value("center.dat"),    "Read position and velocity center from this file")
    ("halofile1",       po::value<string>(&halofile1)->default_value("SLGridSph.model"),        "File with input halo model")
    ("halofile2",       po::value<string>(&halofile2)->default_value("SLGridSph.model.fake"),   "File with input halo model for multimass")
    ("cachefile",       po::value<string>(&cachefile)->default_value(".eof.cache.file"),        "Name of EOF cache file")
    ("runtag",          po::value<string>(&runtag)->default_value("run000"),                    "Label prefix for diagnostic images")
    ("gentype",         po::value<string>(&gentype)->default_value("Asymmetric"),               "DiskGenType string for velocity initialization (Jeans, Asymmetric, or Epicyclic)")
    ("mtype",           po::value<string>(&mtype),                                              "Spherical deprojection model for EmpCylSL (one of: Exponential, Gaussian, Plummer)")
    ("report",          po::value<bool>(&report)->default_value(true),                  "Report particle progress in EOF computation")
    ("evolved",         po::value<bool>(&evolved)->default_value(false),           "Use existing halo body file given by <hbods> and do not create a new halo")
    ("ignore",          po::value<bool>(&ignore)->default_value(false),                 "Ignore any existing cache file and recompute the EOF")
    ;
        
  po::variables_map vm;
  
  // Parse command line for control and critical parameters
  //
  try {
    po::store(po::parse_command_line(ac, av, desc), vm);
    po::notify(vm);    
  } catch (po::error& e) {
    if (myid==0) std::cout << "Option error on command line: "
			   << e.what() << std::endl;
    MPI_Finalize();
    return -1;
  }
  
  // Print help message and exit
  //
  if (vm.count("help")) {
    if (myid == 0) {
      const char *mesg = "Generates a Monte Carlo realization of a halo\nwith an embedded disk using Jeans' equations.";
      std::cout << mesg << std::endl
		<< desc << std::endl << std::endl
		<< "Examples: " << std::endl
		<< "\t" << "Use parameters read from a config file in INI style"  << std::endl
		<< "\t" << av[0] << " --input=gendisk.config"  << std::endl << std::endl
		<< "\t" << "Generate a template config file in INI style from current defaults"  << std::endl
		<< "\t" << av[0] << " --conf=template.config" << std::endl << std::endl
		<< "\t" << "Override a single parameter in a config file from the command line"  << std::endl
		<< "\t" << av[0] << "--LMAX=8 --conf=template.config" << std::endl << std::endl;
    }
    MPI_Finalize();
    return 1;
  }

  // Write template config file in INI style and exit
  //
  if (vm.count("conf")) {
    // Do not overwrite existing config file
    //
    if (boost::filesystem::exists(config)) {
      if (myid == 0)
	std::cerr << av[0] << ": config file <" << config
		  << "> exists, will not overwrite" << std::endl;
      MPI_Finalize();
      return 2;
    }

    NOUT = std::min<int>(NOUT, NORDER);

    // Write template file
    //
    if (myid==0) {
      std::ofstream out(config);

      if (out) {
	// Iterate map and print out key--value pairs and description
	//
	for (const auto& it : vm) {
				// Don't write this parameter
	  if (it.first.find("conf")==0) continue;

	  out << std::setw(20) << std::left << it.first << " = ";
	  auto& value = it.second.value();
	  if (auto v = boost::any_cast<uint32_t>(&value))
	    out << std::setw(32) << std::left << *v;
	  else if (auto v = boost::any_cast<int>(&value))
	    out << std::setw(32) << std::left << *v;
	  else if (auto v = boost::any_cast<unsigned>(&value))
	    out << std::setw(32) << std::left << *v;
	  else if (auto v = boost::any_cast<float>(&value))
	    out << std::setw(32) << std::left << *v;
	  else if (auto v = boost::any_cast<double>(&value))
	    out << std::setw(32) << std::left << *v;
	  else if (auto v = boost::any_cast<bool>(&value))
	    out << std::setw(32) << std::left << std::boolalpha << *v;
	  else if (auto v = boost::any_cast<std::string>(&value))
	    out << std::setw(32) << std::left << *v;
	  else
	    out << "error";


	  //                               NO approximations -----+
	  // Add description as a comment                         |
	  //                                                      V
	  const po::option_description& rec = desc.find(it.first, false);
	  out << " # " << rec.description() << std::endl;
	}
      } else {
	if (myid==0)
	  std::cerr << av[0] << ": error opening template config file <"
		    << config << ">" << std::endl;
      }
    }
    MPI_Finalize();
    return 3;
  }

  // Read parameters fron the config file
  //
  if (vm.count("input")) {
    try {
      std::ifstream in(config);
      po::store(po::parse_config_file(in, desc), vm);
      po::notify(vm);    
    } catch (po::error& e) {
      if (myid==0) std::cout << "Option error in configuraton file: "
			     << e.what() << std::endl;
      MPI_Finalize();
      return -1;
    }
  }
  
  // Set EmpCylSL mtype
  //
  EmpCylSL::mtype = EmpCylSL::Exponential;
  if (vm.count("mtype")) {
    if (mtype.compare("Exponential")==0)
      EmpCylSL::mtype = EmpCylSL::Exponential;
    else if (mtype.compare("Gaussian")==0)
      EmpCylSL::mtype = EmpCylSL::Gaussian;
    else if (mtype.compare("Plummer")==0)
      EmpCylSL::mtype = EmpCylSL::Plummer;
    else {
      if (myid==0) std::cout << "No EmpCylSL EmpModel named <"
			     << mtype << ">, valid types are: "
			     << "Exponential, Gaussian, Plummer" << std::endl;
      MPI_Finalize();
      return -1;
    }
  }

  // Check DiskGenType
  //
  std::transform(gentype.begin(), gentype.end(), gentype.begin(),
		 [](unsigned char c){ return std::tolower(c); });

  if (DiskHalo::getDiskGenType.find(gentype) == DiskHalo::getDiskGenType.end()) {
    if (myid==0) {
      std::cout << "DiskGenType error in configuraton file" << std::endl;
      std::cout << "Valid options are: ";
      for (auto v : DiskHalo::getDiskGenType) std::cout << v.first << " ";
      std::cout << std::endl;
    }
    MPI_Finalize();
    return -1;
  }

  //====================
  // Okay, now begin ...
  //====================

#ifdef DEBUG                    // For gdb . . . 
  sleep(20);
  // set_fpu_handler();         // Make gdb trap FPU exceptions
  set_fpu_gdb_handler();	// Make gdb trap FPU exceptions
#endif
  
  int n_particlesH, n_particlesD, n_particlesG;
  
  if (suffix.size()>0) {
    hbods = hbods + "." + suffix;
    dbods = dbods + "." + suffix;
    gbods = gbods + "." + suffix;
  }
  
  // Divvy up the particles by core
  //
  n_particlesH = nhalo/numprocs;
  if (myid==0) n_particlesH = nhalo - n_particlesH*(numprocs-1);
  
  n_particlesD = ndisk/numprocs;
  if (myid==0) n_particlesD = ndisk - n_particlesD*(numprocs-1);
  
  n_particlesG = ngas/numprocs;
  if (myid==0) n_particlesG = ngas  - n_particlesG*(numprocs-1);
  
  
#ifdef DEBUG  
  std::cout << "Processor " << myid << ": n_particlesH=" << n_particlesH
	    << std::endl
	    << "Processor " << myid << ": n_particlesD=" << n_particlesD
	    << std::endl
	    << "Processor " << myid << ": n_particlesG=" << n_particlesG
	    << std::endl;
#endif
  
  if (n_particlesH + n_particlesD + n_particlesG <= 0) {
    if (myid==0) std::cout << "You have specified zero particles!" << std::endl;
    MPI_Abort(MPI_COMM_WORLD, 3);
    exit(0);
  }
  
  // Vectors to contain phase space Particle structure is defined in
  // Particle.H
  //
  vector<Particle> dparticles, hparticles;
  
  //
  // Disk halo grid parameters
  //
  //      Prevent model evaulation inside of either grid---------+
  //                                       |                     |
  //                                       V                     V
  DiskHalo::RDMIN       = std::max<double>(RCYLMIN*scale_length, RMIN);
  DiskHalo::RHMIN       = RMIN;
  DiskHalo::RHMAX       = RSPHSL;
  DiskHalo::RDMAX       = RCYLMAX*scale_length;
  DiskHalo::NDR         = NDR;
  DiskHalo::NDZ         = NDZ;
  DiskHalo::NHR         = NHR;
  DiskHalo::NHT         = NHT;
  DiskHalo::SHFACTOR    = SHFAC;
  DiskHalo::COMPRESSION = DMFAC;
  DiskHalo::LOGSCALE    = 1;
  DiskHalo::NUMDF       = 4000;
  DiskHalo::Q           = ToomreQ;
  DiskHalo::R_DF        = R_DF;
  DiskHalo::DR_DF       = DR_DF;
  DiskHalo::ECUT_DF     = ECUT;
  DiskHalo::SEED        = SEED;
  DiskHalo::VFLAG       = static_cast<unsigned int>(DFLAG);
  DiskHalo::CHEBY       = CHEBY;
  DiskHalo::NCHEB       = NCHEB;
  if (suffix.size())
    DiskHalo::RUNTAG    = suffix;
  
  AddDisk::use_mpi      = true;
  AddDisk::Rmin         = RMIN;
  
  //===========================Spherical expansion=============================
  
  // SLGridSph::diverge = DIVERGE;
  // SLGridSph::divergexp = DIVERGE_RFAC;
  
  SphericalSL::RMIN = RMIN;
  SphericalSL::RMAX = RSPHSL;
  SphericalSL::NUMR = NUMR;
  // Create expansion only if needed . . .
  boost::shared_ptr<SphericalSL> expandh;
  if (n_particlesH) {
    expandh = boost::make_shared<SphericalSL>(nthrds, LMAX, NMAX, SCMAP, SCSPH);
  }

  //===========================Cylindrical expansion===========================


  EmpCylSL::RMIN        = RCYLMIN;
  EmpCylSL::RMAX        = RCYLMAX;
  EmpCylSL::NUMX        = NUMX;
  EmpCylSL::NUMY        = NUMY;
  EmpCylSL::NUMR        = NUMR;
  EmpCylSL::NOUT        = NOUT;
  EmpCylSL::CMAP        = CMAP;
  EmpCylSL::VFLAG       = VFLAG;
  EmpCylSL::logarithmic = LOGR;
  EmpCylSL::DENS        = DENS;
  EmpCylSL::USESVD      = SVD;
  EmpCylSL::PCAVAR      = SELECT;
  EmpCylSL::CACHEFILE   = cachefile;

  // An example use redefinition of mtype for EmpCylSL
  //
  // EmpCylSL::mtype = EmpCylSL::Plummer;

  if (basis) EmpCylSL::DENS = true;

                                // Create expansion only if needed . . .
  boost::shared_ptr<EmpCylSL> expandd;
  bool save_eof = false;

  if (n_particlesD) {

    expandd = boost::make_shared<EmpCylSL>(NMAX2, LMAX2, MMAX, NORDER, ASCALE, HSCALE);

#ifdef DEBUG
   std::cout << "Process " << myid << ": "
	     << " rmin=" << EmpCylSL::RMIN
	     << " rmax=" << EmpCylSL::RMAX
	     << " a=" << ASCALE
	     << " h=" << HSCALE
	     << " nmax2=" << NMAX2
	     << " lmax2=" << LMAX2
	     << " mmax=" << MMAX
	     << " nordz=" << NORDER
	     << std::endl << std::flush;
#endif

    // Try to read existing cache to get EOF
    //
    if (not ignore) {
      save_eof = expandd->read_cache();
      if (myid==0) {
	if (save_eof) {
	  std::cout << "EmpCylSL requested cache read: GOOD, continuing" << std::endl;
	} else {
	  std::cout << "EmpCylSL requested cache read FAIL: exiting ..." << std::endl;
	}
      }
      if (not save_eof) {
	MPI_Finalize();
	return 4;
      }
    }

    // Use these user models to deproject for the EOF spherical basis
    //
    if (vm.count("condition")) {
      // The scale in EmpCylSL is assumed to be 1 so we compute the
      // height relative to the length
      //
      double H = scale_height/scale_length;

      // The model instance (you can add others in DiskModels.H
      //
      EmpCylSL::AxiDiskPtr model;

      if (dmodel.compare("MN")==0) // Miyamoto-Nagai
	model = boost::make_shared<MNdisk>(1.0, H);
      else			// Default to exponential
	model = boost::make_shared<Exponential>(1.0, H);

      expandd->create_deprojection(H, NUMR, RNUM, model);
    }

    // Regenerate EOF from analytic density
    //
    if (expcond and not save_eof) {
      expandd->generate_eof(RNUM, PNUM, TNUM, dcond);
      save_eof = true;
    }

  }


  //====================Create the disk & halo model===========================

  boost::shared_ptr<DiskHalo> diskhalo;

  if (multi) {
    if (myid==0) std::cout << "Initializing for a MULTI-MASS halo . . . " << std::flush;
    diskhalo =
      boost::make_shared<DiskHalo>
      (expandh, expandd,
       scale_height, scale_length, disk_mass, 
       halofile1, DIVERGE,  DIVERGE_RFAC,
       halofile2, DIVERGE2, DIVERGE_RFAC2,
       DiskHalo::Asymmetric);
    // DiskHalo::Epicyclic);
    // DiskHalo::Jeans);
    if (myid==0) std::cout << "done" << std::endl;

  } else {

    if (myid==0) std::cout << "Initializing for a SINGLE-MASS halo . . . " << std::flush;
    diskhalo = boost::make_shared<DiskHalo>
      (expandh, expandd,
       scale_height, scale_length, 
       disk_mass, halofile1,
       DF, DIVERGE, DIVERGE_RFAC,
       DiskHalo::getDiskGenType[gentype]);
    if (myid==0) std::cout << "done" << std::endl;
  }
  
  std::ifstream center(centerfile.c_str());
  if (center) {

    bool ok = true;

    center >> X0;
    if (center.fail()) ok = false;

    center >> Y0;
    if (center.fail()) ok = false;

    center >> Z0;
    if (center.fail()) ok = false;

    if (ok) {
      diskhalo->set_pos_origin(X0, Y0, Z0);
      if (myid==0) std::cout << "Using position origin: " 
			     << X0 << ", " << Y0 << ", " << Z0 << std::endl;
    }

    center >> U0;
    if (center.fail()) ok = false;

    center >> V0;
    if (center.fail()) ok = false;

    center >> W0;
    if (center.fail()) ok = false;

    if (ok) {
      diskhalo->set_vel_origin(U0, V0, W0);
      if (myid==0) std::cout << "Using velocity origin: " 
			     << U0 << ", " << V0 << ", " << W0 << std::endl;
    }
  }

                                // Make zero center of mass and
                                // center of velocity
  diskhalo->zero_com(zero);
  diskhalo->zero_cov(zero);
  
  //===========================================================================

                                // Open output file (make sure it exists
                                // before realizing a large phase space)
  std::ofstream out_halo, out_disk;
  if (myid==0) {
    if (not evolved and n_particlesH) {
      out_halo.open(hbods.c_str());
      if (!out_halo) {
	cout << "Could not open <" << hbods << "> for output\n";
	MPI_Abort(MPI_COMM_WORLD, 4);
	exit(0);
      }
    }

    if (n_particlesD) {
      out_disk.open(dbods.c_str());
      if (!out_disk) {
	std::cout << "Could not open <" << dbods << "> for output" << std::endl;
	MPI_Abort(MPI_COMM_WORLD, 4);
	exit(0);
      }
    }
  }

  //=================Make the phase space coordinates==========================

  if (evolved) {		// ---------------------------
				// Use existing halo body file
    std::ifstream hin(hbods);	// ---------------------------
    
    if (hin) {
      std::string line;
      std::getline(hin, line);
      std::istringstream sin(line);

      int niatr, ndatr;
      sin >> nhalo;
      sin >> niatr;
      sin >> ndatr;
      
      // Divvy up the particles by core.  The root node gets any
      // remainder.
      //
      n_particlesH = nhalo/numprocs;

      int ibeg = 0;
      int iend = nhalo - n_particlesH*(numprocs-myid-1);
      
      if (myid>0) {
	ibeg = nhalo - n_particlesH*(numprocs-myid);
	for (int i=0; i<ibeg; i++) std::getline(hin, line);
      }

      Particle P(niatr, ndatr);

      for (int i=ibeg; i<iend; i++) {
	std::getline(hin, line);
	std::istringstream sin(line);
	sin >> P.mass;
	for (int k=0; k<3; k++)     sin >> P.pos[k];
	for (int k=0; k<3; k++)     sin >> P.vel[k];
	for (int k=0; k<niatr; k++) sin >> P.iattrib[k];
	for (int k=0; k<ndatr; k++) sin >> P.dattrib[k];
	hparticles.push_back(P);
      }

    } else {
      // Error message
      if (myid==0)
	std::cout << "Could not read halo file <" << hbods
		  << "> . . . quitting" << std::endl;

      MPI_Barrier(MPI_COMM_WORLD);
      MPI_Finalize();
      exit(-1);
    }

    std::cout << "Process " << myid << " has " << hparticles.size()
	      << " halo particles" << std::endl;

    if (myid==0)
      std::cout << "Generating halo tables for input halo . . . "
		<< std::flush;

    if (multi) {
      diskhalo->set_halo_table_multi(hparticles);
    } else {
      diskhalo->set_halo_table_single(hparticles);
    }

    MPI_Barrier(MPI_COMM_WORLD);
    if (myid==0) std::cout << "done" << std::endl;

  } else {			// ---------------------------
				// Generate new halo body file
    if (n_particlesH) {		// ---------------------------
      if (multi) {
	if (myid==0) std::cout << "Generating halo phase space . . . " << std::flush;
	diskhalo->set_halo(hparticles, nhalo, n_particlesH);
      } else {
	if (myid==0) std::cout << "Generating halo coordinates . . . " << std::flush;
	diskhalo->set_halo_coordinates(hparticles, nhalo, n_particlesH);
	MPI_Barrier(MPI_COMM_WORLD);
      }
      MPI_Barrier(MPI_COMM_WORLD);
      if (myid==0) std::cout << "done" << std::endl;
    }
  }

  if (n_particlesD) {
    if (myid==0) std::cout << "Generating disk coordinates . . . " << std::flush;
    diskhalo->set_disk_coordinates(dparticles, ndisk, n_particlesD);
    MPI_Barrier(MPI_COMM_WORLD);
    if (myid==0) std::cout << "done" << std::endl;
  }

  if (n_particlesH) {
    if (myid==0) std::cout << "Beginning halo accumulation . . . " << std::flush;
    expandh->accumulate(hparticles);
    MPI_Barrier(MPI_COMM_WORLD);

    if (myid==0) {
      std::cout << "done" << std::endl;
      if (DUMPCOEF) {
	std::cout << "Dumping coefficients halo . . . " << std::flush;
	ostringstream sout;
	sout << "halo_coefs.";
	if (suffix.size()>0) sout << suffix;
	else                 sout << "dump";
	ofstream out(sout.str().c_str());
	if (out) expandh->dump_coefs(out, false);
	std::cout << "done" << std::endl;
      }
    }

  }
  
  if (n_particlesD) {
    if (myid==0) std::cout << "Beginning disk accumulation . . . " << std::flush;
    expandd->setup_accumulation();

    if (!save_eof and !expcond) {
      expandd->setup_eof();
      if (nthrds>1)
	expandd->accumulate_eof_thread(dparticles, report);
      else
	expandd->accumulate_eof(dparticles, report);
      MPI_Barrier(MPI_COMM_WORLD);

      if (myid==0) std::cout << "done" << std::endl;
  
      if (myid==0) std::cout << "Making the EOF . . . " << std::flush;
      expandd->make_eof();
      MPI_Barrier(MPI_COMM_WORLD);
    }

    if (myid==0) {
      std::cout << "done" << std::endl;
      std::cout << "Making disk coefficients . . . " << std::flush;
    }

    expandd->make_coefficients();
    MPI_Barrier(MPI_COMM_WORLD);

    if (myid==0) {
      std::cout << "done" << std::endl;
      std::cout << "Reexpand . . . " << std::flush;
    }

    if (nthrds>1)
      expandd->accumulate_thread(dparticles, 0, report);
    else
      expandd->accumulate(dparticles, 0, report);

    expandd->make_coefficients();
    MPI_Barrier(MPI_COMM_WORLD);
    if (myid==0) {
      std::cout << "done" << std::endl;
      if (DUMPCOEF) {
	std::cout << "Dumping coefficients . . . " << std::flush;
	ostringstream sout;
	sout << "disk_coefs.";
	if (suffix.size()>0) sout << suffix;
	else                 sout << "dump";
	ofstream out(sout.str().c_str());
	if (out) expandd->dump_coefs(out);
	std::cout << "done" << std::endl;
      }
    }

    if (NORDER1<NORDER) {
      if (myid==0) std::cout << "Restricting order from " << NORDER 
			     << " to " << NORDER1 << " . . . " << std::flush;
      expandd->restrict_order(NORDER1);
      if (myid==0) std::cout << "done" << std::endl;
    }

    if (images && myid==0) {
      std::cout << "Images . . . " << std::flush;
      std::ostringstream dumpname;
      dumpname << "images.0";
      expandd->dump_images(dumpname.str(), 5.0*ASCALE, 5.0*HSCALE, 64, 64, true);
      std::cout << "done" << std::endl;
    }
  }
  

  //===========================Diagnostics=====================================

                                // For examining the coverage, etc.
                                // Images can be contoured in SM using
  if (myid==0 && basis) {	// the "ch" file type
    
    std::cout << "Dumping basis images . . . " << std::flush;
    
    if (n_particlesD) {
      int nout = 200;
      string dumpstr = runtag + ".dump";
      expandd->dump_basis(dumpstr, 0);
      expandd->dump_images(runtag, 5.0*scale_length, 5.0*scale_height,
			   nout, nout, false);
      expandd->dump_images_basis(runtag, 5.0*scale_length, 5.0*scale_height,
				 nout, nout, false, 0, MMAX, 0, NORDER-1);
    }


    if (n_particlesH) {
      string extn("test");
      expandh->dump_basis(extn);
    }
    
    if (n_particlesH) {
      
      const int nstr = 5;
      const char *names[nstr] = {".dens", ".potl", ".potr", ".pott", ".potp"};
      ofstream *out = new ofstream [nstr];
      
      int nout = 200;
      double rmax = 6.0*scale_length;
      double x, y, dr = 2.0*rmax/(nout-1);
      float f;
    
      for (int i=0; i<nstr; i++) {
        string name("halo");
        name += names[i];
        out[i].open(name.c_str());
        
        out[i].write((char *)&nout, sizeof(int));
        out[i].write((char *)&nout, sizeof(int));
        out[i].write((char *)&(f=-rmax), sizeof(float));
        out[i].write((char *)&(f= rmax), sizeof(float));
        out[i].write((char *)&(f=-rmax), sizeof(float));
        out[i].write((char *)&(f= rmax), sizeof(float));
      }
      
      double r, theta, phi;
      double dens, potl, potr, pott, potp;
    
      for (int j=0; j<nout; j++) {
        y = -rmax + dr*j;
      
        for (int i=0; i<nout; i++) {
          x = -rmax + dr*i;
        
          r = sqrt(x*x + y*y);
          theta = 0.5*M_PI;
          phi = atan2(y, x);
        
          expandh->determine_fields_at_point(r, theta, phi,
                                             &dens, &potl, 
                                             &potr, &pott, &potp);
        
          out[0].write((char *)&(f=dens), sizeof(float));
          out[1].write((char *)&(f=potl), sizeof(float));
          out[2].write((char *)&(f=potr), sizeof(float));
          out[3].write((char *)&(f=pott), sizeof(float));
          out[4].write((char *)&(f=potp), sizeof(float));
        }
        
      }
    
      for (int i=0; i<nstr; i++) out[i].close();
      delete [] out;
    }

    if (n_particlesD) {

      const int nstr = 5;
      const char *names[nstr] = {".dens", ".pot", ".fr", ".fz", ".fp"};
      ofstream *out = new ofstream [nstr];
    
      int nout = 200;
      double rmax = DiskHalo::RDMAX;
      double x, y, dr = 2.0*rmax/(nout-1);
      float f;
    
      for (int i=0; i<nstr; i++) {
        string name("disk");
        name += names[i];
        out[i].open(name.c_str());
        
        out[i].write((char *)&nout, sizeof(int));
        out[i].write((char *)&nout, sizeof(int));
        out[i].write((char *)&(f=-rmax), sizeof(float));
        out[i].write((char *)&(f= rmax), sizeof(float));
        out[i].write((char *)&(f=-rmax), sizeof(float));
        out[i].write((char *)&(f= rmax), sizeof(float));
      }
    
      double z = 0.0, d0, p0, d, p, fr, fz, fp;
    
      for (int j=0; j<nout; j++) {
        y = -rmax + dr*j;
      
        for (int i=0; i<nout; i++) {
          x = -rmax + dr*i;
        
	  if (x<0.0)
	    expandd->accumulated_eval(fabs(x), y, M_PI, p0, p, fr, fz, fp);
	  else
	    expandd->accumulated_eval(x, y,  0.0, p0, p, fr, fz, fp);


          d = expandd->accumulated_dens_eval(sqrt(x*x + y*y), z, atan2(y, x), d0);
        
          
          out[0].write((char *)&(f=d ), sizeof(float));
          out[1].write((char *)&(f=p ), sizeof(float));
          out[2].write((char *)&(f=fr), sizeof(float));
          out[3].write((char *)&(f=fz), sizeof(float));
          out[4].write((char *)&(f=fp), sizeof(float));
        }
        
      }
    
      for (int i=0; i<nstr; i++) out[i].close();
      delete [] out;
    }
    
    std::cout << "done" << std::endl;
  }
  
  MPI_Barrier(MPI_COMM_WORLD);

  //====================Make the phase space velocities========================

  if (!multi and !evolved) {
    if (myid==0) std::cout << "Generating halo velocities . . . " << std::flush;
    diskhalo->set_vel_halo(hparticles);
    if (myid==0) std::cout << "done" << std::endl;
  }
  
  if (myid==0) std::cout << "Generating disk velocities . . . " << std::flush;
  diskhalo->set_vel_disk(dparticles);
  if (myid==0) std::cout << "done" << std::endl;
  

  //====================All done: write it out=================================

  if (not evolved) {
    if (myid==0) std::cout << "Writing phase space file for halo . . . " << std::flush;
    diskhalo->write_file(out_halo, hparticles);
    if (myid==0) std::cout << "done" << std::endl;
    out_halo.close();
  }

  if (myid==0) std::cout << "Writing phase space file for disk . . . " << std::flush;
  diskhalo->write_file(out_disk, dparticles);
  if (myid==0) std::cout << "done" << std::endl;
  out_disk.close();
                                // Diagnostic . . .
  diskhalo->virial_ratio(hparticles, dparticles);

  std::ofstream outprof("profile.diag");
  diskhalo->profile(outprof, dparticles, 3.0e-3*ASCALE, 5.0*ASCALE, 100);

  //====================Compute gas particles==================================

  if (myid==0 && n_particlesG) {
    std::cout << "Computing gas particles . . . " << std::endl;

    // UNITS
    // -------------------
				// cm
    const double pc = 3.08568025e18;
				// proton mass
    const double m_p = 1.67262158e-24;
				// g
    const double msun = 1.98892e33; //
				// cgs
    const double G = 6.67300e-08;
				// cgs
    const double boltz = 1.3806503e-16;

    double T = Temp;

    
    double Lunit = 3.0e5*pc;	// Virial radius
    double Munit = 1.0e12*msun;	// Virial mass
    double Tunit = sqrt(Lunit*Lunit*Lunit/(Munit*G));
    double Vunit = Lunit/Tunit;

    // Fac = kT*R_vir/(G*m_p*M_vir)
    // where M_vir = 1e12 Msun, R_vir=300 kpc
    //
    double fac = T/(G*m_p*Munit/(Lunit*boltz));

    // Thermal velocity in system units
    //
    double mm   = f_H*m_p + (1.0-f_H)*4.0*m_p;
    double vthermal = sqrt( (boltz*T)/mm ) / Vunit;
    double vmin2 = (boltz*Tmin/mm) / (Vunit*Vunit);

    // Adjust scale for multimass gas
    //
    double Scale_Length = gscal_length;
    if (scale_lenfkN > 0.0) gscal_length = scale_lenfkN;

    // Compute using Jeans theorem
    //
    double rmin = RMIN;
    double rmax = 10.0*gscal_length;
    double zmin = 0.001*scale_height;
    int   nrint = 200;
    int   nzint = 400;
    
    vector< vector<double> > zrho, zmas, vcir;
    double r, R, dR = (rmax - rmin)/(nrint-1);
    double z, dz = (log(rmax) - log(zmin))/(nzint-1);

    double p0, p, fr, fz, fp, dens, potl, potr, pott, potp;

    std::cout << "Const_height=" << (const_height ? "True" : "False") << std::endl;

    if (const_height) {

      for (int i=0; i<nrint; i++) {
	R = rmin + dR*i;

	vector<double> lrho(nzint), trho(nzint), tcir(nzint), tmas(nzint, 0);

	for (int j=0; j<nzint; j++) {
	  z = zmin*exp(dz*j);
	  r = sqrt(R*R + z*z);
	  
	  double pot=0.0, frt0=0.0, fzt0=0.0;
	  if (expandd) {
	    expandd->accumulated_eval(R, z, 0, p0, p, fr, fz, fp);
	    frt0 += -fr;
	    fzt0 += -fz;
	    pot += p0;
	  }
	  if (expandh) {
	    expandh->determine_fields_at_point(r, acos(z/(r+1.0e-8)), 0.0,
					       &dens, &potl, 
					       &potr, &pott, &potp);
	    
	    frt0 += potr;
	    fzt0 += (potr*z + pott*R*R/(r*r))/r;
	    pot += potl;
	  }
	  
	  trho[j] = fzt0*scale_height;
	  tcir[j] = sqrt(max<double>(R*frt0-R*trho[j]/Scale_Length, 0.0));
	}
	
	for (int j=0; j<nzint; j++) 
	  tmas[j] = 1.0 - exp(-zmin*exp(dz*j)/scale_height);
	
	zrho.push_back(trho);
	zmas.push_back(tmas);
	vcir.push_back(tcir);
      }

      //
      // Vertical table
      //
      string ztable("ztable.dat");
      std::cout << "Writing " << setw(15) << right << ztable
		<< " [gas] . . . " << std::flush;
      ofstream ztest(ztable.c_str());
      for (int i=0; i<nrint; i++) {
	for (int j=0; j<nzint; j++) {
	  ztest << setw(15) << rmin + dR*i
		<< setw(15) << zmin*exp(dz*j)
		<< setw(15) << zrho[i][j]
		<< setw(15) << zrho[i][j]*Vunit*Vunit*mm/boltz
		<< setw(15) << zmas[i][j]
		<< setw(15) << vcir[i][j]
		<< endl;
	}
	ztest << endl;
      }
      ztest.close();
      std::cout << "done" << std::endl;
      
    } else {

      for (int i=0; i<nrint; i++) {
	R = rmin + dR*i;



	vector<double> lrho(nzint), trho(nzint), tcir(nzint), tmas(nzint, 0);

	for (int j=0; j<nzint; j++) {
	  z = zmin*exp(dz*j);
	  r = sqrt(R*R + z*z);
	  
	  double frt0=0.0, fzt0=0.0;
	  if (expandd) {
	    expandd->accumulated_eval(R, z, 0, p0, p, fr, fz, fp);
	    frt0 += -fr;
	    fzt0 += -fz;
	  }
	  if (expandh) {
	    expandh->determine_fields_at_point(r, acos(z/(r+1.0e-8)), 0.0,
					       &dens, &potl, 
					       &potr, &pott, &potp);
	    frt0 += potr;
	    fzt0 += (potr*z + pott*R*R/(r*r))/r;
	  }
	  
	  trho[j] = -fzt0/(vthermal*vthermal);
	  tcir[j] = sqrt(max<double>(R*frt0-R*vthermal*vthermal/Scale_Length, 0.0));
	}
	
	double mass = 0.0;
	double zfac = 1.0 - exp(-dz);
				    
	lrho[0] = 0.0;
	for (int j=1; j<nzint; j++) 
	  lrho[j] = lrho[j-1] + 0.5*(trho[j-1] + trho[j]) * zmin*exp(dz*j)*zfac;
	
	for (int j=1; j<nzint; j++) 
	  tmas[j] = tmas[j-1] + 0.5*(exp(lrho[j-1]) + exp(lrho[j])) * zmin*exp(dz*j)*zfac;
	
	for (int j=0; j<nzint; j++) {
	  if (tmas[nzint-1]>0.0 && !std::isnan(tmas[nzint-1])) {
	    trho[j]  = exp(lrho[j])/tmas[nzint-1];
	    tmas[j] /= tmas[nzint-1];
	  } else {
	    trho[j] = 0.0;
	    if (j==0) tmas[j] = 0.0;
	    else      tmas[j] = 1.0;
	  }
	}
	zrho.push_back(trho);
	zmas.push_back(tmas);
	vcir.push_back(tcir);
      }


      //
      // Vertical table
      //
      std::cout << "Writing ztable.dat [gas] . . . " << std::flush;
      std::ofstream ztest("ztable.dat");
      for (int i=0; i<nrint; i++) {
	for (int j=0; j<nzint; j++) {
	  ztest << setw(15) << rmin + dR*i
		<< setw(15) << zmin*exp(dz*j)
		<< setw(15) << zrho[i][j]
		<< setw(15) << zmas[i][j]
		<< setw(15) << vcir[i][j]
		<< endl;
	}
	ztest << endl;
      }
      ztest.close();
      std::cout << "done" << std::endl;
      
    }

    // 
    // Prepare output stream
    //
    ofstream outps("gas.bods");
    if (!outps) {
      cerr << "Couldn't open <" << "gas.bods" << "> for output\n";
      exit (-1);
    }

    const int ITMAX=1000;
    const int NREPORT=1000;
    
    //
    // Maximum enclosed disk mass given rmax
    //
    double rmx2 = 1.5*rmax;
    double mmx2 = 1.0 - (1.0 + rmx2/gscal_length)*exp(-rmx2/gscal_length);
    double mmax = 1.0 - (1.0 + rmax/gscal_length)*exp(-rmax/gscal_length);
    double mfac = 1.0 - (1.0 + rmax/Scale_Length)*exp(-rmax/Scale_Length);

    //
    // Random generators
    //
    ACG gen(10, 20);
    Uniform unit(0.0, 1.0, &gen);

    //
    // Trimmed Gaussian
    //
    double minK=0.0, maxK=1.0, sigma = 3.0;
    if (sigma>0) {
      minK = 0.5*(1.0+erf(-0.5*sigma));
      maxK = 0.5*(1.0+erf( 0.5*sigma));
    }
    Uniform unitN(minK, maxK, &gen);


    double gmass, gmass0 = gas_mass/ngas;
    double KE=0.0, VC=0.0;
    vector<double> mc2(nzint);

    gmass = gmass0;
    fr = fz = potr = 0.0;

    outps << setw(8) << ngas
	  << setw(6) << 0 << setw(6) << ngparam << endl;

    for (int n=0; n<ngas; n++) {

      double F, dF, M=mmax*unit(), Z=unit();
      double R = M*rmax, phi=2.0*M_PI*unit(), x, y, z, rr, vc;
      double ax, ay, az;

				// Narrow with bisection
      double rm = 0.0, rp = rmx2;
      double fm = -M, fp = mmx2 - M;
      for (int j=0; j<15; j++) {
	R = 0.5*(rm + rp);
	F = 1.0 - M - (1.0 + R/gscal_length)*exp(-R/gscal_length);
	if (fm*F<0.0) {
	  rp = R;
	  fp = F;
	} else {
	  rm = R;
	  fm = F;
	}
      }
				// Polish with Newton-Raphson
      for (int j=0; j<ITMAX; j++) {
	F = 1.0 - M - (1.0 + R/gscal_length)*exp(-R/gscal_length);
	dF = R/(gscal_length*gscal_length)*exp(-R/gscal_length);
	R += -F/dF;
	if (fabs(F/dF)<1.0e-12) break;
      }
    
      int indr = static_cast<int>(floor(R/dR));
      if (indr<0) indr=0;
      if (indr>nrint-2) indr=nrint-2;
      double a = (dR*(indr+1) - R)/dR;
      double b = (R - indr*dR)/dR;

      vector<double> mz(nzint), vz(nzint);
      for (int j=0; j<nzint; j++) {
	mz[j] = a*zmas[indr][j] + b*zmas[indr+1][j];
	vz[j] = a*vcir[indr][j] + b*vcir[indr+1][j];
      }
      for (int j=0; j<nzint; j++) mz[j] /= mz[nzint-1];
      
      if (const_height) {
	for (int j=0; j<nzint; j++) 
	  mc2[j] = max<double>(a*zrho[indr][j] + b*zrho[indr+1][j], vmin2);
      }

      int indz = max<int>(0, min<int>(nzint-2, Vlocate(Z, mz)));

      a = (mz[indz+1] - Z)/(mz[indz+1] - mz[indz]);
      b = (Z - mz[indz  ])/(mz[indz+1] - mz[indz]);

      vc = fabs(a*vz[indr] + b*vz[indr+1]);

      z = zmin*exp(dz*(a*indz + b*(indz+1)));
      if (unit()<0.5) z *= -1.0;
      rr = sqrt(R*R + z*z);

      if (const_height) {
	vthermal = a*mc2[indz] + b*mc2[indz+1];
	vthermal = sqrt(max<double>(vmin2, vthermal));
      }

      double sinp = sin(phi), cosp = cos(phi);
      x = R*cosp;
      y = R*sinp;

      double u = -vc*sinp + vthermal*norminv(unitN());
      double v =  vc*cosp + vthermal*norminv(unitN());
      double w =  vthermal*norminv(unitN());
      
      gmass = gmass0*exp(-R*(1.0/Scale_Length - 1.0/gscal_length)) * 
	mmax*gscal_length*gscal_length/(mfac*Scale_Length*Scale_Length);

      outps << setw(18) << gmass
	    << setw(18) << R*cos(phi)
	    << setw(18) << R*sin(phi)
	    << setw(18) << z
	    << setw(18) << u
	    << setw(18) << v
	    << setw(18) << w;
      for (int k=0; k<ngparam; k++) outps << setw(18) << 0.0;
      outps << endl;
    
      if (expandd)
	expandd->accumulated_eval(R, z, phi, p0, p, fr, fz, fp);

      if (expandh)
	expandh->determine_fields_at_point(rr, acos(z/(rr+1.0e-8)), 0.0,
					   &dens, &potl, 
					   &potr, &pott, &potp);
      KE += 0.5*gmass*(u*u + v*v + w*w);

      VC += gmass*(-rr*potr + R*fr + z*fz);

      if (!((n+1)%NREPORT)) std::cout << "\r." << n+1 << std::flush;
    }

    std::cout << endl << "Done!" << std::endl;

    std::cout << "****************************" << std::endl
	      << "  Gas disk"                   << std::endl
	      << "----------------------------" << std::endl
	      << "  KE       = " << KE << std::endl
	      << "  VC       = " << VC << std::endl;
    if (VC<0.0)
      std::cout << " -2T/W     = " << -2.0*KE/VC << std::endl;
    std::cout << "****************************"  << std::endl;
  }

  //===========================================================================
  // Shutdown MPI
  //===========================================================================

  MPI_Barrier(MPI_COMM_WORLD);
  MPI_Finalize();

  return 0;
}
<|MERGE_RESOLUTION|>--- conflicted
+++ resolved
@@ -403,11 +403,8 @@
   string       cachefile;
   string       config;
   string       gentype;
-<<<<<<< HEAD
   string       dmodel;
-=======
   string       mtype;
->>>>>>> 1901cda5
   
   po::options_description desc("Allowed options");
   desc.add_options()
@@ -767,10 +764,6 @@
   EmpCylSL::PCAVAR      = SELECT;
   EmpCylSL::CACHEFILE   = cachefile;
 
-  // An example use redefinition of mtype for EmpCylSL
-  //
-  // EmpCylSL::mtype = EmpCylSL::Plummer;
-
   if (basis) EmpCylSL::DENS = true;
 
                                 // Create expansion only if needed . . .
