--- conflicted
+++ resolved
@@ -225,22 +225,12 @@
   py::class_<Coefs::Coefs, std::shared_ptr<Coefs::Coefs>, PyCoefs>(m, "Coefs")
     .def(py::init<std::string, bool>())
     .def("operator()",     &Coefs::Coefs::operator())
-<<<<<<< HEAD
-=======
     .def("add",            &Coefs::Coefs::add)
->>>>>>> cdbf36c2
     .def("getCoefStruct",  &Coefs::Coefs::getCoefStruct)
     .def("Times",          &Coefs::Coefs::Times)
     .def("WriteH5Coefs",   &Coefs::Coefs::WriteH5Coefs)
     .def("ExtendH5Coefs",  &Coefs::Coefs::ExtendH5Coefs)
     .def("Power",          &Coefs::Coefs::Power)
-<<<<<<< HEAD
-    .def("CompareStanzas", &Coefs::Coefs::CompareStanzas);
-
-  py::class_<Coefs::SphCoefs, std::shared_ptr<Coefs::SphCoefs>, PySphCoefs>(m, "SphCoefs")
-    .def(py::init<bool>())
-    .def("operator()",     &Coefs::SphCoefs::operator())
-=======
     .def("CompareStanzas", &Coefs::Coefs::CompareStanzas)
     .def_static("makecoefs", &Coefs::Coefs::makecoefs);
 
@@ -248,7 +238,6 @@
     .def(py::init<bool>())
     .def("operator()",     &Coefs::SphCoefs::operator())
     .def("add",            &Coefs::SphCoefs::add)
->>>>>>> cdbf36c2
     .def("getCoefStruct",  &Coefs::SphCoefs::getCoefStruct)
     .def("Times",          &Coefs::SphCoefs::Times)
     .def("WriteH5Coefs",   &Coefs::SphCoefs::WriteH5Coefs)
@@ -259,10 +248,7 @@
   py::class_<Coefs::CylCoefs, std::shared_ptr<Coefs::CylCoefs>, PyCylCoefs, Coefs::Coefs>(m, "CylCoefs", "Container for cylindrical coefficients")
     .def(py::init<bool>())
     .def("operator()",     &Coefs::CylCoefs::operator())
-<<<<<<< HEAD
-=======
     .def("add",            &Coefs::CylCoefs::add)
->>>>>>> cdbf36c2
     .def("getCoefStruct",  &Coefs::CylCoefs::getCoefStruct)
     .def("Times",          &Coefs::CylCoefs::Times)
     .def("WriteH5Coefs",   &Coefs::CylCoefs::WriteH5Coefs)
