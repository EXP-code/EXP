--- conflicted
+++ resolved
@@ -170,16 +170,9 @@
     .def("make_coefs",         &Basis::Basis::make_coefs)
     .def("factory",            &Basis::Basis::factory_string);
 
-<<<<<<< HEAD
-  py::class_<Basis::SphericalSL, PySphericalSL, Basis::Basis>(m, "SphericalSL")
+    py::class_<Basis::SphericalSL, std::shared_ptr<Basis::SphericalSL>, PySphericalSL, Basis::Basis>(m, "SphericalSL")
     .def(py::init<const std::string&>());
 
-  py::class_<Basis::CylindricalSL, PyCylindricalSL, Basis::Basis>(m, "CylindricalSL")
-=======
-  py::class_<Basis::SphericalSL, std::shared_ptr<Basis::SphericalSL>, PySphericalSL>(m, "SphericalSL")
-    .def(py::init<const std::string&>());
-
-  py::class_<Basis::CylindricalSL, std::shared_ptr<Basis::CylindricalSL>, PyCylindricalSL>(m, "CylindricalSL")
->>>>>>> bd4e57c2
+  py::class_<Basis::CylindricalSL, std::shared_ptr<Basis::CylindricalSL>, PyCylindricalSL, Basis::Basis>(m, "CylindricalSL")
     .def(py::init<const std::string&>());
 }
