--- conflicted
+++ resolved
@@ -1339,15 +1339,11 @@
 
     // Orthogonality sanity check
     //
-<<<<<<< HEAD
-    orthoCompare(orthoCheck(), classname(), harmonic());
-=======
     orthoTest(orthoCheck(), classname(), harmonic());
 
     // Set cylindrical coordindates
     //
     coordinates = Coord::Cylindrical;
->>>>>>> 18bcb385
   }
 
   
