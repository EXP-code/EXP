--- conflicted
+++ resolved
@@ -592,13 +592,8 @@
       }
     }
     
-<<<<<<< HEAD
-    double densfac = -1.0/(rscl*rscl*rscl) * 0.25/M_PI;
-    double potlfac = -1.0/rscl;
-=======
     double densfac = 1.0/(scale*scale*scale) * 0.25/M_PI;
     double potlfac = 1.0/scale;
->>>>>>> 2bb4fa2f
     
     den1 += den0;
     pot1 += pot0;
