--- conflicted
+++ resolved
@@ -2050,12 +2050,6 @@
 
   // Generate coefficients from a phase-space table
   //
-<<<<<<< HEAD
-  // I'm leaving the original version as the default until the new
-  // version is tested
-#if 1
-=======
->>>>>>> 8dc083cd
   CoefClasses::CoefStrPtr Basis::createFromArray
   (Eigen::VectorXd& m, RowMatrixXd& p, double time, std::vector<double> ctr,
    bool roundrobin)
