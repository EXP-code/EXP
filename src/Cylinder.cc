using namespace std;

#include <sstream>
#include <chrono>
#include <limits>

#include "expand.h"
#include <gaussQ.h>
#include <EmpOrth9thd.h>
#include <Cylinder.H>
#include <MixtureBasis.H>
#include <Timer.h>

Timer timer_debug;

double EXPSCALE=1.0, HSCALE=1.0, ASHIFT=0.25;

double DiskDens(double R, double z, double phi)
{
  double f = cosh(z/HSCALE);
  return exp(-R/EXPSCALE)/(4.0*M_PI*EXPSCALE*EXPSCALE*HSCALE*f*f);
}


double dcond(double R, double z, double phi, int M)
{
  //
  // No shift for M==0
  //
  if (M==0) return DiskDens(R, z, phi);

  //
  // Fold into [-PI/M, PI/M] for M>=1
  //
  double dmult = M_PI/M, phiS;
  if (phi>M_PI)
    phiS = phi + dmult*(int)((2.0*M_PI - phi)/dmult);
  else
    phiS = phi - dmult*(int)(phi/dmult);
  
  //
  // Apply a shift along the x-axis
  //
  double x = R*cos(phiS) - ASHIFT*EXPSCALE;
  double y = R*sin(phiS);
  return DiskDens(sqrt(x*x + y*y), z, atan2(y, x));
}


Cylinder::Cylinder(string& line, MixtureBasis *m) : Basis(line)
{
#if HAVE_LIBCUDA==1
  if (m) {
    throw std::runtime_error("Error in Cylinder: MixtureBasis logic is not yet implemented in CUDA");
  }

  // Initialize the circular storage container 
  cuda_initialize();

#endif

  id          = "Cylinder";
  geometry    = cylinder;
  mix         = m;
  dof         = 3;
				// Default values

  rcylmin     = 0.001;		// Should only change these two in
  rcylmax     = 20.0;		// extreme circumstances

  ncylnx      = 128;		// These defaults should do fine in
  ncylny      = 128;		// most cases, as well
  ncylr       = 2000;

  acyl        = 1.0;
  nmax        = 20;
  lmax        = 36;
  mmax        = 4;
  hcyl        = 1.0;
  ncylorder   = 10;
  ncylrecomp  = -1;

  rnum        = 100;
  pnum        = 40;
  tnum        = 40;
  ashift      = 0.25;

  vflag       = 0;
  eof         = 1;
  hallfreq    = 50;
  self_consistent = true;
  firstime    = true;
  expcond     = true;
  cmap        = true;
  logarithmic = false;
  pca         = false;
  pcavtk      = false;
  vtkfreq     = 1;
  pcainit     = true;
  density     = false;
  coef_dump   = true;
  try_cache   = true;
  dump_basis  = false;
  eof_file    = "";

  initialize();


  EmpCylSL::RMIN        = rcylmin;
  EmpCylSL::RMAX        = rcylmax;
  EmpCylSL::NUMX        = ncylnx;
  EmpCylSL::NUMY        = ncylny;
  EmpCylSL::NUMR        = ncylr;
  EmpCylSL::CMAP        = cmap;
  EmpCylSL::logarithmic = logarithmic;
  EmpCylSL::CACHEFILE   = outdir + ".eof.cache." + runtag;
  EmpCylSL::VFLAG       = vflag;

  // EOF default file name override.  Default uses runtag suffix as
  // above.  Override file must exist if explicitly specified.
  //
  if (eof_file.size()) EmpCylSL::CACHEFILE = eof_file;

  // For debugging; no use by force algorithm
  //
  if (density) EmpCylSL::DENS = true;

  // Make the empirical orthogonal basis instance
  //
  ortho = new EmpCylSL(nmax, lmax, mmax, ncylorder, acyl, hcyl);
  
  {
    std::string val;
    if (get_value("tk_type", val)) ortho->setTK(val);
  }

  if (EVEN_M) ortho->setEven();

  if (expcond) {
				// Set parameters for external dcond function
    EXPSCALE = acyl;
    HSCALE   = hcyl;
    ASHIFT   = ashift;
    eof      = 0;

    bool cache_ok = false;
  
    // Attempt to read EOF file from cache with override.  Will work
    // whether first time or restart.  Aborts if overridden cache is
    // not found.
    //
    if (eof_file.size()>0) {

      cache_ok = ortho->read_cache();
      
      if (!cache_ok) {
	if (myid==0)		// Diagnostic output . . .
	  std::cerr << "Cylinder: can not read explicitly specified EOF file <"
		    << EmpCylSL::CACHEFILE << ">" << std::endl
		    << "Cylinder: shamelessly aborting . . ." << std::endl;
	
	MPI_Abort(MPI_COMM_WORLD, 12);
      }
    }


    // Attempt to read EOF file from cache on restart
    //
    if (try_cache || restart) {

      cache_ok = ortho->read_cache();

      // Diagnostic output . . .
      //
      if (!cache_ok and myid==0)
	std::cerr << "Cylinder: can not read EOF file <"
		  << EmpCylSL::CACHEFILE << ">" << std::endl
		  << "Cylinder: will attempt to generate EOF file, "
		  << "this will take some time (e.g. hours) . . ."
		  << std::endl;
    }

    // On restart, abort if the cache is gone
    //
    if (restart && !cache_ok) {
      if (myid==0) 
	std::cerr << "Cylinder: can not read cache file on restart ... aborting"
		  << std::endl;
      MPI_Abort(MPI_COMM_WORLD, 13);
    }

    // Genererate eof if needed
    //
    if (!cache_ok) ortho->generate_eof(rnum, pnum, tnum, dcond);

    firstime = false;
  }

  // Make sure that all structures are initialized to start (e.g. for
  // multi- stepping but this should be done on 1st call to determine
  // coefs by default
  //
  ortho->setup_accumulation();

  
#ifdef DEBUG
  for (int n=0; n<numprocs; n++) {
    if (myid==n) {
      cout << endl << "Process " << myid << ": Cylinder parameters: "
	   << " nmax="        << nmax
	   << " lmax="        << lmax
	   << " mmax="        << mmax
	   << " ncylorder="   << ncylorder
	   << " rcylmin="     << rcylmin
	   << " rcylmax="     << rcylmax
	   << " acyl="        << acyl
	   << " hcyl="        << hcyl
	   << " expcond="     << expcond
	   << " pca="         << pca
	   << " vtkfreq="     << vtkfreq
	   << " hallfreq="    << hallfreq
	   << " eof_file="    << eof_file
	   << " logarithmic=" << logarithmic
	   << " vflag="       << vflag
	   << endl << endl;
    }
    MPI_Barrier(MPI_COMM_WORLD);
  }
#else
  if (myid==0) {
    cout << endl << "Cylinder parameters: "
	 << " nmax="        << nmax
	 << " lmax="        << lmax
	 << " mmax="        << mmax
	 << " ncylorder="   << ncylorder
	 << " rcylmin="     << rcylmin
	 << " rcylmax="     << rcylmax
	 << " acyl="        << acyl
	 << " hcyl="        << hcyl
	 << " expcond="     << expcond
	 << " pca="         << pca
	 << " vtkfreq="     << vtkfreq
	 << " hallfreq="    << hallfreq
	 << " eof_file="    << eof_file
	 << " logarithmic=" << logarithmic
	 << " vflag="       << vflag
	 << endl << endl;
  }
#endif
      
  ncompcyl = 0;

  pos = new Vector [nthrds];
  frc = new Vector [nthrds];
  for (int i=0; i<nthrds; i++) {
    pos[i].setsize(1, 3);
    frc[i].setsize(1, 3);
  }

#ifdef DEBUG
  offgrid.resize(nthrds);
#endif

}

Cylinder::~Cylinder()
{
  delete ortho;
  delete [] pos;
  delete [] frc;
}

void Cylinder::initialize()
{
  string val;

  // These first two should not be user settable . . . but need them for now
  if (get_value("rcylmin", val))    rcylmin    = atof(val.c_str());
  if (get_value("rcylmax", val))    rcylmax    = atof(val.c_str());

  if (get_value("acyl",   val))     acyl       = atof(val.c_str());
  if (get_value("hcyl",   val))     hcyl       = atof(val.c_str());
  if (get_value("nmax",   val))     nmax       = atoi(val.c_str());
  if (get_value("lmax",   val))     lmax       = atoi(val.c_str());
  if (get_value("mmax",   val))     mmax       = atoi(val.c_str());
  if (get_value("ncylnx", val))     ncylnx     = atoi(val.c_str());
  if (get_value("ncylny", val))     ncylny     = atoi(val.c_str());
  if (get_value("ncylr",  val))     ncylr      = atoi(val.c_str());
  if (get_value("ncylorder",  val)) ncylorder  = atoi(val.c_str());
  if (get_value("ncylrecomp", val)) ncylrecomp = atoi(val.c_str());
  if (get_value("hallfreq", val))   hallfreq   = atoi(val.c_str());
  if (get_value("vtkfreq",  val))   vtkfreq    = atoi(val.c_str());
  if (get_value("eof_file", val))   eof_file   = val;
  if (get_value("vflag",    val))   vflag      = atoi(val.c_str());

  if (get_value("rnum",   val))     rnum       = atoi(val.c_str());
  if (get_value("pnum",   val))     pnum       = atoi(val.c_str());
  if (get_value("tnum",   val))     tnum       = atoi(val.c_str());
  if (get_value("ashift", val))     ashift     = atof(val.c_str());
  

  if (get_value("self_consistent", val)) {
    if (atoi(val.c_str())) self_consistent = true; 
    else self_consistent = false;
  }
  if (get_value("expcond", val)) {
    if (atoi(val.c_str())) expcond = true; 
    else expcond = false;
  }
  if (get_value("logr", val)) {
    if (atoi(val.c_str())) logarithmic = true; 
    else logarithmic = false;
  }
  if (get_value("pca", val)) {
    if (atoi(val.c_str())) pca = true; 
    else pca = false;
  }
  if (get_value("pcavtk", val)) {
    if (atoi(val.c_str())) pcavtk = true; 
    else pcavtk = false;
  }
  if (get_value("try_cache", val)) {
    if (atoi(val.c_str())) try_cache = true; 
    else try_cache = false;
  }
  if (get_value("dump_basis", val)) {
    if (atoi(val.c_str())) dump_basis = true; 
    else dump_basis = false;
  }
  if (get_value("density", val)) {
    if (atoi(val.c_str())) density = true; 
    else density = false;
  }
  if (get_value("cmap", val)) {
    if (atoi(val.c_str())) cmap = true; 
    else cmap = false;
  }
  if (get_value("EVEN_M", val)) {
    if (atoi(val.c_str())) EVEN_M = true; 
    else EVEN_M = false;
  }

}

void Cylinder::get_acceleration_and_potential(Component* C)
{
  nvTracerPtr tPtr;
  if (cuda_prof)
    tPtr = nvTracerPtr(new nvTracer("Cylinder::get_acceleration"));

  std::chrono::high_resolution_clock::time_point start0, start1, finish0, finish1;

  start0 = std::chrono::high_resolution_clock::now();

#ifdef DEBUG
  cout << "Process " << myid 
       << ": in Cylinder::get_acceleration_and_potential" << endl;
#endif
				
  cC = C;

  //====================================================
  // Accel & pot using previously computed coefficients 
  //====================================================

  if (use_external) {
    nvTracerPtr tPtr1;
    if (cuda_prof)
      tPtr1 = nvTracerPtr(new nvTracer("Cylinder: in external"));

    MPL_start_timer();
    determine_acceleration_and_potential();
    MPL_stop_timer();

    use_external = false;

    return;
  }

  //======================
  // Compute coefficients 
  //======================

  // On first call, will try to read cached tables rather
  // than recompute from distribution
  
  if (self_consistent || initializing) {
    if (multistep)
      compute_multistep_coefficients();
    else
      determine_coefficients();
  }
  
  //=========================
  // Dump basis on first call
  //=========================

  if ( dump_basis and (this_step==0 || (expcond and ncompcyl==0) )
       && ortho->coefs_made_all() && !initializing) {

    if (myid == 0 and multistep==0 || mstep==0) {
      
      nvTracerPtr tPtr2;
      if (cuda_prof)
	tPtr2 = nvTracerPtr(new nvTracer("Cylinder::dump basis"));

      ortho->dump_basis(runtag.c_str(), this_step);
      
      ostringstream dumpname;
      dumpname << "images" << "." << runtag << "." << this_step;
      ortho->dump_images(dumpname.str(), 5.0*acyl, 5.0*hcyl, 64, 64, true);
      //
      // This next call is ONLY for deep debug
      //
      // dump_mzero(runtag.c_str(), this_step);
    }
  }


  //======================================
  // Determine potential and acceleration 
  //======================================

  MPL_start_timer();

  determine_acceleration_and_potential();

  MPL_stop_timer();

  //=======================
  // Recompute PCA analysis
  //=======================

				// No recomputation ever if the
  if (!expcond) {		// basis has been precondtioned

				// Only do this check only once per
				// multistep; might as well be at 
				// the end of the multistep sequence
    if ((multistep==0 || mstep==0) && !initializing) {
      ncompcyl++;
      if (ncompcyl == ncylrecomp) {
	ncompcyl = 0;
	eof = 1;
	determine_coefficients();
      }
    }

  }


  //=================
  // Debugging output
  //=================
  if (VERBOSE>3 && myid==1 && component->EJ) {
    string toutfile = homedir + "test.orientation." + runtag;
    ofstream debugf(toutfile.c_str(), ios::app);
    Vector axis = component->orient->currentAxis();
    debugf << tnow << " "
	   << component->orient->currentAxis()[1] << " " 
	   << component->orient->currentAxis()[2] << " " 
	   << component->orient->currentAxis()[3] << " " 
	   << component->orient->currentAxisVar() << " "
	   << component->orient->currentCenter()[1] << " " 
	   << component->orient->currentCenter()[2] << " " 
	   << component->orient->currentCenter()[3] << " " 
	   << component->orient->currentCenterVar() << " "
	   << component->orient->currentCenterVarZ() << " "
	   << component->orient->currentE() << " "
	   << component->orient->currentUsed()
	   << endl;
  }

}

void * Cylinder::determine_coefficients_thread(void * arg)
{
  double r, r2, phi, R2;
  double xx, yy, zz, mas;
  double Rmax2 = rcylmax*rcylmax*acyl*acyl;

  int id = *((int*)arg);
  int indx, nbeg, nend, nbodies;

  use[id] = 0;
  cylmass0[id] = 0.0;

  thread_timing_beg(id);

  vector<double> ctr;
  if (mix) mix->getCenter(ctr);

  if (eof) {

    // Will use all of the bodies independent of level
    //
    nbodies = cC->Number();
    
    if (nbodies==0) {
      thread_timing_end(id);
      return (NULL);
    }
    nbeg = nbodies*id/nthrds;
    nend = nbodies*(id+1)/nthrds;

    unsigned indx;
    PartMapItr n = cC->Particles().begin();
    for (int i=0; i<nbeg; i++) n++; // Move to beginning iterator

    for (int i=nbeg; i<nend; i++, n++) {

      indx = n->first;

      // Frozen particles don't contribute to field
      //
      if (cC->freeze(indx)) continue;
    
      if (mix) {
	for (int j=0; j<3; j++) 
	  pos[id][j+1] = cC->Pos(indx, j, Component::Local) - ctr[j];
      } else {
	for (int j=0; j<3; j++) 
	  pos[id][j+1] = cC->Pos(indx, j, 
				 Component::Local | Component::Centered);
      }
      
      if ( (cC->EJ & Orient::AXIS) && !cC->EJdryrun) 
	pos[id] = cC->orient->transformBody() * pos[id];

      xx = pos[id][1];
      yy = pos[id][2];
      zz = pos[id][3];

      r2 = xx*xx + yy*yy;
      r = sqrt(r2);
      R2 = r2 + zz*zz;
    
      if ( R2 < Rmax2) {

	mas = cC->Mass(indx);
	phi = atan2(yy, xx);

	ortho->accumulate_eof(r, zz, phi, mas, id, cC->Part(indx)->level);
	
	use[id]++;
	cylmass0[id] += mas;

      } 
    }

  } else {

    nbodies = cC->levlist[mlevel].size();
    
    if (nbodies==0) {
      thread_timing_end(id);
      return (NULL);
    }
    nbeg = nbodies*id/nthrds;
    nend = nbodies*(id+1)/nthrds;

    double adb = component->Adiabatic();

    for (int i=nbeg; i<nend; i++) {

      indx = cC->levlist[mlevel][i];

      // Frozen particles don't contribute to field
      //
      if (cC->freeze(indx)) continue;
    
      for (int j=0; j<3; j++) 
	pos[id][j+1] = cC->Pos(indx, j, Component::Local | Component::Centered);

      if ( (cC->EJ & Orient::AXIS) && !cC->EJdryrun) 
	pos[id] = cC->orient->transformBody() * pos[id];

      xx = pos[id][1];
      yy = pos[id][2];
      zz = pos[id][3];

      r2 = xx*xx + yy*yy;
      r = sqrt(r2);
      R2 = r2 + zz*zz;
    
      if ( R2 < Rmax2) {

	mas = cC->Mass(indx) * adb;
	phi = atan2(yy, xx);

	ortho->accumulate(r, zz, phi, mas, indx, id, mlevel);

	use[id]++;
	cylmass0[id] += mas;
	
      } else {

	if (VERBOSE>6) {
	  cout << "Process " << myid 
	       << ": r^2=" << R2
	       << " max r^2=" << Rmax2 
	       << " r2=" << r2 
	       << " z2=" << zz*zz 
	       << " m=" << cylmass0[id] 
	       << " eof=" << eof
	       << endl;

	  if (std::isnan(R2)) {
	    cout << endl;
	    cC->orient->transformBody().print(cout);
	    cout << endl;
	    cC->orient->currentAxis().print(cout);
	    cout << endl;
	    MPI_Abort(MPI_COMM_WORLD, -1);
	  }
	}
      }
      
    }
  }

  thread_timing_end(id);

  return (NULL);
}


void Cylinder::determine_coefficients(void)
{
  nvTracerPtr tPtr;
  if (cuda_prof)
    tPtr = nvTracerPtr(new nvTracer("Cylinder::determine_coefficients"));

  std::chrono::high_resolution_clock::time_point start0, start1, finish0, finish1;

  start0 = std::chrono::high_resolution_clock::now();

  static char routine[] = "determine_coefficients_Cylinder";

  if (!self_consistent && !initializing) return;

  if (!expcond && firstime) {
				// Try to read cache
    bool cache_ok = false;
    if (try_cache || restart) {
      cache_ok = ortho->read_cache();
				// For a restart, cache must be read
				// otherwise, abort
      if (restart && !cache_ok) {
	if (myid==0) 
	  cerr << "Cylinder: can not read cache file on restart" << endl;
	MPI_Abort(MPI_COMM_WORLD, -1);
      }
    }

    eof = cache_ok ? 0 : 1;
    firstime = false;
				// If we can't read the cache, or the cache
				// does not match the requested parameters,
				// remake the emperical orthogonal basis 
    if (eof) {
      determine_coefficients_eof();
    }
  }

  if (pca and pcainit) {
    EmpCylSL::SELECT = true;
    EmpCylSL::PCAVTK = pcavtk;
    EmpCylSL::VTKFRQ = vtkfreq;
    std::ostringstream sout;
    sout << runtag << ".pcadiag." << cC->id << "." << cC->name;
    ortho->setHall(sout.str(), component->nbodies_tot, hallfreq);
    pcainit = false;
  }

  if (multistep==0)
    ortho->setup_accumulation();
  else {
    ortho->setup_accumulation(mlevel);
  }

  cylmass0.resize(nthrds);

#ifdef LEVCHECK
  for (int n=0; n<numprocs; n++) {
    if (n==myid) {
      if (myid==0) cout << "------------------------" << endl
			<< "Level check in Cylinder:" << endl 
			<< "------------------------" << endl;
      cout << setw(4) << myid << setw(4) << mlevel << setw(4) << eof;
      if (cC->levlist[mlevel].size())
	cout << setw(12) << cC->levlist[mlevel].size()
	     << setw(12) << cC->levlist[mlevel].front()
	     << setw(12) << cC->levlist[mlevel].back() << endl;
      else
	cout << setw(12) << cC->levlist[mlevel].size()
	     << setw(12) << (int)(-1)
	     << setw(12) << (int)(-1) << endl;
    }
    MPI_Barrier(MPI_COMM_WORLD);
  }
  MPI_Barrier(MPI_COMM_WORLD);
  if (myid==0) cout << endl;
#endif

#if HAVE_LIBCUDA==1
  if (component->cudaDevice>=0) {
    start1 = std::chrono::high_resolution_clock::now();
    determine_coefficients_cuda();
    DtoH_coefs(mlevel);
    finish1 = std::chrono::high_resolution_clock::now();
  } else {    
    exp_thread_fork(true);
  }
#else
				// Threaded coefficient accumulation loop
  exp_thread_fork(true);
#endif
				// Accumulate counts and mass used to
				// determine coefficients
  int use0=0, use1=0;
  double cylmassT1=0.0, cylmassT0=0.0;

  for (int i=0; i<nthrds; i++) {
    use1 += use[i];
    cylmassT1 += cylmass0[i];
  }

				// Turn off timer so as not bias by 
				// communication barrier
  MPL_stop_timer();

  MPI_Allreduce ( &use1, &use0, 1, MPI_INT, MPI_SUM, MPI_COMM_WORLD);
  MPI_Allreduce ( &cylmassT1, &cylmassT0, 1, MPI_DOUBLE, MPI_SUM, 
		  MPI_COMM_WORLD );

  if (multistep==0 or tnow==resetT) {
    used    += use0;
    cylmass += cylmassT0;
  }
  
  MPL_start_timer();

				// Make the coefficients for this level
  if (multistep==0 || !self_consistent) {
    ortho->make_coefficients();
  } else {
    ortho->make_coefficients(mlevel);
  }

  print_timings("Cylinder: coefficient timings");

  finish0 = std::chrono::high_resolution_clock::now();
  
#if HAVE_LIBCUDA==1
  if (component->timers) {
    std::chrono::duration<double> duration0 = finish0 - start0;
    std::chrono::duration<double> duration1 = finish1 - start1;
    
    std::cout << std::string(60, '=') << std::endl;
    std::cout << "== Coefficient evaluation [Cylinder] level="
	      << mlevel << std::endl;
    std::cout << std::string(60, '=') << std::endl;
    std::cout << "Time in CPU: " << duration0.count()-duration1.count() << std::endl;
    if (cC->cudaDevice>=0) {
      std::cout << "Time in GPU: " << duration1.count() << std::endl;
    }
    std::cout << std::string(60, '=') << std::endl;
  }
#endif

}


void Cylinder::determine_coefficients_eof(void)
{
  if (eof==0) return;

  static char routine[] = "determine_coefficients_eof_Cylinder";
  
  ortho->setup_eof();
  ortho->setup_accumulation();

  cylmass = 0.0;
  if (myid==0) cerr << "Cylinder: setup for eof\n";

  cylmass0.resize(nthrds);

				// Threaded coefficient accumulation loop
  exp_thread_fork(true);

				// Accumulate counts and mass used to
				// determine coefficients
  int use0=0, use1=0;
  double cylmassT1=0.0, cylmassT0=0.0;

  for (int i=0; i<nthrds; i++) {
    use1 += use[i];
    cylmassT1 += cylmass0[i];
  }

				// Turn off timer so as not bias by 
				// communication barrier
  MPL_stop_timer();

  MPI_Allreduce ( &use1, &use0, 1, MPI_INT, MPI_SUM, MPI_COMM_WORLD);
  MPI_Allreduce ( &cylmassT1, &cylmassT0, 1, MPI_DOUBLE, MPI_SUM, 
		  MPI_COMM_WORLD );

  MPL_start_timer();

  if (myid==0) cerr << "Cylinder: eof grid mass=" << cylmassT0 
		    << ", number=" << use0 << "\n";

  ortho->make_eof();
  if (myid==0) cerr << "Cylinder: eof computed\n";

  ortho->make_coefficients();
  if (myid==0) cerr << "Cylinder: coefs computed\n";

  eof = 0;
}    


void check_force_values(double phi, double p, double fr, double fz, double fp)
{
  if (
      std::isinf(phi) || std::isnan(phi) ||
      std::isinf(p  ) || std::isnan(p  ) ||
      std::isinf(fr ) || std::isnan(fr ) ||
      std::isinf(fz ) || std::isnan(fz ) ||
      std::isinf(fp ) || std::isnan(fp ) ) 
    {
      cerr << "check_force_values: Illegal value\n";
    }
}


void * Cylinder::determine_acceleration_and_potential_thread(void * arg)
{
  double r, r2, r3, phi;
  double xx, yy, zz;
  double p, p0, fr, fz, fp;

  const double ratmin = 0.75;
  const double maxerf = 3.0;
  const double midpt = ratmin + 0.5*(1.0 - ratmin);
  const double rsmth = 0.5*(1.0 - ratmin)/maxerf;

  double R2 = rcylmax*rcylmax*acyl*acyl, ratio, frac, cfrac, mfactor = 1.0;

  vector<double> ctr;
  if (mix) mix->getCenter(ctr);

  int id = *((int*)arg);

#ifdef DEBUG
  static bool firstime = true;
  ofstream out;
  int flg;
  if (firstime && myid==0 && id==0) out.open("debug.tst");
#endif

  thread_timing_beg(id);

  // If we are multistepping, compute accel only at or below <mlevel>
  //
  for (unsigned lev=mlevel; lev<=multistep; lev++) {

    unsigned nbodies = cC->levlist[lev].size();

    if (nbodies==0) continue;

    int nbeg = nbodies*id/nthrds;
    int nend = nbodies*(id+1)/nthrds;
    
#ifdef DEBUG
    cout << "Process " << myid << " id=" << id 
	 << ": nbodies=" << nbodies
	 << " lev=" << lev
	 << " nbeg=" << nbeg
	 << " nend=" << nend << endl;
#endif

    for (int q=nbeg; q<nend; q++) {

      unsigned indx = cC->levlist[lev][q];

      if (indx<1 || indx>cC->nbodies_tot) {
	cout << "Process " << myid << " id=" << id 
	     << ": index error in Cylinder q=" << q
	     << " indx=" << indx << endl;
      }

      if (mix) {

	if (use_external) {
	  cC->Pos(&pos[id][1], indx, Component::Inertial);
	  component->ConvertPos(&pos[id][1], Component::Local);
	} else
	  cC->Pos(&pos[id][1], indx, Component::Local);

	mfactor = mix->Mixture(&pos[id][1]);
	for (int k=1; k<=3; k++) pos[id][k] -= ctr[k-1];

      } else {

	if (use_external) {
	  cC->Pos(&pos[id][1], indx, Component::Inertial);
	  component->ConvertPos(&pos[id][1], Component::Local | Component::Centered);
	} else
	  cC->Pos(&pos[id][1], indx, Component::Local | Component::Centered);

      }

      if ( (component->EJ & Orient::AXIS) && !component->EJdryrun) 
	pos[id] = component->orient->transformBody() * pos[id];

      xx    = pos[id][1];
      yy    = pos[id][2];
      zz    = pos[id][3];
      
      r2    = xx*xx + yy*yy;
      r     = sqrt(r2) + DSMALL;
      phi   = atan2(yy, xx);

      ratio = sqrt( (r2 + zz*zz)/R2 );

      if (ratio >= 1.0) {
	cfrac      = 1.0 - mfactor;
	frc[id][1] = 0.0;
	frc[id][2] = 0.0;
	frc[id][3] = 0.0;
      } else if (ratio > ratmin) {
	frac  = 0.5*(1.0 - erf( (ratio - midpt)/rsmth )) * mfactor;
	cfrac = 1.0 - frac;
      } else {
	frac  = mfactor;
      }
	
      if (ratio < 1.0) {

	ortho->accumulated_eval(r, zz, phi, p0, p, fr, fz, fp);
#ifdef DEBUG
	check_force_values(phi, p, fr, fz, fp);
#endif
	frc[id][1] = ( fr*xx/r - fp*yy/r2 ) * frac;
	frc[id][2] = ( fr*yy/r + fp*xx/r2 ) * frac;
	frc[id][3] = fz * frac;
	
#ifdef DEBUG
	flg = 1;
#endif
      }

      if (ratio > ratmin) {

	r3 = r2 + zz*zz;
	p = -cylmass/sqrt(r3);	// -M/r
	fr = p/r3;		// -M/r^3

	frc[id][1] += xx*fr * cfrac;
	frc[id][2] += yy*fr * cfrac;
	frc[id][3] += zz*fr * cfrac;

#ifdef DEBUG
	offgrid[id]++;
	flg = 2;
#endif
      }
    
      if (use_external)
	cC->AddPotExt(indx, p);
      else
	cC->AddPot(indx, p);

      if ( (component->EJ & Orient::AXIS) && !component->EJdryrun) 
	frc[id] = component->orient->transformOrig() * frc[id];

      for (int j=0; j<3; j++) cC->AddAcc(indx, j, frc[id][j+1]);

#ifdef DEBUG
      if (firstime && myid==0 && id==0 && q < 5) {
	out << setw(9)  << q          << endl
	    << setw(9)  << indx       << endl
	    << setw(9)  << flg        << endl
	    << setw(18) << xx         << endl
	    << setw(18) << yy         << endl
	    << setw(18) << zz         << endl
	    << setw(18) << frc[0][1]  << endl
	    << setw(18) << frc[0][2]  << endl
	    << setw(18) << frc[0][3]  << endl;
      }
#endif
    }
  }

#ifdef DEBUG
  firstime = false;		// DEBUG
#endif

  thread_timing_end(id);

  return (NULL);
}

static int ocf = 0;

void Cylinder::determine_acceleration_and_potential(void)
{
  nvTracerPtr tPtr;
  if (cuda_prof)
    tPtr = nvTracerPtr(new nvTracer("Cylinder::determine_acceleration"));

  std::chrono::high_resolution_clock::time_point start0, start1, finish0, finish1;

  start0 = std::chrono::high_resolution_clock::now();

  static char routine[] = "determine_acceleration_and_potential_Cyl";
  
  if (use_external == false) {

    if (multistep && (self_consistent || initializing)) {
      compute_multistep_coefficients();
    }

  }

#ifdef DEBUG
  for (int i=0; i<nthrds; i++) offgrid[i] = 0;
  cout << "Process " << myid << ": about to fork" << endl;
#endif

#if HAVE_LIBCUDA==1
  if (cC->cudaDevice>=0) {
    start1 = std::chrono::high_resolution_clock::now();
    //
    // Copy coeficients from this component to device
    //
    HtoD_coefs();
    //
    // Do the force computation
    //
    determine_acceleration_cuda();
    finish1 = std::chrono::high_resolution_clock::now();
  } else {
    exp_thread_fork(false);
  }
#else
  exp_thread_fork(false);
#endif

#ifdef DEBUG
  cout << "Cylinder: process " << myid << " returned from fork" << endl;
  int offtot=0;
  for (int i=1; i<nthrds; i++) offgrid[0] += offgrid[i];
  MPI_Reduce(&offgrid[0], &offtot, 1, MPI_INT, MPI_SUM, 0, MPI_COMM_WORLD);
  if (myid==0) {
    if (use_external)
      cout << endl << "T=" << tnow << "  external offgrid=" << offtot << endl;
    else
      cout << endl << "T=" << tnow << "  self offgrid=" << offtot << endl;
  }    
<<<<<<< HEAD
  unsigned long kmin=std::numeric_limits<unsigned long>::max(), kmax=0;
  unsigned      smin=std::numeric_limits<unsigned     >::max(), smax=0;
  for (auto kv : cC->Particles()) {
    kmin = std::min<unsigned long>(kmin, kv.first);
    kmax = std::max<unsigned long>(kmax, kv.first);
    smin = std::min<unsigned     >(smin, kv.second->indx);
    smax = std::min<unsigned     >(kmin, kv.second->indx);
  } 
  cout << "Cylinder: process " << myid << " name=<" << cC->name << "> bodies ["
       << kmin << ", " << kmax << "], ["
       << smin << ", " << smax << "]"
=======

  unsigned long imin = std::numeric_limits<unsigned long>::max();
  unsigned long imax = 0, kmin = imin, kmax = 0;

  for (auto p : cC->Particles()) {
    imin = std::min<unsigned long>(imin, p.first);
    imax = std::max<unsigned long>(imax, p.first);
    kmin = std::min<unsigned long>(kmin, p.second->indx);
    kmax = std::max<unsigned long>(kmax, p.second->indx);
  }

  cout << "Cylinder: process " << myid << " name=<" << cC->name << "> bodies ["
       << kmin << ", " << kmax << "], ["
       << kmin << ", " << kmax << "]"
>>>>>>> 742cfb4e
       << " #=" << cC->Particles().size() << endl;
#endif

  print_timings("Cylinder: acceleration timings");


# if HAVE_LIBCUDA
  if (component->timers) {
    auto finish0 = std::chrono::high_resolution_clock::now();
  
    std::chrono::duration<double> duration0 = finish0 - start0;
    std::chrono::duration<double> duration1 = finish1 - start1;
    std::chrono::duration<double> duration2 = start1  - start0;

    std::cout << std::string(60, '=') << std::endl;
    std::cout << "== Force evaluation [Cylinder::" << cC->name
	      << "] level=" << mlevel << std::endl;
    std::cout << std::string(60, '=') << std::endl;
    std::cout << "Time in CPU: " << duration0.count()-duration1.count() << std::endl;
    if (cC->cudaDevice>=0) {
      std::cout << "Time in GPU: " << duration1.count() << std::endl;
      std::cout << "Time before: " << duration2.count() << std::endl;
    }
    std::cout << std::string(60, '=') << std::endl;
  }
#endif
}

void Cylinder::
determine_fields_at_point_sph(double r, double theta, double phi,
			      double *tdens0, double *tpotl0, 
			      double *tdens, double *tpotl, 
			      double *tpotr, double *tpott, 
			      double *tpotp)

{
  double R = r*sin(theta);
  double z = r*cos(theta);
  double tpotR, tpotZ;

  determine_fields_at_point_cyl(R, z, phi, tdens0, tpotl0, tdens, tpotl, 
				&tpotR, &tpotZ, tpotp);
  
  *tpotr =   tpotR*sin(theta) + tpotZ*cos(theta) ;
  *tpott = (-tpotZ*sin(theta) + tpotR*cos(theta) )/(r+1.0e-10);
}



void Cylinder::determine_fields_at_point_cyl(double r, double z, double phi,
					     double *tdens0, double *tpotl0, 
					     double *tdens, double *tpotl, 
					     double *tpotr, double *tpotz, double *tpotp)
{
  ortho->accumulated_eval(r, z, phi, *tpotl0, *tpotl, *tpotr, *tpotz, *tpotp);
  // Accumulated eval returns forces not potential gradients
  *tpotr *= -1.0;
  *tpotz *= -1.0;
  *tpotp *= -1.0;
  if (density)
    *tdens = ortho->accumulated_dens_eval(r, z, phi, *tdens0);
  else
    *tdens = 0.0;
}

				// Dump coefficients to a file
void Cylinder::dump_coefs(ostream& out)
{
  ortho->dump_coefs_binary(out, tnow);
}

				// Density debug
#include <fstream>

void Cylinder::dump_mzero(const string& name, int step)
{
  const double RMAX = 5.0*acyl;
  const double ZMAX = 5.0*hcyl;
  double r, dr = RMAX/(ncylnx-1);
  double z, dz = 2.0*ZMAX/(ncylny-1);

  float zz;
  string label[] = {".dens0.", ".pot0.", ".fr0.", ".fz0."};
  ofstream** out = new ofstream* [4];

  for (int i=0; i<4; i++) {
    ostringstream ins;
    ins << name << label[i] << step;
    out[i] = new ofstream(ins.str().c_str());

    out[i]->write((char *)&ncylnx, sizeof(int));
    out[i]->write((char *)&ncylny, sizeof(int));
    out[i]->write((char *)&(zz=  0.0), sizeof(float));
    out[i]->write((char *)&(zz= RMAX), sizeof(float));
    out[i]->write((char *)&(zz=-ZMAX), sizeof(float));
    out[i]->write((char *)&(zz= ZMAX), sizeof(float));
  }


				// Ok, write data
  double p, p0, d0, fr, fz, fp;

  for (int k=0; k<ncylny; k++) {

    z = -ZMAX + dz*k;
	
    for (int j=0; j<ncylnx; j++) {
	  
      r = dr*j;

      zz = ortho->accumulated_dens_eval(r, z, 0.0, d0);
      out[0]->write((char *)&zz, sizeof(float));

      ortho->accumulated_eval(r, z, 0.0, p0, p, fr, fz, fp);
      out[1]->write((char *)&(zz=p ), sizeof(float));
      out[2]->write((char *)&(zz=fr), sizeof(float));
      out[3]->write((char *)&(zz=fz), sizeof(float));
    }
  }

				// Close and delete streams
  for (int i=0; i<4; i++) {
    out[i]->close();
    delete out[i];
  }
  delete [] out;

}

void Cylinder::multistep_update(int from, int to, Component* c, int i, int id)
{
  if (!self_consistent) return;

  if (c->freeze(i)) return;

  double mass = c->Mass(i) * component->Adiabatic();

  double xx = c->Pos(i, 0, Component::Local | Component::Centered);
  double yy = c->Pos(i, 1, Component::Local | Component::Centered);
  double zz = c->Pos(i, 2, Component::Local | Component::Centered);

  double r2 = (xx*xx + yy*yy);
  double  r = sqrt(r2);
  double phi = atan2(yy, xx);

  ortho->multistep_update(from, to, r, zz, phi, mass, id);

}


void Cylinder::multistep_reset() 
{ 
  used    = 0; 
  cylmass = 0.0;
  resetT  = tnow;
  ortho->reset_mass();
  ortho->multistep_reset();
}


static int idbg = 0;
void Cylinder::multistep_debug() 
{
  if (myid==0) {
    cout << endl;
    cout << setw(70) << setfill('-') << '-' << endl;
    ostringstream sout;
    sout << "--- multistep_debug: " << idbg << endl;
    cout << setw(70) << left << sout.str() << endl << right;
    cout << setw(70) << '-' << setfill(' ') << endl;

    ostringstream sout2;
    sout2 << "cylinder.coefs." << runtag << "." << ocf++;
    ofstream out(sout2.str().c_str());
    ortho->dump_coefs(out);
  }

  ortho->multistep_debug();

  if (myid==1) ortho->dump_basis(runtag.c_str(), idbg);

  ostringstream dumpname;
  dumpname << "images" << "." << runtag << "." << idbg;
  ortho->dump_images(dumpname.str(), 5.0*acyl, 5.0*hcyl, 64, 64, true);
  dump_mzero(runtag.c_str(), idbg);
  
  idbg++;
}<|MERGE_RESOLUTION|>--- conflicted
+++ resolved
@@ -133,8 +133,6 @@
     std::string val;
     if (get_value("tk_type", val)) ortho->setTK(val);
   }
-
-  if (EVEN_M) ortho->setEven();
 
   if (expcond) {
 				// Set parameters for external dcond function
@@ -335,11 +333,6 @@
     if (atoi(val.c_str())) cmap = true; 
     else cmap = false;
   }
-  if (get_value("EVEN_M", val)) {
-    if (atoi(val.c_str())) EVEN_M = true; 
-    else EVEN_M = false;
-  }
-
 }
 
 void Cylinder::get_acceleration_and_potential(Component* C)
@@ -1061,19 +1054,6 @@
     else
       cout << endl << "T=" << tnow << "  self offgrid=" << offtot << endl;
   }    
-<<<<<<< HEAD
-  unsigned long kmin=std::numeric_limits<unsigned long>::max(), kmax=0;
-  unsigned      smin=std::numeric_limits<unsigned     >::max(), smax=0;
-  for (auto kv : cC->Particles()) {
-    kmin = std::min<unsigned long>(kmin, kv.first);
-    kmax = std::max<unsigned long>(kmax, kv.first);
-    smin = std::min<unsigned     >(smin, kv.second->indx);
-    smax = std::min<unsigned     >(kmin, kv.second->indx);
-  } 
-  cout << "Cylinder: process " << myid << " name=<" << cC->name << "> bodies ["
-       << kmin << ", " << kmax << "], ["
-       << smin << ", " << smax << "]"
-=======
 
   unsigned long imin = std::numeric_limits<unsigned long>::max();
   unsigned long imax = 0, kmin = imin, kmax = 0;
@@ -1088,7 +1068,6 @@
   cout << "Cylinder: process " << myid << " name=<" << cC->name << "> bodies ["
        << kmin << ", " << kmax << "], ["
        << kmin << ", " << kmax << "]"
->>>>>>> 742cfb4e
        << " #=" << cC->Particles().size() << endl;
 #endif
 
