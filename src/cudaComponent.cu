// -*- C++ -*-

#include "expand.h"
#include "Component.H"
#include "cudaParticle.cuH"

#include <thrust/transform_reduce.h>
#include <thrust/functional.h>
#include <thrust/generate.h>
#include <thrust/sequence.h>
#include <thrust/reduce.h>

#include <boost/make_shared.hpp>

unsigned Component::cudaStreamData::totalInstances=0;

using PII=std::pair<int, int>;

struct testCountLevel :  public thrust::unary_function<cudaParticle, int>
{
  int _l;

  __host__ __device__
  testCountLevel(int l) : _l(l) {}

  __host__ __device__
  int operator()(const cudaParticle& p) const
  {
    if (p.lev[0] == _l) return 1;
    return 0;
  }
};

struct testCountLevel2 :  public thrust::unary_function<int, int>
{
  int _l;

__host__ __device__
  testCountLevel2(int l) : _l(l) {}

  __host__ __device__
  int operator()(const int p) const
  {
    if (p == _l) return 1;
    return 0;
  }
};

Component::cudaStreamData::cudaStreamData()
{
  // Not sure why this breaks thrust, but it does . . .
  /*
  cuda_safe_call(cudaStreamCreateWithFlags(&stream, cudaStreamNonBlocking),
		 __FILE__, __LINE__,
		 "Component::cudaStreamData: error creating stream");
  */

  // Need blocking until thrust bug in binary search is fixed
  cuda_safe_call(cudaStreamCreate(&stream),
		 __FILE__, __LINE__,
		 "Component::cudaStreamData: error creating stream");
  instance = totalInstances++;
}

Component::cudaStreamData::~cudaStreamData()
{
  cuda_safe_call(cudaStreamDestroy(stream), __FILE__, __LINE__,
		 "Component::cudaStreamData: error destroying stream");
  totalInstances--;
}

void Component::cuda_initialize()
{
  cuStream = boost::make_shared<cudaStreamData>();
}

struct LevelFunctor
{
  int _t;

__host__ __device__
  LevelFunctor(int t=0) : _t(t) {}

  __host__ __device__
  int operator()(const cudaParticle &p) const
  {
    return p.lev[_t];
  }
};


struct pairLess
{
  __host__ __device__
  bool operator()(const thrust::pair<int, int>& lhs,
		  const thrust::pair<int, int>& rhs) const
  {
    return lhs.first < rhs.first or (lhs.first == rhs.first and lhs.second < rhs.second);
  }
};


Component::I2vec Component::CudaSortLevelChanges()
{
  // The plan: for the current active level search above and below for
  // particles for correction to coefficient matrix
  //
  // 1. Sort all particles by current level
  // 2. Get indices to range for each level L
  // 3. Within each level L, compute the ranges for changes,
  //    delta L = [-L, multistep-L]
  // 4. For each (L, delta L), compute the coefficient changes and
  //    apply to the appropriate coefficient matrices

  I2vec ret(multistep+1);
  for (auto & v : ret) v.resize(multistep+1);

  // Particle number
  //
  auto N = cuStream->cuda_particles.size();

  // Resize pair list and pair index
  //
  cuStream->levPair.resize(N);
  cuStream->indx2.  resize(N);

  try {
    auto exec = thrust::cuda::par.on(cuStream->stream);
    
    thrust::device_vector<cudaParticle>::iterator
      pbeg = cuStream->cuda_particles.begin(),
      pend = cuStream->cuda_particles.end();
    
    if (thrust_binary_search_workaround) {
      cudaStreamSynchronize(cuStream->stream);
      thrust::transform(pbeg, pend, cuStream->levPair.begin(), cuPartToChange());
    } else {
      thrust::transform(exec, pbeg, pend, cuStream->levPair.begin(), cuPartToChange());
    }
    
    // Make the initial index
    //
    thrust::sequence(cuStream->indx2.begin(), cuStream->indx2.end(), 0, 1);
  
    // Sort the keys and make the index
    //
    thrust::sort_by_key(cuStream->levPair.begin(), cuStream->levPair.end(),
			cuStream->indx2.begin());

    thrust::pair<int, int> tr2;

    for (int target=0; target<=multistep; target++) {

      tr2.first = target;

      for (int del=0; del<=multistep; del++) {

	if (del==target) {
	  ret[target][del] = {0, 0};
	  continue;
	}
	
	tr2.second = del;

	thrust::device_vector<thrust::pair<int, int>>::iterator
	  lbeg = cuStream->levPair.begin(), lo;

	thrust::device_vector<thrust::pair<int, int>>::iterator
	  lend = cuStream->levPair.end(),   hi;

	if (thrust_binary_search_workaround) {
	  cudaStreamSynchronize(cuStream->stream);
	  lo  = thrust::lower_bound(lbeg, lend, tr2, pairLess());
	} else {
	  lo = thrust::lower_bound(exec, lbeg, lend, tr2, pairLess());
	}
	
	cudaStreamSynchronize(cuStream->stream);

	if (thrust_binary_search_workaround) {
	  hi = thrust::upper_bound(lbeg, lend, tr2);
	} else {
	  hi = thrust::upper_bound(exec, lbeg, lend, tr2);
	}

	cudaStreamSynchronize(cuStream->stream);

	ret[target][del] = {thrust::distance(lbeg, lo), 
			    thrust::distance(lbeg, hi)};
      }
    }

  }
  catch(std::bad_alloc &e) {
    std::cerr << "Ran out of memory while sorting" << std::endl;
    exit(-1);
  }
  catch(thrust::system_error &e) {
    std::cerr << "Some other error happened during sort, lower_bound, or upper_bound:" << e.what() << std::endl;
    exit(-1);
  }
 
  // Debugging output for level changes
  //
  if (false) {
    std::cout << std::string(15*(multistep+1), '-') << std::endl;
    std::cout << "--- " << name << " [" << myid << "]" << std::endl;
    std::cout << std::string(15*(multistep+1), '-') << std::endl;
    for (int m1=0; m1<=multistep; m1++) {
      for (int m2=0; m2<=multistep; m2++) {
	std::cout << std::setw(15) << ret[m1][m2].second - ret[m1][m2].first;
      }
      std::cout << std::endl;
    }
    std::cout << std::string(15*(multistep+1), '-') << std::endl;
  }

  return ret;
}


void Component::CudaSortByLevel()
{
  try {
    auto exec = thrust::cuda::par.on(cuStream->stream);
    
    // Convert from cudaParticle to a flat vector
    //
    cuStream->levList.resize(cuStream->cuda_particles.size());

    thrust::device_vector<cudaParticle>::iterator
      pbeg = cuStream->cuda_particles.begin(),
      pend = cuStream->cuda_particles.end();

    if (thrust_binary_search_workaround) {
      cudaStreamSynchronize(cuStream->stream);
      thrust::transform(pbeg, pend, cuStream->levList.begin(), cuPartToLevel());
    } else {
      thrust::transform(exec, pbeg, pend, cuStream->levList.begin(), cuPartToLevel());
    }

    // Make an index
    //
    cuStream->indx1.resize(cuStream->cuda_particles.size());

    // Make the initial index
    //
    thrust::sequence(cuStream->indx1.begin(), cuStream->indx1.end(), 0, 1);
  
    // first sort the keys and indices by the keys
    //
    thrust::sort_by_key(cuStream->levList.begin(), cuStream->levList.end(),
			cuStream->indx1.begin());
  }
  catch(thrust::system_error &e) {
    std::cerr << "Some other error happened during sort, lower_bound, or upper_bound:" << e.what() << std::endl;
    exit(-1);
  }
}



std::pair<unsigned int, unsigned int>
Component::CudaGetLevelRange(int minlev, int maxlev)
{
  std::pair<unsigned, unsigned> ret;

  try {
    auto exec = thrust::cuda::par.on(cuStream->stream);

    // Get unsigned from input
    //
    unsigned int minl = static_cast<unsigned>(minlev);
    unsigned int maxl = static_cast<unsigned>(maxlev);

    thrust::device_vector<int>::iterator lbeg = cuStream->levList.begin();
    thrust::device_vector<int>::iterator lend = cuStream->levList.end();
    thrust::device_vector<int>::iterator lo, hi;

    if (thrust_binary_search_workaround) {
      cudaStreamSynchronize(cuStream->stream);
      lo = thrust::lower_bound(lbeg, lend, minl);
    } else {
      lo = thrust::lower_bound(exec, lbeg, lend, minl);
    }
	
    if (thrust_binary_search_workaround) {
      cudaStreamSynchronize(cuStream->stream);
      hi = thrust::upper_bound(lbeg, lend, maxl);
    } else {
      hi = thrust::upper_bound(exec, lbeg, lend, maxl);
    }

    ret.first  = thrust::distance(lbeg, lo);
    ret.second = thrust::distance(lbeg, hi);

    if (false) {
      thrust::host_vector<int> testH(cuStream->levList);
      for (int n=0; n<10; n++) std::cout << " " << testH[n];
      std::cout << std::endl;

      std::cout << "Number of zeros="
		<< thrust::transform_reduce(cuStream->cuda_particles.begin(),
					    cuStream->cuda_particles.end(),
					    testCountLevel(0),
					    0, thrust::plus<int>())
		<< ", "
		<< thrust::transform_reduce(cuStream->levList.begin(),
					    cuStream->levList.end(),
					    testCountLevel2(0),
					    0, thrust::plus<int>())
		<< " lower=" << ret.first << " upper=" << ret.second
		<< std::endl;
    }
  }
  catch(thrust::system_error &e) {
    std::cerr << "Some other error happened during sort, lower_bound, or upper_bound:" << e.what() << std::endl;
    exit(-1);
  }
 
  return ret;
}

void Component::ParticlesToCuda(PartMap::iterator beg, PartMap::iterator fin)
{
  if (step_timing and use_cuda) comp->timer_cuda.start();

  auto npart = std::distance(beg, fin);
  
  // Allocate particle memory and iterators
  //
  if (host_particles.capacity()<npart) host_particles.reserve(npart);
  host_particles.resize(npart);

  cuStream->first = host_particles.begin();
  cuStream->last  = host_particles.end();

  // Translate the EXP particle to Cuda particle structures
  //
  hostPartItr hit = host_particles.begin();
  for (auto pit=beg; pit!=fin; pit++) {
    ParticleHtoD(pit->second, *(hit++));
  }

  if (step_timing and use_cuda) comp->timer_cuda.stop();
}

void Component::HostToDev(Component::cuSharedStream cr)
{
  auto npart = thrust::distance(cr->first, cr->last);
  
  if (npart) {		  // Don't bother trying to copy zero particles

    // Resize the device array, if necessary
    //
    if (cr->cuda_particles.capacity()<npart) cr->cuda_particles.reserve(npart);
    cr->cuda_particles.resize(npart);
  
    // Copy the cuda particle structures to the device
    //
    cudaMemcpyAsync(thrust::raw_pointer_cast(&cr->cuda_particles[0]),
		    thrust::raw_pointer_cast(&(*cr->first)),
		    npart*sizeof(cudaParticle),
		    cudaMemcpyHostToDevice, cr->stream);
  }

  // Make the level index after a particle copy to device
  //
  CudaSortByLevel();
}

void Component::DevToHost(Component::cuSharedStream cr)
{
  auto npart = thrust::distance(cr->first, cr->last);
  
  if (npart) {		  // Don't bother trying to copy zero particles

    cudaMemcpyAsync(thrust::raw_pointer_cast(&(*cr->first)),
		    thrust::raw_pointer_cast(&cr->cuda_particles[0]),
		    npart*sizeof(cudaParticle),
		    cudaMemcpyDeviceToHost, cr->stream);
  }
}


void Component::CudaToParticles(hostPartItr beg, hostPartItr end)
{
  if (step_timing and use_cuda) comp->timer_cuda.start();

  // DEBUG PRINTING (enable by setting imax>0)
  //
  const int imax = 0;
  int icnt = 0;

  // Translate the Cuda particle to the EXP particle structures
  //
  for (hostPartItr v=beg; v!=end; v++) {
    cudaParticle & p = *v;
    if (icnt < imax) {
      std::cout << "[" << icnt++ << ", " << myid << "] " << p << std::endl;
    }
    ParticleDtoH(p, particles[p.indx]);
  }

  if (step_timing and use_cuda) comp->timer_cuda.stop();
}

// No longer used because we need to deal with indirection
//
struct cudaZeroAcc : public thrust::unary_function<cudaParticle, cudaParticle>
{
  __host__ __device__
  cudaParticle operator()(cudaParticle& p)
  {
    for (size_t k=0; k<3; k++) p.acc[k] = 0.0;
    p.pot = p.potext = 0.0;
    return p;
  }
};

__global__ void
zeroPotAccKernel(dArray<cudaParticle> P, dArray<int> I, int stride, PII lohi)
{
  const int tid = blockDim.x * blockIdx.x + threadIdx.x;

  for (int n=0; n<stride; n++) {
    int i     = tid*stride + n;	// Index in the stride
    int npart = i + lohi.first;	// Particle index

    if (npart < lohi.second) {

      cudaParticle * p = &P._v[I._v[npart]];
      
      for (int k=0; k<3; k++) p->acc[k] = 0.0;
      p->pot = p->potext = 0.0;

    } // Particle index block
    
  } // END: stride loop
}


void Component::ZeroPotAccel(int minlev)
{
  size_t psize  = particles.size();
  
  std::pair<unsigned int, unsigned int> lohi, cur;

  if (multistep)
    lohi = CudaGetLevelRange(minlev, multistep);
  else
    lohi = {0, cuStream->cuda_particles.size()};
    
  unsigned int Ntotal = lohi.second - lohi.first;
  unsigned int Npacks = Ntotal/bunchSize + 1;

  cudaDeviceProp deviceProp;
  cudaGetDeviceProperties(&deviceProp, cudaDevice);

  // Loop over bunches
  //
  for (int n=0; n<Npacks; n++) {

    // Current bunch
    //
    cur. first = lohi.first + bunchSize*n;
    cur.second = lohi.first + bunchSize*(n+1);
    cur.second = std::min<unsigned int>(cur.second, lohi.second);
    
    if (cur.second <= cur.first) break;
    
    // Compute grid
    //
    unsigned int N         = cur.second - cur.first;
    unsigned int stride    = N/BLOCK_SIZE/deviceProp.maxGridSize[0] + 1;
    unsigned int gridSize  = N/BLOCK_SIZE/stride;
      
    if (N > gridSize*BLOCK_SIZE*stride) gridSize++;
      

    // Pack the com values into a matrix, one particle per row
    // 
    zeroPotAccKernel<<<gridSize, BLOCK_SIZE, 0, cuStream->stream>>>
      (toKernel(cuStream->cuda_particles), toKernel(cuStream->indx1),
       stride, cur);
  }
  
}


__global__ void comKernel
(dArray<cudaParticle> P, dArray<int> I, dArray<cuFP_t> com,
 int stride, PII lohi)
{
  const int tid   = blockDim.x * blockIdx.x + threadIdx.x;

  for (int n=0; n<stride; n++) {
    int i     = tid*stride + n;
    int npart = i + lohi.first;

    if (npart < lohi.second) {

      cudaParticle & p = P._v[I._v[npart]];
    
      com._v[i*10+0] = p.mass;
      for (int k=0; k<3; k++) {
	com._v[i*10+1+k] = p.pos[k];
	com._v[i*10+4+k] = p.vel[k];
	com._v[i*10+7+k] = p.acc[k];
      }
    }
  }
}


// Convert linear index to row index for column reduction
//
template <typename T>
struct linear_index_to_row_index : public thrust::unary_function<T,T> {

  T Ncols; // --- Number of columns
  
  __host__ __device__ linear_index_to_row_index(T Ncols) : Ncols(Ncols) {}
  
  __host__ __device__ T operator()(T i) { return i / Ncols; }
};

void Component::fix_positions_cuda(unsigned mlevel)
{
  const int maxBunch = 40000;

				// Zero center
  for (int i=0; i<3; i++) center[i] = 0.0;

  				// Zero variables
  mtot = 0.0;
  for (int k=0; k<dim; k++) com[k] = cov[k] = coa[k] = 0.0;

				// Zero multistep counters at and
				// above this level
  try {
    auto exec = thrust::cuda::par.on(cuStream->stream);
    
    for (int mm=mlevel; mm<=multistep; mm++) {

      cudaStreamSynchronize(cuStream->stream);

      thrust::device_vector<int>::iterator
	lbeg = cuStream->levList.begin(), lo,
	lend = cuStream->levList.end(),   hi;

      if (thrust_binary_search_workaround) {
	cudaStreamSynchronize(cuStream->stream);
	lo  = thrust::lower_bound(lbeg, lend, mm);
      } else {
	lo = thrust::lower_bound(exec, lbeg, lend, mm);
      }
      
      cudaStreamSynchronize(cuStream->stream);

      if (thrust_binary_search_workaround) {
	hi = thrust::upper_bound(lbeg, lend, mm);
      } else {
	hi = thrust::upper_bound(exec, lbeg, lend, mm);
      }
      
      // Sort particles and get coefficient size
      //
      PII lohi = {thrust::distance(lbeg, lo), thrust::distance(lbeg, hi)};
      PII cur;
  
      unsigned int Ntotal = thrust::distance(lo, hi);
      unsigned int Npacks = Ntotal/maxBunch + 1;

      com_mas[mm] = 0.0;
      for (unsigned k=0; k<3; k++)  {
	com_lev[3*mm+k] = 0.0;
	cov_lev[3*mm+k] = 0.0;
	coa_lev[3*mm+k] = 0.0;
      }

      cudaDeviceProp deviceProp;
      cudaGetDeviceProperties(&deviceProp, cudaDevice);

      // Loop over bunches
      //
      for (int n=0; n<Npacks; n++) {

	// Current bunch
	//
	cur. first = lohi.first + maxBunch*n;
	cur.second = lohi.first + maxBunch*(n+1);
	cur.second = std::min<unsigned int>(cur.second, lohi.second);
	
	if (cur.second <= cur.first) break;
    
	// Compute grid
	//
	unsigned int N         = cur.second - cur.first;
	unsigned int stride    = N/BLOCK_SIZE/deviceProp.maxGridSize[0] + 1;
	unsigned int gridSize  = N/BLOCK_SIZE/stride;
    
	if (N > gridSize*BLOCK_SIZE*stride) gridSize++;

	// Resize storage as needed
	//
	const int Ncols = 10;	// mass, pos, vel, acc
	thrust::device_vector<cuFP_t> ret(N*Ncols);
	
	// Allocate space for row sums and indices
	//
	thrust::device_vector<cuFP_t> d_col_sums   (Ncols);
	thrust::device_vector<int>    d_col_indices(Ncols);


	// Pack the com values into a matrix, one particle per row
	// 
	comKernel<<<gridSize, BLOCK_SIZE, 0, cuStream->stream>>>
	  (toKernel(cuStream->cuda_particles), toKernel(cuStream->indx1),
	   toKernel(ret), stride, cur);

	// Perform sum over columns by summing values with equal column indices
	//
	thrust::reduce_by_key
	  (thrust::make_transform_iterator(thrust::counting_iterator<int>(0), linear_index_to_row_index<int>(N)),
	   thrust::make_transform_iterator(thrust::counting_iterator<int>(0), linear_index_to_row_index<int>(N)) + (N*Ncols),
	   thrust::make_permutation_iterator
	   (ret.begin(), thrust::make_transform_iterator(thrust::make_counting_iterator(0),(thrust::placeholders::_1 % N) * Ncols + thrust::placeholders::_1 / N)),
	   d_col_indices.begin(),
	   d_col_sums.begin(),
	   thrust::equal_to<int>(),
	   thrust::plus<cuFP_t>());

	// Sum the partial results
	//
	com_mas[mm] += d_col_sums[0];
	for (unsigned k=0; k<3; k++)  {
	  com_lev[3*mm+k] += d_col_sums[1+k];
	  cov_lev[3*mm+k] += d_col_sums[4+k];
	  coa_lev[3*mm+k] += d_col_sums[7+k];
	}
      }
    }
  }
  catch(thrust::system_error &e) {
    std::cerr << "Some other error happened during sort, lower_bound, or upper_bound:" << e.what() << std::endl;
    exit(-1);
  }
 
  std::vector<double> com1(3, 0.0), cov1(3, 0.0), coa1(3, 0.0);
  double              mtot1 = 0.0;

  for (unsigned mm=0; mm<=multistep; mm++) {
    for (int k=0; k<3; k++) {
      com1[k] += com_lev[3*mm + k];
      cov1[k] += cov_lev[3*mm + k];
      coa1[k] += coa_lev[3*mm + k];
    }
    mtot1 += com_mas[mm];
  }

  MPI_Allreduce(&mtot1, &mtot, 1, MPI_DOUBLE, MPI_SUM, MPI_COMM_WORLD);
  MPI_Allreduce(&com1[0], com, 3, MPI_DOUBLE, MPI_SUM, MPI_COMM_WORLD);
  MPI_Allreduce(&cov1[0], cov, 3, MPI_DOUBLE, MPI_SUM, MPI_COMM_WORLD);
  MPI_Allreduce(&coa1[0], coa, 3, MPI_DOUBLE, MPI_SUM, MPI_COMM_WORLD);
    
  if (VERBOSE>5) {
				// Check for NaN
    bool com_nan = false, cov_nan = false, coa_nan = false;
    for (int k=0; k<3; k++)
      if (std::isnan(com[k])) com_nan = true;
    for (int k=0; k<3; k++)
      if (std::isnan(cov[k])) cov_nan = true;
    for (int k=0; k<3; k++)
      if (std::isnan(coa[k])) coa_nan = true;
    if (com_nan && myid==0)
      cerr << "Component [" << name << "] com has a NaN" << endl;
    if (cov_nan && myid==0)
      cerr << "Component [" << name << "] cov has a NaN" << endl;
    if (coa_nan && myid==0)
      cerr << "Component [" << name << "] coa has a NaN" << endl;
  }
				// Compute component center of mass and
				// center of velocity, and center of accel

  if (mtot > 0.0) {
    for (int k=0; k<dim; k++) com[k]  /= mtot;
    for (int k=0; k<dim; k++) cov[k]  /= mtot;
    for (int k=0; k<dim; k++) coa[k]  /= mtot;
  }

  if (com_system and not consp) {
    for (int k=0; k<dim; k++) com0[k] = com[k];
    for (int k=0; k<dim; k++) cov0[k] = cov[k];
  }

  if (com_system) {	   // Use local center of accel for com update
    for (int k=0; k<dim; k++) acc0[k]  = coa[k];
  } else {			// No mass, no acceleration?
    for (int k=0; k<dim; k++) acc0[k]  = 0.0;
  }

  if ((EJ & Orient::CENTER) && !EJdryrun) {
    Vector ctr = orient->currentCenter();
    bool ok    = true;
    for (int i=0; i<3; i++) {
      if (std::isnan(ctr[i+1])) ok = false;
    } 
    if (ok) {
      for (int i=0; i<3; i++) center[i] += ctr[i+1];
    } else if (myid==0) {
      cout << "Orient: center failure, T=" << tnow 
	   << ", adjustment skipped" << endl;
    }
  }
}


void Component::print_level_lists_cuda(double T)
{
				// Retrieve counts per level
  std::vector<int> cntr(multistep+1);
  for (int m=0; m<=multistep; m++) {
    cntr[m] = thrust::transform_reduce(cuStream->cuda_particles.begin(),
				       cuStream->cuda_particles.end(),
				       testCountLevel(m),
				       0, thrust::plus<int>());
  }

  if (myid==0) {
				// Sum reduce to root
    MPI_Reduce(MPI_IN_PLACE, &cntr[0], multistep+1, MPI_INT, MPI_SUM,
	       0, MPI_COMM_WORLD);

    int tot=0;
    for (int m=0; m<=multistep; m++) tot += cntr[m];

    if (tot) {

      std::ostringstream ofil;
      ofil << runtag << ".levels";
      std::ofstream out(ofil.str().c_str(), ios::app);

      int sum=0;
      out << setw(60) << setfill('-') << '-' << endl;
      std::ostringstream sout;
      sout << "--- Component <" << name 
	   << ", " << id  << ">, T=" << T;
      out << std::setw(60) << std::left << sout.str().c_str() << std::endl;
      out << std::setw(60) << '-' << std::endl << std::setfill(' ');
      out << std::setw(3)  << "L" 
	  << std::setw(10) << "Number" 
	  << std::setw(10) << "dN/dL" 
	  << std::setw(10) << "N(<=L)"
	  << std::endl
	  << std::setw(60) << std::setfill('-') << '-'
	  << std::endl << std::setfill(' ');
      for (int n=0; n<=multistep; n++) {
	sum += cntr[n];
	out << std::setw(3)  << n 
	    << std::setw(10) << cntr[n] << std::setprecision(3) << std::fixed
	    << std::setw(10) << static_cast<double>(cntr[n])/tot
	    << std::setw(10) << static_cast<double>(sum)    /tot;
	out << std::endl;
      }
      out << std::endl << std::setw(3) << "T" << std::setw(10) << tot
	  << std::endl << std::endl << std::right;
    } else {
      std::cout << "print_level_lists_cuda [" << name 
		<< ", T=" << tnow << "]: tot=" << tot << std::endl;
    }

  } else {
				// Sum reduce counts to root
    MPI_Reduce(&cntr[0], 0, multistep+1, MPI_INT, MPI_SUM,
	       0, MPI_COMM_WORLD);
  }

<<<<<<< HEAD
}

// No cuda code here but only used after CudaToParticles() call for
// testing
void Component::MakeLevlist()
{
  levlist.resize(multistep+1);
  for (auto & v : levlist) v.clear();
  for (auto & v : particles) levlist[v.second->level].push_back(v.first);
}

// -*- C++ -*-
=======
}
>>>>>>> a70aee6a
<|MERGE_RESOLUTION|>--- conflicted
+++ resolved
@@ -429,10 +429,10 @@
 
     if (npart < lohi.second) {
 
-      cudaParticle * p = &P._v[I._v[npart]];
+      cudaParticle & p = P._v[I._v[npart]];
       
-      for (int k=0; k<3; k++) p->acc[k] = 0.0;
-      p->pot = p->potext = 0.0;
+      for (int k=0; k<3; k++) p.acc[k] = 0.0;
+      p.pot = p.potext = 0.0;
 
     } // Particle index block
     
@@ -776,7 +776,6 @@
 	       0, MPI_COMM_WORLD);
   }
 
-<<<<<<< HEAD
 }
 
 // No cuda code here but only used after CudaToParticles() call for
@@ -786,9 +785,4 @@
   levlist.resize(multistep+1);
   for (auto & v : levlist) v.clear();
   for (auto & v : particles) levlist[v.second->level].push_back(v.first);
-}
-
-// -*- C++ -*-
-=======
-}
->>>>>>> a70aee6a
+}