--- conflicted
+++ resolved
@@ -385,7 +385,6 @@
       tPtr1 = nvTracerPtr(new nvTracer(sout.str().c_str()));
     }
 
-<<<<<<< HEAD
     if (use_cuda and not c->force->cudaAware()) {
 #if HAVE_LIBCUDA==1
       c->CudaToParticles();
@@ -398,10 +397,6 @@
       c->force->get_acceleration_and_potential(c);
     }
 
-=======
-    c->force->get_acceleration_and_potential(c);
-      
->>>>>>> d2d517d4
     c->time_so_far.stop();
     if (timing) {
       timer_accel.stop();
@@ -484,7 +479,7 @@
       other->time_so_far.start();
       inter->c->force->SetExternal();
       inter->c->force->set_multistep_level(mlevel);
-<<<<<<< HEAD
+
       if (use_cuda and not inter->c->force->cudaAware()) {
 #if HAVE_LIBCUDA==1
 	inter->c->CudaToParticles();
@@ -496,9 +491,7 @@
       } else {
 	inter->c->force->get_acceleration_and_potential(other);
       }
-=======
-      inter->c->force->get_acceleration_and_potential(other);
->>>>>>> d2d517d4
+
       inter->c->force->ClearExternal();
       other->time_so_far.stop();
 
@@ -576,7 +569,7 @@
       for (auto ext : external->force_list) {
 	if (timing) itmr->second.start();
 	ext->set_multistep_level(mlevel);
-<<<<<<< HEAD
+
 	if (use_cuda and not c->force->cudaAware()) {
 #if HAVE_LIBCUDA==1
 	  c->CudaToParticles();
@@ -588,9 +581,7 @@
 	} else {
 	  ext->get_acceleration_and_potential(c);
 	}
-=======
-	ext->get_acceleration_and_potential(c);
->>>>>>> d2d517d4
+
 	if (timing) (itmr++)->second.stop();
       }
       c->time_so_far.stop();
@@ -888,7 +879,7 @@
 #endif
 				// Compute coefficients
     c->force->set_multistep_level(mlevel);
-<<<<<<< HEAD
+
     if (use_cuda and not c->force->cudaAware()) {
 #if HAVE_LIBCUDA==1
       c->CudaToParticles();
@@ -900,9 +891,7 @@
     } else {
       c->force->determine_coefficients(c);
     }
-=======
-    c->force->determine_coefficients(c);
->>>>>>> d2d517d4
+
 #ifdef DEBUG
     cout << "Process " << myid << ": coefficients <"
 	 << c->id << "> for mlevel=" << mlevel << " done" << endl;
