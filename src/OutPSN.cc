--- conflicted
+++ resolved
@@ -66,15 +66,8 @@
   if (n % nint && !last && !dump_signal) return;
   if (restart  && n==0  && !dump_signal) return;
 
-<<<<<<< HEAD
-  if (myid==0 and timer) {
-    stopWatch.reset();
-    stopWatch.start();
-  }
-=======
   std::chrono::high_resolution_clock::time_point beg, end;
   if (timer) beg = std::chrono::high_resolution_clock::now();
->>>>>>> 742cfb4e
   
   ofstream *out;
 
@@ -118,11 +111,6 @@
 
   dump_signal = 0;
 
-<<<<<<< HEAD
-  if (myid==0 and timer)
-    std::cout << "OutPSN [T=" << tnow << "] timing=" << stopWatch.stop()
-	      << std::endl;
-=======
   if (timer) {
     end = std::chrono::high_resolution_clock::now();
     std::chrono::duration<double> intvl = end - beg;
@@ -130,5 +118,4 @@
       std::cout << "OutPSN [T=" << tnow << "] timing=" << intvl.count()
 		<< std::endl;
   }
->>>>>>> 742cfb4e
 }
