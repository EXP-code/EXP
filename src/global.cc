#include <mpi.h>
#include <string>

#include <coef.H>
#include <ComponentContainer.H>
#include <ExternalForce.H>
#include <ExternalCollection.H>
#include <OutputContainer.H>
#include <BarrierWrapper.H>
#include <chkTimer.H>

				// Numerical parameters

int nsteps = 500;		// Number of steps to execute
int nscale = 20;		// Number of steps between rescaling
int ngpus  = 0;	                // Number of GPUs per node (0 means use all available)
int nbalance = 0;		// Steps between load balancing
int nreport = 0;		// Steps between particle reporting
double dbthresh = 0.05;		// Load balancing threshold (5% by default)
double dtime = 0.1;		// Default time step size
unsigned nbits = 32;		// Number of bits per dimension
unsigned pkbits = 6;		// Number of bits for parition
unsigned PFbufsz = 40000;	// ParticleFerry buffer size in particles


bool restart = false;		// Restart from a checkpoint
bool use_cwd = false;		// Use Node 0's current working directory on all nodes
int NICE = 0;			// Niceness level (default: 0)
int VERBOSE = 1;		// Chattiness for standard output
bool step_timing = false;	// Time parts of the step (set true by
				// DEFAULT>3)
bool initializing = false;	// Used by force methods to do "private things"
				// before the first step (e.g. run through
				// coefficient evaluations even when
				// self_consistent=false)
double runtime = 72.0;		// Total alloted runtime

				// Files
string homedir  = "./";
string infile   = "restart.in";
string parmfile = "config";
string ratefile = "processor.rates";
string ldlibdir = ".";

<<<<<<< HEAD
double tnow;			// Per step variables
int psdump = -1;
=======
double tnow     = 0.0;		// Per step variables
int psdump      = -1;
int this_step   = 0;
>>>>>>> f73ff42e
				// Global center of mass
double mtot;
double *gcom = new double [3];
double *gcov = new double [3];
bool global_cov = false;
bool eqmotion = true;
unsigned char stop_signal  = 0;
unsigned char dump_signal  = 0;
unsigned char quit_signal  = 0;
				// Multistep variables
<<<<<<< HEAD
unsigned shiftlevl = 0;
int mdrft = 0;
int centerlevl = -1;
bool DTold = false;
double dynfracS = 1.00;
double dynfracD = 1.0e32;
double dynfracV = 0.01;
double dynfracA = 0.03;
double dynfracP = 0.05;
vector<int> mfirst, mintvl, stepL, stepN;
vector< vector<bool> > mactive;
vector< vector<int> > dstepL, dstepN;
=======
unsigned        shiftlevl  = 0;
unsigned        maxlev     = 100;
int             mdrft      = 0;
int             mstep      = 0;
int             Mstep      = 1;
int             centerlevl = -1;
				// Timestep control
bool            DTold      = false;
double          dynfracS   = 1.00;
double          dynfracD   = 1.0e32;
double          dynfracV   = 0.01;
double          dynfracA   = 0.03;
double          dynfracP   = 0.05;

std::vector<int> mfirst, mintvl, stepL, stepN;
std::vector< vector<bool> > mactive;
std::vector< vector<int> > dstepL, dstepN;
>>>>>>> f73ff42e

#if HAVE_LIBCUDA==1
int cudaGlobalDevice;
#endif


				// Multithreading data structures for
				// incr_position and incr_velocity
/*struct thrd_pass_posvel 
{
  double dt;
  int mlevel;
  int id;
};*/

vector<thrd_pass_posvel> posvel_data;
vector<pthread_t> posvel_thrd;

				// MPI variables
int is_init=1;
int numprocs, slaves, proc_namelen;
char processor_name[MPI_MAX_PROCESSOR_NAME];

MPI_Comm MPI_COMM_SLAVE;

				// List of host names and ranks
std::map<std::string, std::vector<int> > nameMap;

				// List of sibling ranks
std::vector<int> siblingList;


CylCoefHeader  coefheadercyl;
SphCoefHeader  coefheadersph;

ComponentContainer *comp = 0;
ExternalCollection *external = 0;
OutputContainer    *output = 0;
YAML::Node          parse;

map<string, maker_t *, less<string> > factory;
map<string, maker_t *, less<string> >::iterator fitr;

std::string lastPS, lastPSQ, lastPSR;
CheckpointTimer chktimer;
string restart_cmd;

unsigned int random_seed = 11;

MPI_Datatype MPI_EXP_KEYTYPE;

BarrierWrapper *barrier = 0;
bool barrier_check = false;
bool barrier_debug = false;
bool barrier_extra = false;
bool barrier_label = true;
bool barrier_light = true;
bool barrier_quiet = true;

bool cuda_prof     = false;
bool debug_wait    = false;
bool main_wait     = false;
bool mpi_wait      = false;
bool fpe_trap      = false;
bool fpe_trace     = false;
bool fpe_wait      = false;

bool ignore_info   = false;
bool all_couples   = true;

int  rlimit_val    = 0;
bool use_cuda      = false;<|MERGE_RESOLUTION|>--- conflicted
+++ resolved
@@ -42,14 +42,9 @@
 string ratefile = "processor.rates";
 string ldlibdir = ".";
 
-<<<<<<< HEAD
-double tnow;			// Per step variables
-int psdump = -1;
-=======
 double tnow     = 0.0;		// Per step variables
 int psdump      = -1;
 int this_step   = 0;
->>>>>>> f73ff42e
 				// Global center of mass
 double mtot;
 double *gcom = new double [3];
@@ -60,20 +55,6 @@
 unsigned char dump_signal  = 0;
 unsigned char quit_signal  = 0;
 				// Multistep variables
-<<<<<<< HEAD
-unsigned shiftlevl = 0;
-int mdrft = 0;
-int centerlevl = -1;
-bool DTold = false;
-double dynfracS = 1.00;
-double dynfracD = 1.0e32;
-double dynfracV = 0.01;
-double dynfracA = 0.03;
-double dynfracP = 0.05;
-vector<int> mfirst, mintvl, stepL, stepN;
-vector< vector<bool> > mactive;
-vector< vector<int> > dstepL, dstepN;
-=======
 unsigned        shiftlevl  = 0;
 unsigned        maxlev     = 100;
 int             mdrft      = 0;
@@ -91,7 +72,6 @@
 std::vector<int> mfirst, mintvl, stepL, stepN;
 std::vector< vector<bool> > mactive;
 std::vector< vector<int> > dstepL, dstepN;
->>>>>>> f73ff42e
 
 #if HAVE_LIBCUDA==1
 int cudaGlobalDevice;
