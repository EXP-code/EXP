#ifndef _Sphere_H
#define _Sphere_H

#include <SLGridMP2.h>
#include <SphericalBasis.H>

#if HAVE_LIBCUDA==1
<<<<<<< HEAD
#include <cudaUtil.cuH>
=======
#include <cudaUtil.H>
>>>>>>> efbf7b86
#endif

/** Computes the potential, acceleration and density using the Sturm
    Liouville direct solution

    \param rmin is the minimum value in the table for the 
    radial basis functions (default is 0.001)

    \param rs is the halo scale length (default is 0.067*rmax).  This
    is used to for the coordinate mapping  (see below).

    \param cmap should be 1 for algebraic coordinate scaling, 2 for log
    coordinate scaling, 0 for no scaling as follows: 
    \f[ 
    x = {r/r_s-1 \over r/r_s+1} 
    \f]
    when <code>cmap=1</code> and 
    \f[
    x =  \log(r)
    \f]
    when <code>cmap=2</code>.  Algebraic coordinate scaling is a good
    general choice.  For spherical models with a very large dynamic
    range (e.g. deep, cuspy halos), logarithmic scaling will be a
    better choice.  Logarithmic scaling will insist that the
    <code>rmin>0</code>.

    \param numr is the number radial coordinate knots in the table 
    (default is 1000)

    \param diverge sets the power law extrapolation of a cusp profile

    \param dfac is the inverse slope of the power law
*/
class Sphere : public SphericalBasis 
{

private:

  SLGridSph* ortho;

  void initialize(void);

  void get_dpotl(int lmax, int nmax, double r, Matrix& p, Matrix& dp, int tid);

  void get_potl(int lmax, int nmax, double r, Matrix& p, int tid);

#if HAVE_LIBCUDA==1
  virtual void initialize_cuda()
  {
    ortho->initialize_cuda(channelDesc, cudaInterpArray, resDesc, texDesc, tex);
  }

  virtual cuda_constants get_cuda_mapping_constants()
  {
    ortho->get_cuda_mapping_constants();
  }

#endif

  void get_dens(int lmax, int nmax, double r, Matrix& p, int tid);

  void get_potl_dens(int lmax, int nmax, double r, Matrix& p, Matrix& d, int tid);

				// Parameters
  double rsphSL;
  double rmin;
  double rs;
  int numr;
  int cmap;
  int diverge;
  double dfac;
  string model_file;
  string cache_file;

public:
				// Global parameters
  /** Constructor
      @param line passes any parameters to basis instance (rsphSL, rmin and numr
      @param m allows the spherical basis to be used for multiple center expansions 
  */
  Sphere(string& line, MixtureBasis* m=0);

  //! Destructor
  virtual ~Sphere();
};

#endif

<|MERGE_RESOLUTION|>--- conflicted
+++ resolved
@@ -5,11 +5,7 @@
 #include <SphericalBasis.H>
 
 #if HAVE_LIBCUDA==1
-<<<<<<< HEAD
 #include <cudaUtil.cuH>
-=======
-#include <cudaUtil.H>
->>>>>>> efbf7b86
 #endif
 
 /** Computes the potential, acceleration and density using the Sturm
@@ -62,9 +58,9 @@
     ortho->initialize_cuda(channelDesc, cudaInterpArray, resDesc, texDesc, tex);
   }
 
-  virtual cuda_constants get_cuda_mapping_constants()
+  virtual cudaMappingConstants getCudaMappingConstants()
   {
-    ortho->get_cuda_mapping_constants();
+    return ortho->getCudaMappingConstants();
   }
 
 #endif
