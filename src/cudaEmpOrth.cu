--- conflicted
+++ resolved
@@ -80,27 +80,6 @@
       //
       cudaMemcpy3DParms copyParams = {0};
       
-<<<<<<< HEAD
-	cuda_safe_call
-	  (cudaMemcpy2D(cuArray[k], pitch, &h_buffer[0], sizeof(float)*NUMX, sizeof(float)*NUMX, NUMY, cudaMemcpyHostToDevice),
-	   __FILE__, __LINE__, "memcpy 2d");
-	
-	memset(&resDesc[k], 0, sizeof(resDesc[k]));
-	resDesc[k].resType                   = cudaResourceTypePitch2D;
-	resDesc[k].res.pitch2D.devPtr        = cuArray[k];
-	resDesc[k].res.pitch2D.pitchInBytes  = pitch;
-	resDesc[k].res.pitch2D.width         = NUMX;
-	resDesc[k].res.pitch2D.height        = NUMY;
-	resDesc[k].res.pitch2D.desc          = cudaCreateChannelDesc<float>();
-	
-	cuda_safe_call
-	  (cudaCreateTextureObject(&tex[k], &resDesc[k], &texDesc, NULL),
-	   __FILE__, __LINE__, "2d texture creation");
-	
-	k++;
-
-      } // table loop
-=======
       copyParams.srcPtr   = make_cudaPitchedPtr(d_Interp, NUMX*sizeof(float), NUMX, NUMY);
       copyParams.dstArray = cuArray[k];
       copyParams.extent   = make_cudaExtent(NUMX, NUMY, 6);
@@ -119,7 +98,6 @@
 	 __FILE__, __LINE__, "Failure in 2d texture creation");
       
       k++;
->>>>>>> 563d0f7f
 
     } // radial order loop
 
