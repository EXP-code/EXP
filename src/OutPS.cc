--- conflicted
+++ resolved
@@ -32,10 +32,6 @@
     timer = atoi(tmp.c_str()) ? true : false;
   else
     timer = false;
-<<<<<<< HEAD
-
-=======
->>>>>>> 742cfb4e
 }
 
 
@@ -44,17 +40,9 @@
   if (n % nint && !last && !dump_signal) return;
   if (restart  && n==0  && !dump_signal) return;
 
-<<<<<<< HEAD
-  if (myid==0 and timer) {
-    stopWatch.reset();
-    stopWatch.start();
-  }
-  
-=======
   std::chrono::high_resolution_clock::time_point beg, end;
   if (timer) beg = std::chrono::high_resolution_clock::now();
 
->>>>>>> 742cfb4e
   ofstream *out;
 
   psdump = n;
@@ -93,11 +81,6 @@
 
   dump_signal = 0;
 
-<<<<<<< HEAD
-  if (myid==0 and timer)
-    std::cout << "OutPS [T=" << tnow << "] timing=" << stopWatch.stop()
-	      << std::endl;
-=======
   if (timer) {
     end = std::chrono::high_resolution_clock::now();
     std::chrono::duration<double> intvl = end - beg;
@@ -105,5 +88,4 @@
       std::cout << "OutPS [T=" << tnow << "] timing=" << intvl.count()
 		<< std::endl;
   }
->>>>>>> 742cfb4e
 }
