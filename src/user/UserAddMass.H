#ifndef _UserAddMass_H
#define _UserAddMass_H

#include <Particle.H>
#include <AxisymmetricBasis.H>
#include <ExternalCollection.H>

#include <vector>
#include <array>
#include <list>

/** Add mass to component

    The particle positions are computing using either the spherical
    (Halo algorithm) or projected cylindrical (Disk algorithm) mass
    profile from the phase space.

    For the Disk algorithm, the particles are added to the mean disk
    midplane based on a real-time rotation curve estimate.  For the
    Halo algorithm, the velocity is chosen isotropically based on the
    mean velocity dispersion in spherical shells.  

    If the accel parameter is true, we assign the initial acceleration
    for created particles from the basis force fields.

    This routine should occur in the [External] sequence before any
    true force evalaution to include the external force.

    @param compname is the component and must be specified
    @param complist is the list of components for force evaluation, if specified
    @param tstart is the first time when particles are added
    @param dtime is the time interval between particle additions
    @param number is the number of particles to add per addition
    @param mass is the particle mass to add
    @param algorithm specifies the particle selection method
    @param rmin lower bin radius
    @param rmax upper bin radius
    @param numr is the number of radial bins
    @param logr true means use logarithmic bining
    @param seed for the pseudorandom number generator
    @param debug is the time interval between profile outputs (<=0 for off)
    @param interp set to true for interpolation in angular momentum bins
<<<<<<< HEAD
    @param planar set to true enforces particles added in the x-y plane for testing (default: false)
    @param accel set to true assigns the acceration by evaluating the basis force (default: true)
=======
    @param accel set to true initialized acceleration from basis forces (default: true)
    @param planar set to true enforces particles added in the x-y plane for testing (default: false)
>>>>>>> 178340b0
**/
class UserAddMass : public ExternalForce
{
private:

  std::vector<std::string> comp_list;
  std::string comp_name;
  std::vector<Component*> comp_vec;
  list<Component*> comp_acc;
  Component *c0;

  bool logr, interp, cforce, planar, accel;
  unsigned number, numr;
  double mass, rmin, rmax, lrmin, lrmax, dr, tnext, dtime, debug, dnext;
  double tstart, scale, vdisp;
  long int seed;

  std::vector< std::vector<double> > mas_bins_current;
  std::vector< double > mas_bins_adding;
  using vec3 = std::array<double, 3>;
  std::vector< std::vector<vec3> > vl_bins, v2_bins;
  std::vector< std::vector<vec3> > L3_bins;


  void clear_bins();
  void determine_acceleration_and_potential(void);
  void * determine_acceleration_and_potential_thread(void * arg);
  void initialize();

  void userinfo();

  enum class Algorithm { Disk, Halo } alg;

  static std::map<std::string, Algorithm> AlgMap;
  static std::map<Algorithm, std::string> AlgMapInv;
  boost::shared_ptr<ACG>     gen;
  boost::shared_ptr<Uniform> urand;
  boost::shared_ptr<Normal>  nrand;

public:

  //! Constructor
  UserAddMass(const YAML::Node& conf);

  //! Destructor
  ~UserAddMass();

};

#endif<|MERGE_RESOLUTION|>--- conflicted
+++ resolved
@@ -40,13 +40,8 @@
     @param seed for the pseudorandom number generator
     @param debug is the time interval between profile outputs (<=0 for off)
     @param interp set to true for interpolation in angular momentum bins
-<<<<<<< HEAD
     @param planar set to true enforces particles added in the x-y plane for testing (default: false)
     @param accel set to true assigns the acceration by evaluating the basis force (default: true)
-=======
-    @param accel set to true initialized acceleration from basis forces (default: true)
-    @param planar set to true enforces particles added in the x-y plane for testing (default: false)
->>>>>>> 178340b0
 **/
 class UserAddMass : public ExternalForce
 {
