--- conflicted
+++ resolved
@@ -1049,29 +1049,7 @@
 	    l2 = std::min<size_t>(l2, num2-1);
 	  }
 	  
-<<<<<<< HEAD
-	  // Get particles from body-index map for the cell
-=======
-	  // Sanity check
-	  //
-	  if (bmap.find(i1) == bmap.end()) {
-	    std::cerr << "i1 not in bmap" << std::endl;
-	  } else {
-	    if (l1>bmap[i1].size()) {
-	    std::cerr << "l1 too large" << std::endl;
-	    }
-	  }
-
-	  if (bmap.find(i2) == bmap.end()) {
-	    std::cerr << "i2 not in bmap" << std::endl;
-	  } else {
-	    if (l2>bmap[i2].size()) {
-	    std::cerr << "l2 too large" << std::endl;
-	    }
-	  }
-
 	  // Get index from body map for the cell
->>>>>>> 8a667de0
 	  //
 	  Particle* p1 = tree->Body(bmap[i1][l1]);
 	  Particle* p2 = tree->Body(bmap[i2][l2]);
