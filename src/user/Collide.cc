--- conflicted
+++ resolved
@@ -1355,11 +1355,6 @@
 	// Subdominant interaction types
 	//
 	if (!!nselM[i1][i2] and nselTot) {
-<<<<<<< HEAD
-=======
-
-	  bool found = false;
->>>>>>> 85b7262e
 
 	  for (auto v : nselM[i1][i2].v) {
 
@@ -1421,25 +1416,7 @@
 	      double scrs  = Cross / cunit;
 	      double prod  = cr * scrs;
 	      double targ  = ntcdb[samp->mykey].Prob(k, v.first, prod);
-
-<<<<<<< HEAD
 	      bool     ok  = false;
-=======
-	      bool ready = ntcdb[samp->mykey].Ready(k, v.first);
-
-	      if (ready) {
-		std::cout << std::setw(20) << labels[std::get<0>(v.first)]
-			  << " targ=" << targ << std::endl;
-	      }
-
-	      if (ready) {
-		if (std::get<0>(v.first) == 6) {
-		  found = true;
-		}
-	      }
-
-	      bool ok = false;
->>>>>>> 85b7262e
 
 	      if (NTC) {
 		ok = ( targ > (*unit)() );
@@ -1462,12 +1439,9 @@
 
 	    } // Loop over trial pairs
 
-	    if (found) {
-	      std::cout << std::endl;
-	    }
-
 	  } // Loop over subspecies
-	}
+
+	} // Secondary species stanza
 	  
       } // Next species 2 particle
 
