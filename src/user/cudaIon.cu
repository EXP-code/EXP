--- conflicted
+++ resolved
@@ -12,54 +12,19 @@
 // Global symbols for coordinate transformation
 //
 __device__ __constant__
-cuFP_t ionEminGrid, ionEmaxGrid, ionDelEGrid;
+cuFP_t ionEminGrid, ionEmaxGrid, ionDeltaEGrid;
 
 __device__ __constant__
-<<<<<<< HEAD
-int ionNfreeFree;
-=======
 int ionEgridNumber, ionRadRecombNumber;
->>>>>>> 742cfb4e
 
 __global__
 void testConstantsIon()
 {
-<<<<<<< HEAD
-  printf("** Emin [grid] = %f\n", ionEminGrid );
-  printf("** Emax [grid] = %f\n", ionEmaxGrid );
-  printf("** delE [grid] = %f\n", ionDelEGrid );
-  printf("** NumE [grid] = %d\n", ionNfreeFree);
-}
-
-void chdata::cuda_initialize()
-{
-  for (auto v : IonList) {
-    // Indecies of ion state
-    //
-    cuZ.push_back(v.first.first );
-    cuC.push_back(v.first.second);
-    
-    // Initialize Ion cross-section grids
-    //
-    if (not freeFreeGridComputed)
-      v.second->freeFreeMakeEvGrid(0);
-
-    if (v.first.second>1 and not radRecombGridComputed)
-      radRecombMakeEvGrid(0);
-
-    if (v.first.second[k]<=v.first.first[k]) {
-      if (not exciteGridComputed) collExciteMakeGrid(id);
-      if (not ionizeGridComputed) directIonMakeGrid(id);
-    }
-  }
-
-=======
   printf("** Egrid(min) = %f\n", ionEminGrid);
   printf("** Egrid(max) = %f\n", ionEmaxGrid);
   printf("** Egrid(del) = %f\n", ionDeltaEGrid);
   printf("** Egrid(num) = %d\n", ionEgridNumber);
   printf("** Rgrid(num) = %d\n", ionRadRecombNumber);
->>>>>>> 742cfb4e
 }
 
 void chdata::cuda_initialize_textures()
@@ -74,25 +39,7 @@
   cuCEarray.resize(ionSize, 0);
   cuCIarray.resize(ionSize, 0);
 
-<<<<<<< HEAD
-  // Intermediate arrays
-  //
-  thrust::host_vector<double> dColEmin(ionSize), dColEmax(ionSize), dColDE(ionSize);
-  thrust::host_vector<double> dIonEmin(ionSize), dIonEmax(ionSize), dIonDE(ionSize);
-
-
-  std::vector<cudaArray_t> cuFFarray, cuRCarray, cuCEarray, ciCIarray;
-  std::vector<cudaTextureObject_t> ff_d, rc_d, ce_d, ci_d;
-  std::vector<int> cuZ, cuC;
-
-  thrust::host_vector  <double> hEminArray, hEmaxArray;
-  thrust::device_vector<double> dEminArray, dEmaxArray;
-
-
-  // Texture array
-=======
   // Texture object array
->>>>>>> 742cfb4e
   //
   cuIonElem.resize(ionSize);
 
@@ -441,11 +388,6 @@
     
   } // END: IonList
 
-<<<<<<< HEAD
-    // Specify texture
-    //
-    cudaResourceDesc resDesc;
-=======
 }
 
 void chdata::cuda_initialize_grid_constants()
@@ -457,7 +399,6 @@
     Emin = v.second->EminGrid;
     Emax = v.second->EmaxGrid;
     delE = v.second->DeltaEGrid;
->>>>>>> 742cfb4e
 
     NE   = v.second->NfreeFreeGrid;
 
@@ -467,20 +408,6 @@
     }
   }
 
-<<<<<<< HEAD
-  // Grid values for the various cross sections
-  //
-  dKgrid = thrust::host_vector<double>(kgrid);
-  dKgr10 = thrust::host_vector<double>(kgr10);
-  dNugrd = thrust::host_vector<double>(nugrid);
-}
-
-__global__ void coordKernelCyl
-(dArray<cudaParticle> in, dArray<cuFP_t> mass, dArray<cuFP_t> phi,
- dArray<cuFP_t> Xfac, dArray<cuFP_t> Yfac,
- dArray<int> IndX, dArray<int> IndY,
- unsigned int stride, PII lohi, cuFP_t rmax)
-=======
   cuFP_t f;
 
   // Copy constants to device
@@ -588,7 +515,6 @@
  dArray<cuFP_t> randsl,
  dArray<cuFP_t> ph, dArray<cuFP_t> xc,
  cuIonElement elem)
->>>>>>> 742cfb4e
 {
   // Thread ID
   //
@@ -728,41 +654,9 @@
   __syncthreads();
 }
 
-<<<<<<< HEAD
-void Ion::initialize_grid_constants()
-{
-  // Copy constants to device
-  //
-  cuFP_t f;
-  
-  f = EminGrid;
-  cuda_safe_call(cudaMemcpyToSymbol(ionEminGrid, &f, sizeof(cuFP_t), size_t(0), cudaMemcpyHostToDevice),
-		 __FILE__, __LINE__, "Error copying ionEminGrid");
-
-  f = EmaxGrid;
-  cuda_safe_call(cudaMemcpyToSymbol(ionEmaxGrid, &f, sizeof(cuFP_t), size_t(0), cudaMemcpyHostToDevice),
-		 __FILE__, __LINE__, "Error copying ionEmaxGrid");
-
-  f = DeltaEGrid;
-  cuda_safe_call(cudaMemcpyToSymbol(ionDelEGrid, &f, sizeof(cuFP_t), size_t(0), cudaMemcpyHostToDevice),
-		 __FILE__, __LINE__, "Error copying ionDelEGrid");
-
-  cuda_safe_call(cudaMemcpyToSymbol(ionNfreeFree, &NfreeFreeGrid, sizeof(int), size_t(0), cudaMemcpyHostToDevice),
-		 __FILE__, __LINE__, "Error copying ionNfreeFree");
-
-}
-
-
-__global__ void
-forceKernelCyl(dArray<cudaParticle> in, dArray<cuFP_t> coef,
-	       dArray<cudaTextureObject_t> tex,
-	       int stride, unsigned int mmax, unsigned int nmax, PII lohi,
-	       cuFP_t rmax, cuFP_t cylmass, bool external)
-=======
 __device__
 void computeRadRecomb
 (cuFP_t E, cuFP_t& xc, cuIonElement& elem)
->>>>>>> 742cfb4e
 {
   if (E < ionEminGrid or E > ionEmaxGrid) {
 
@@ -996,181 +890,7 @@
 
   } // END: Ion list
 
-<<<<<<< HEAD
-void Cylinder::DtoH_coefs(int M)
-{
-  // Copy from host device to EmpCylSL
-
-  // m loop
-  //
-  for (int m=0; m<=mmax; m++) {
-    
-    // n loop
-    //
-    for (int n=0; n<ncylorder; n++) {
-      ortho->set_coef(M, m, n, 'c') = host_coefs[Imn(m, 'c', n, ncylorder)];
-      if (m>0) ortho->set_coef(M, m, n, 's') = host_coefs[Imn(m, 's', n, ncylorder)];
-    }
-  }
-}
-
-void chdata::destroy_cuda()
-{
-  for (size_t i=0; i<tex.size(); i++) {
-    std::ostringstream sout;
-    sout << "trying to free TextureObject [" << i << "]";
-    cuda_safe_call(cudaDestroyTextureObject(tex[i]),
-		   __FILE__, __LINE__, sout.str());
-  }
-
-  for (size_t i=0; i<cuInterpArray.size(); i++) {
-    std::ostringstream sout;
-    sout << "trying to free cuPitch [" << i << "]";
-    cuda_safe_call(cudaFree(cuInterpArray[i]),
-		     __FILE__, __LINE__, sout.str());
-  }
-}
-
-
-struct {
-  cuFP_t a;
-  cuFP_t b;
-} cuPair;
-
-__device__
-cuPair cuFreeFreeCross(double E)
-{
-  cuPair ret = {0.0, 0.0};
-
-  // No free-free with a neutral
-  //
-  if (C==1) return ret;
-
-  double eMin = EminGrid, eMax = ionEminGrid + ionDelEGrid*(ionNfreeFree-1);
-
-  if (E<eMin) E = eMin;		// Enforce minimum energy to prevent
-				// off grid evaluatoin
-  if (E<eMin or E>eMax) return ret;
-
-  double phi = 0.0, ffWaveCross = 0.0;
-
-  size_t indx = floor( (E - eMin)/DeltaEGrid );
-  double eA   = eMin + DeltaEGrid*indx, eB = eMin + DeltaEGrid*(indx+1);
-
-  double A = (eB - E)/DeltaEGrid;
-  double B = (E - eA)/DeltaEGrid;
-
-  double beg[2], cum[2];
-
-  for (int i=0; i<2; i++) {
-#if cuREAL == 4
-    beg[i] = tex3D<float>(tex._v, indx+i, 0, 0);
-    cum[i] = tex3D<float>(tex._v, indx+i, ionNkff, 0);
-#else
-    beg[i] = int2_as_double(tex3D<int2>(tex._v, indx+i, 0, 0));
-    cum[i] = int2_as_double(tex3D<int2>(tex._v, indx+i, ionNkff, 0));
-#endif
-  }
-
-  // If cross section is offgrid, set values to zero
-  //
-  if (cum[0] > 0.0 and cum[1] > 0.0) {
-
-    double k[2];
-
-    // Location in cumulative cross section grid
-    //
-    double rn = static_cast<double>(rand())/RAND_MAX; // Need curand
-
-    for (int i=0; i<2; i++) {
-
-      // Interpolate the cross section array
-      //
-    
-      double val = rn*cum[i];
-
-      if (val < beg[i]) {
-	
-	k[i] = kgrid[0];
-	
-
-      } else {
-
-	// Points to first element that is not < rn
-	// but may be equal
-
-	int cur = 0, next;
-	int count  = ionNkff;
-
-	while (count > 0) {
-	  next = cur; 
-	  int step = count / 2; 
-	  next += step;
-
-	  cuFP_t eval;
-#if cuREAL == 4
-	  eval = tex3D<float>(tex._v, indx+i, next, 0);
-#else
-	  eval = int2_as_double(tex3D<int2>(tex._v, indx+i, next, 0));
-#endif
-	  if (eval < val) {
-            cur = ++next; 
-            count -= step + 1; 
-	  }
-	  else
-            count = step;
-	}
-
-	int lo = cur-1;
-	int hi = cur;
-
-	if (cur < 0) {
-	  lo = 0;
-	  hi = 1;
-	}
-
-	k[i] = kgrid[lo];
-	
-	curFP_t xlo, xhi;
-#if cuREAL == 4
-	xlo = tex3D<float>(tex._v, indx+i, lo, 0);
-	xhi = tex3D<float>(tex._v, indx+i, hi, 0);
-#else
-	xlo = int2_as_double(tex3D<int2>(tex._v, indx+i, lo, 0));
-	xhi = int2_as_double(tex3D<int2>(tex._v, indx+i, hi, 0));
-#endif
-
-	// Linear interpolation
-	//
-	if (xhi > xlo) {
-	  double d = xhi - xlo;
-	  double a = (xhi - val) / d;
-	  double b = (val - xlo) / d;
-	  k[i] = a * kgrid[ii] + b * kgrid[jj];
-	  if (fabs(a)>1.0 or fabs(b)>1.0) {
-	    std::cout << "Oops" << std::endl;
-	  }
-	}
-      }
-    }
-
-    double K = A*k[0] + B*k[1];
-
-    // Assign the photon energy
-    //
-    ffWaveCross = pow(10, K) * hbc;
-
-    // Use the integrated cross section from the differential grid
-    //
-    phi = A*cum[0] + B*cum[1];
-  }
-
-  ret.a = phi;
-  ret.b = ffWaveCross;
-  return ret;
-=======
   std::cout << std::endl
 	    << "Serial time: " << serial() << std::endl
 	    << "Cuda time  : " << cuda()   << std::endl;
->>>>>>> 742cfb4e
 }