--- conflicted
+++ resolved
@@ -227,15 +227,12 @@
 #if HAVE_LIBCUDA==1
   //! CUDA methods
   //@{
-<<<<<<< HEAD
-=======
   //! Working device vectors
   std::vector<cudaArray_t>         cuF0array, cuFFarray, cuRCarray, cuCEarray, cuCIarray;
 
   //! Initialize constants describing texture grids
   void cuda_initialize_grid_constants();
 
->>>>>>> 742cfb4e
   //! Initialize the arrays
   void cuda_initialize();
 
@@ -332,22 +329,6 @@
   //@}
 
 #if HAVE_LIBCUDA==1
-<<<<<<< HEAD
-  //! CUDA data
-  //@{
-  std::vector<cudaArray_t> cuFFarray, cuRCarray, cuCEarray, ciCIarray;
-  std::vector<cudaTextureObject_t> ff_d, rc_d, ce_d, ci_d;
-  std::vector<int> cuZ, cuC;
-
-  thrust::device_vector<double> dColEmin, dColEmax, dColDE;
-  thrust::device_vector<double> dIonEmin, dIonEmax, dIonDE;
-  thrust::device_vector<double> dEminArray, dEmaxArray;
-  thrust::device_vector<double> dKgrid, dKgr10, dNugrd;
-  //@}
-#endif
-
-
-=======
   //! Cuda texture interpolation descriptions
   std::vector<cuIonElement> cuIonElem;
 
@@ -355,7 +336,6 @@
   void testCross(int Nenergy);
 #endif
   
->>>>>>> 742cfb4e
 };
 
 /**
