--- conflicted
+++ resolved
@@ -7715,11 +7715,6 @@
 	}
 
 	KE.delE = PE[0].second;
-<<<<<<< HEAD
-=======
-	testKE[id][3] += KE.delE;
-	testKE[id][4] += KE.delE;
->>>>>>> 27cbb8f9
 	collD->addLost(KE.delE, id);
 	if (use_delt>=0) spEdel[id] += KE.delE;
 
@@ -7746,12 +7741,9 @@
 
       updateEnergyHybrid(PP[0], KE);
 
-<<<<<<< HEAD
       testKE[id][3] += KE.delE + PPsav1 + PPsav2;
       testKE[id][4] += KE.delE;
 
-=======
->>>>>>> 27cbb8f9
       if (KE_DEBUG) {
 
 	double KE_final_check = energyInPair(p1, p2);
@@ -7866,11 +7858,6 @@
 	EkE(p1, p2, KE.defer);
 
 	KE.delE = PE[1].second;
-<<<<<<< HEAD
-=======
-	testKE[id][3] += KE.delE - ionExtra.first + rcbExtra.first;
-	testKE[id][4] += KE.delE;
->>>>>>> 27cbb8f9
 	collD->addLost(KE.delE, id);
 	if (use_delt>=0) spEdel[id] += KE.delE;
 	
@@ -7898,7 +7885,6 @@
 	  p2->dattrib[use_elec+k] = v2[k];
 	}
 	
-<<<<<<< HEAD
 	EkE(p1, p2, KE.defer);
 
 	updateEnergyHybrid(PP[1], KE);
@@ -7907,9 +7893,6 @@
 
 	testKE[id][3] += KE.delE - ionExtra.first + rcbExtra.first + PPsav1 + PPsav2;
 	testKE[id][4] += KE.delE;
-=======
-	updateEnergyHybrid(PP[1], KE);
->>>>>>> 27cbb8f9
 
 	if (KE_DEBUG) {
 
@@ -8084,11 +8067,6 @@
 	EkE(p1, p2, KE.defer);
 
 	KE.delE = PE[2].second;
-<<<<<<< HEAD
-=======
-	testKE[id][3] += KE.delE - ionExtra.second + rcbExtra.second;
-	testKE[id][4] += KE.delE;
->>>>>>> 27cbb8f9
 	collD->addLost(KE.delE, id);
 	if (use_delt>=0) spEdel[id] += KE.delE;
 	
@@ -8117,7 +8095,6 @@
 	  p2->vel[k] = v2[k];
 	}
       
-<<<<<<< HEAD
 	EkE(p1, p2, KE.defer);
 
 	updateEnergyHybrid(PP[2], KE);
@@ -8127,10 +8104,6 @@
 	testKE[id][3] += KE.delE - ionExtra.second + rcbExtra.second + PPsav1 + PPsav2;
 	testKE[id][4] += KE.delE;
 
-=======
-	updateEnergyHybrid(PP[2], KE);
-
->>>>>>> 27cbb8f9
 	if (KE_DEBUG) {
 
 	  double ke1f = 0.0, ke2f =0.0;
@@ -8160,10 +8133,7 @@
 	  ke2f *= 0.5*p2->mass;
 
 	  double delE = ke1 + ke2 - ke1f - ke2f - KE.delta - KE.delE + KE.miss + KE.defer;
-<<<<<<< HEAD
-	  
-=======
->>>>>>> 27cbb8f9
+
 	  if (fabs(delE) > tolE*(ke1 + ke2)) {
 	    std::cout << "**ERROR post scatter: relE = " << delE/(ke1+ke2)
 		      << " del = "  << delE
@@ -8240,18 +8210,12 @@
     if (use_cons>=0) {
       PP[k]->p1->dattrib[use_cons] += PP[k]->E1[0];
       PP[k]->p2->dattrib[use_cons] += PP[k]->E2[0];
-<<<<<<< HEAD
       EconsUpI += PP[k]->E1[0] + PP[k]->E2[0];
-=======
->>>>>>> 27cbb8f9
     }
     if (use_elec>=0) {
       PP[k]->p1->dattrib[use_elec+3] += PP[k]->E1[1];
       PP[k]->p2->dattrib[use_elec+3] += PP[k]->E2[1];
-<<<<<<< HEAD
       EconsUpE += PP[k]->E1[1] + PP[k]->E2[1];
-=======
->>>>>>> 27cbb8f9
     }
   }
 
@@ -8328,17 +8292,12 @@
 
     double KEinitl = KE_initl_check;
     double KEfinal = KE_final_check;
-<<<<<<< HEAD
     double delE1   = KEinitl - KEfinal - deltaSum - delEsum + delEmis + delEdfr
 ;
     std::array<double, 2> dCons = KE_initl_econs - KE_final_econs;
     double dConSum = dCons[0] + dCons[1];
     
     double delE2   = KEinitl - KEfinal - dConSum - delEsum - PPsav1 - PPsav2 + EkE.offset;
-=======
-    double delE1   = KEinitl - KEfinal - deltaSum - delEsum + delEmis + delEdfr;
-    double delE2   = KEinitl - KEfinal - KE_initl_econs + KE_final_econs - delEloss - delEfnl;
->>>>>>> 27cbb8f9
 
     if (fabs(delE2) > tolE*KE_initl_check) {
       std::cout << "**ERROR inelasticHybrid dE = " << delE1 << ", " << delE2
@@ -8889,15 +8848,9 @@
   if (pp->wght) return;
   if (pp->P == Pord::ion_ion) return;
 
-<<<<<<< HEAD
   double tKEi = 0.0;		// Total pre collision KE
   double tKEf = 0.0;		// Total post collision KE
   double eta  = 0.0;
-=======
-  double tKEi=0.0;		// Total pre collision KE
-  double tKEf=0.0;		// Total post collision KE
-  double eta =0.0;
->>>>>>> 27cbb8f9
 
   if (pp->P == Pord::ion_electron) {
     if (pp->swap) {
@@ -8979,7 +8932,6 @@
     else          pp->p1->dattrib[use_elec+3] -= testE;
   }
 
-<<<<<<< HEAD
   if (DBG_NewHybrid)
     std::cout << "**TEST"
 	      << ": KEi=" << std::setw(14) << tKEi
@@ -8990,18 +8942,6 @@
 	      << ", E1e=" << std::setw(18) << pp->end[0].KEw
 	      << ", E2e=" << std::setw(18) << pp->end[1].KEw << ", #1=" << pp->p1->indx << ", #2=" << pp->p2->indx
 	      << std::endl;
-=======
-  std::cout << "**TEST"
-	    << ": KEi=" << std::setw(14) << tKEi
-	    << ", KEf=" << std::setw(14) << tKEf
-	    << ", eta=" << std::setw(14) << eta << std::setprecision(10)
-	    << ", E1i=" << std::setw(18) << pp->end[0].KEi
-	    << ", E2i=" << std::setw(18) << pp->end[1].KEi
-	    << ", E1e=" << std::setw(18) << pp->end[0].KEw
-	    << ", E2e=" << std::setw(18) << pp->end[1].KEw << ", #1=" << pp->p1->indx << ", #2=" << pp->p2->indx
-	    << std::endl;
-  // Done
->>>>>>> 27cbb8f9
 }
 
 
