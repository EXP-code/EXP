--- conflicted
+++ resolved
@@ -3265,10 +3265,7 @@
       double del = 0.0;
 
       if (use_elec>=0) {
-<<<<<<< HEAD
-
-=======
->>>>>>> ca3391a1
+
 				// Particle 1: ion
 				// Particle 2: electron
 	if (interFlag > 100 and interFlag < 200) {
@@ -3360,19 +3357,7 @@
 	Exs  += del;
 	totE += del;
 	
-<<<<<<< HEAD
-	//       +-- This was a test
-	//       |
-	//       v
-      } else if (false) {
-	
-	// Trace interaction. Assign energy loss to dominant particle;
-	// always Particle #1
-	//
-	p1->dattrib[use_cons] += -delE;
-=======
       } else if (ExactE) {
->>>>>>> ca3391a1
 	
 	// Particle 1: ion
 	// Particle 2: electron
@@ -3767,14 +3752,10 @@
       if (KE2i > 0) keER[id].push_back((KE2i - KE2f)/KE2i);
     }
 				// Check energy balance including excess
-<<<<<<< HEAD
-    double testE = dKE - delE - missE;
-=======
     double testE = dKE;
 
     if (Z1 == Z2 or !ExactE) testE -= delE + missE;
 
->>>>>>> ca3391a1
 				// Add in energy loss/gain
     if (Z1==Z2 or SAME_TRACE_SUPP)
       testE += Exs;
