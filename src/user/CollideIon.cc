--- conflicted
+++ resolved
@@ -1703,29 +1703,17 @@
       //-------------------------
 
       if (interFlag == free_free_1) {
-<<<<<<< HEAD
-	delE1                = IS.selectFFInteract(IonList[Z1][C1], kEe2[id]) * prob;
+	delE1                = IS.selectFFInteract(IonList[Z1][C1], kEe2[id]) * F1;
 	tdelE               += delE1;
-	ctd1->ff[id].first  += prob;
-=======
-	delE1  = IS.selectFFInteract(IonList[Z1][C1], kEe2[id]) * F1;
-	tdelE += delE1;
 	ctd1->ff[id].first  += F1;
->>>>>>> a26d0b1b
 	ctd1->ff[id].second += delE1;
 	p1Flag = true;
       }
 
       if (interFlag == col_exite_1) {
-<<<<<<< HEAD
-	delE1                = IS.selectCEInteract(IonList[Z1][C1], CE1[id]) * prob;
+	delE1                = IS.selectCEInteract(IonList[Z1][C1], CE1[id]) * F1;
 	tdelE               += delE1;
-	ctd1->CE[id].first  += prob;
-=======
-	delE1  = IS.selectCEInteract(IonList[Z1][C1], CE1[id]) * F1;
-	tdelE += delE1;
 	ctd1->CE[id].first  += F1;
->>>>>>> a26d0b1b
 	ctd1->CE[id].second += delE1;
 	p1Flag = true;
       }
@@ -1774,29 +1762,17 @@
       //-------------------------
       
       if (interFlag == free_free_2) {
-<<<<<<< HEAD
-	delE2                = IS.selectFFInteract(IonList[Z2][C2], kEe1[id]) * prob;
+	delE2                = IS.selectFFInteract(IonList[Z2][C2], kEe1[id]) * F2;
 	tdelE               += delE2;
-	ctd2->ff[id].first  += prob;
-=======
-	delE2   = IS.selectFFInteract(IonList[Z2][C2], kEe1[id]) * F2;
-	tdelE  += delE2;
 	ctd2->ff[id].first  += F2;
->>>>>>> a26d0b1b
 	ctd2->ff[id].second += delE2;
 	p2Flag = true;
       }
 
       if (interFlag == col_exite_2) {
-<<<<<<< HEAD
-	delE2                = IS.selectCEInteract(IonList[Z2][C2], CE2[id]) * prob;
+	delE2                = IS.selectCEInteract(IonList[Z2][C2], CE2[id]) * F2;
 	tdelE               += delE2;
-	ctd2->CE[id].first  += prob;
-=======
-	delE2  = IS.selectCEInteract(IonList[Z2][C2], CE2[id]) * F2;
-	tdelE += delE2;
 	ctd2->CE[id].first  += F2;
->>>>>>> a26d0b1b
 	ctd2->CE[id].second += delE2;
 	p2Flag = true;
       }
