#include <iostream>
#include <iomanip>
#include <fstream>
#include <sstream>
#include <vector>
#include <cmath>
#include <cfloat>
#include <map>
#include <algorithm>

#include "global.H"
#include "UserTreeDSMC.H"
#include "CollideIon.H"
#include "localmpi.h"
#include "Species.H"

using namespace std;

double   CollideIon::Nmin          = 1.0e-08;	   
double   CollideIon::Nmax    	   = 1.0e+25;	   
double   CollideIon::Tmin    	   = 1.0e+03;	   
double   CollideIon::Tmax    	   = 1.0e+08;	   
double   CollideIon::TolV    	   = 1.0e-03;	   
unsigned CollideIon::Nnum    	   = 400;	   
unsigned CollideIon::Tnum    	   = 200;	   
string   CollideIon::cache   	   = ".HeatCool";
bool     CollideIon::frost_warning = false; // For debugging . . . 

bool NO_COOL = false;

// Cross-section debugging, false for production
//
static bool CROSS_DBG  = false;

// Minimum energy for Rutherford scattering of ions used to estimate
// the elastic scattering cross section
//
const double FloorEv = 0.05;

CollideIon::CollideIon(ExternalForce *force, Component *comp, double hD, double sD, 
		       const std::string& smap, int Nth) : 
  Collide(force, comp, hD, sD, Nth)
{
  NUM = 0;

  parseSpecies(smap);

  // Fill the Chianti data base
  //
  ch.createIonList(ZList);

  // Cross-section storage
  //
  csections = std::vector<sKey2Dmap> (nthrds);

  // Random variable generators
  //
  gen  = new ACG(11+myid);
  unit = new Uniform(0.0, 1.0, gen);
  
  // Energy diagnostics
  //
  totalSoFar = 0.0;
  massSoFar  = 0.0;
  lostSoFar  = vector<double>(nthrds, 0.0);
  
  collD = boost::shared_ptr<collDiag>(new collDiag(this));

  if (myid==0 && NO_COOL) std::cout << "No cooling is set to TRUE" 
				    << std::endl;

  // Per thread workspace initialization
  //
  dCrossMap.resize(nthrds);
  dInterMap.resize(nthrds);
  sCrossMap.resize(nthrds);
  sInterMap.resize(nthrds);
  sWghtsMap.resize(nthrds);
  CE1      .resize(nthrds);
  CE2      .resize(nthrds);
  kCE1     .resize(nthrds);
  kCE2     .resize(nthrds);
  kEi      .resize(nthrds);
  kEe1     .resize(nthrds);
  kEe2     .resize(nthrds);
  Ein1     .resize(nthrds);
  Ein2     .resize(nthrds);
  spTau    .resize(nthrds);
  spCrm    .resize(nthrds);
  spProb   .resize(nthrds);

  //
  // Cross-section debugging [INIT]
  //
  if (CROSS_DBG) {
    nextTime_dbg = 0.0;		// Next target time
    nCnt_dbg     = 0;		// Number of cells accumulated so far

    ostringstream ostr;
    ostr << outdir << runtag << ".cross_section_dbg." << myid;
    cross_debug = ostr.str();
    std::ifstream in(cross_debug.c_str());
    if (!in) {
      std::ofstream out(cross_debug.c_str());
      out << std::setw( 8) << "Count"
	  << std::setw(18) << "Time"
	  << std::setw(18) << "Initial"
	  << std::setw(18) << "Final"
	  << std::setw(18) << "Ratio"
	  << std::endl
	  << std::setw( 8) << "-------"
	  << std::setw(18) << "-------"
	  << std::setw(18) << "-------"
	  << std::setw(18) << "-------"
	  << std::setw(18) << "-------"
	  << std::endl;
    }
  }

  // Enum collsion-type label fields
  //
  labels[geometric_1] = "geometric  [1]";
  labels[neut_elec_1] = "neutral el [1]";
  labels[ion_elec_1 ] = "charged el [1]";
  labels[free_free_1] = "free-free  [1]";
  labels[colexcite_1] = "col excite [1]";
  labels[ionize_1   ] = "ionization [1]";
  labels[recomb_1   ] = "recombine  [1]";
  labels[geometric_2] = "geometric  [2]";
  labels[neut_elec_2] = "neutral el [2]";
  labels[ion_elec_2 ] = "charged el [2]";
  labels[free_free_2] = "free-free  [2]";
  labels[colexcite_2] = "col excite [2]";
  labels[ionize_2   ] = "ionization [2]";
  labels[recomb_2   ] = "recombine  [2]";
}

CollideIon::~CollideIon()
{
}


/**
   Precompute all the necessary cross sections
 */
void CollideIon::initialize_cell(pHOT* tree, pCell* cell, double rvmax, int id)
{
				// Cache the calling tree
  curTree = tree;

  double KEtot, KEdspC;
  cell->KE(KEtot, KEdspC);	// KE in cell

  double massC = cell->Mass();	// Mass in cell

				// Used for diagnostics only
  totalSoFar += massC * KEdspC;
  massSoFar  += massC;
  
  // Representative avg cell velocity in cgs
  //  
  double vavg = 0.5*rvmax*UserTreeDSMC::Vunit;

  // Representative avg cell energy in ergs
  //
  double Eerg = 0.5*vavg*vavg*amu;

  // In eV
  //
  double EeV = Eerg / eV;

  // Upscaling factor for scattering cross section
  //
  double sUp  = diamfac*diamfac;

  if (aType == Direct) {

    typedef std::map<speciesKey, unsigned> Count;

    for (Count::iterator it1 = cell->count.begin(); it1 != cell->count.end(); it1++)  {

      speciesKey i1 = it1->first;
      double Cross1 = geometric(i1.first);
    
      for (Count::iterator 
	     it2 = cell->count.begin(); it2 != cell->count.end(); it2++) {
	
	speciesKey i2 = it2->first;
	double Cross2 = geometric(i2.first);

	double mu = atomic_weights[i1.first] * atomic_weights[i1.first] / 
	  (atomic_weights[i1.first] + atomic_weights[i2.first]);

	if (i2.second>1) {
	  double ne2   = i2.second - 1;
	  double eVel2 = sqrt(amu*atomic_weights[i2.second]/me);
	  if (i1.second==1)
	    Cross1 = elastic(i1.first, EeV * mu) * eVel2 * ne2;
	  else {
	    double b = 0.5*esu*esu*(i1.second - 1) /
	      std::max<double>(Eerg*mu, FloorEv*eV) * 1.0e7; // nm
	    Cross1 = M_PI*b*b * eVel2 * ne2;
	  }
	}

	if (i1.second>1) {
	  double ne1   = i1.second - 1;
	  double eVel1 = sqrt(amu*atomic_weights[i1.first]/me);
	  if (i2.second==1)
	    Cross2 = elastic(i2.first, EeV * mu) * eVel1 * ne1;
	  else {
	    double b = 0.5*esu*esu*(i2.second - 1) /
	      std::max<double>(Eerg*mu, FloorEv*eV) * 1.0e7; // nm
	    Cross2 = M_PI*b*b * eVel1 * ne1;
	  }
	}

	csections[id][i1][i2] = (Cross1 + Cross2) * sUp * 1e-14 / 
	  (UserTreeDSMC::Lunit*UserTreeDSMC::Lunit);
      }
    }
  }

  if (aType == Trace) {

    csections[id][defaultKey][defaultKey] = 0.0;

    // Compute mean weights in the cell
    //
    typedef std::vector<unsigned long>::iterator bIter;
    typedef std::map<speciesKey, int>::iterator  sIter;

				// Mean weight
    keyWghtsMap meanW;
    for (sIter s=SpList.begin(); s!=SpList.end(); s++) 
      meanW[s->first] = sWghtsMap[id][s->first] = 0.0;

				// Total particle mass
    double massP = 0.0;
    double numbP = 0.0;
    
    for (bIter b=cell->bods.begin(); b!= cell->bods.end(); b++) {
				// Particle
      Particle *p = tree->Body(*b);
      massP += p->mass;
				// Mass-weighted trace fraction
      for (sIter s=SpList.begin(); s!=SpList.end(); s++) {
	meanW[s->first] += p->mass * p->dattrib[s->second];
	sWghtsMap[id][s->first] += p->dattrib[s->second]/atomic_weights[s->first.first];
      }
      numbP += 1.0;
    }
				// Compute mean weight
				//
    for (sIter s=SpList.begin(); s!=SpList.end(); s++) {
      meanW[s->first] /= massP;
      sWghtsMap[id][s->first] /= numbP;
    }

				// Compute cross sections
				//
    for (sIter s1=SpList.begin(); s1!=SpList.end(); s1++) {

      speciesKey i1 = s1->first;
      double Cross1 = geometric(i1.first);
      
      for (sIter s2=SpList.begin(); s2!=SpList.end(); s2++) {
	
	speciesKey i2 = s2->first;
	double Cross2 = geometric(i2.first);
	
	double mu = atomic_weights[i1.first] * atomic_weights[i1.first] / 
	  (atomic_weights[i1.first] + atomic_weights[i2.first]);

	if (i2.second>1) {
	  double ne2   = i2.second - 1;
	  double eVel2 = sqrt(amu*atomic_weights[i2.second]/me);
	  if (i1.second==1)
	    Cross1 = elastic(i1.first, EeV * mu) * eVel2 * ne2;
	  else {
	    double b = 0.5*esu*esu*(i1.second - 1) /
	      std::max<double>(Eerg*mu, FloorEv*eV) * 1.0e7; // nm
	    Cross1 = M_PI*b*b * eVel2 * ne2;
	  }
	}

	if (i1.second>1) {
	  double ne1   = i1.second - 1;
	  double eVel1 = sqrt(amu*atomic_weights[i1.first]/me);
	  if (i2.second==1)
	    Cross2 = elastic(i2.first, EeV * mu) * eVel1 * ne1;
	  else {
	    double b = 0.5*esu*esu*(i2.second - 1) /
	      std::max<double>(Eerg*mu, FloorEv*eV) * 1.0e7; // nm
	    Cross2 = M_PI*b*b * eVel1 * ne1;
	  }
	}

	double tCross = (Cross1 + Cross2) * 
	  meanW[i1] / atomic_weights[i1.first] *
	  meanW[i2] / atomic_weights[i2.first] *
	  sUp * 1e-14 / (UserTreeDSMC::Lunit*UserTreeDSMC::Lunit);

	csections[id][defaultKey][defaultKey] += tCross;
      }
    }
  }
}


sKey2Dmap& 
CollideIon::totalScatteringCrossSections(double crm, pCell *c, int id)
{
  typedef std::map<speciesKey, unsigned> Count;
  Count::iterator it1, it2;
  
  double vel  = crm * UserTreeDSMC::Vunit;
  double Eerg = 0.5*vel*vel*amu;
  double EeV  = Eerg / eV;

  // Upscaling factor for scattering cross section
  //
  double sUp  = diamfac*diamfac;
  
  if (aType == Direct) {

    for (it1 = c->count.begin(); it1 != c->count.end(); it1++)  {

      speciesKey i1 = it1->first;
      double geom1  = geometric(i1.first);
    
      for (it2 = c->count.begin(); it2 != c->count.end(); it2++)  
	{
	  speciesKey i2 = it2->first;
	  double geom2 = geometric(i2.first);
	  
	  double mu = atomic_weights[i1.first] * atomic_weights[i1.first] / 
	    (atomic_weights[i1.first] + atomic_weights[i2.first]);
	  
	  double eVel1 = sqrt(amu*atomic_weights[i1.first]/me);
	  double eVel2 = sqrt(amu*atomic_weights[i2.first]/me);
	  
	  double Cross1 = 0.0;
	  double Cross2 = 0.0;
	  
	  // Both particles neutral?
	  //
	  if (i1.second==1 and i2.second==2) {
	    Cross1 = geom1;
	    Cross2 = geom2;
	  }

	  // Electrons in second particle?
	  //
	  unsigned ne2 = i2.second - 1;
	  if (ne2) {
	    if (i1.second==1)	// Neutral atom-electron scattering
	      Cross1 = elastic(i1.first, EeV * mu) * eVel2*ne2;
	    else {		// Rutherford scattering
	      double b = 0.5*esu*esu*(i1.second - 1) /
		std::max<double>(Eerg*mu, FloorEv*eV) * 1.0e7; // nm
	      Cross1 = M_PI*b*b * eVel2*ne2;
	    }
	  }

	  // Electrons in first particle?
	  //
	  unsigned ne1 = i1.second - 1;
	  if (ne1) {
	    if (i2.second==1)	// Neutral atom-electron scattering
	      Cross2 = elastic(i2.first, EeV * mu) * eVel1*ne1;
	    else {		// Rutherford scattering
	      double b = 0.5*esu*esu*(i2.second - 1) /
		std::max<double>(Eerg*mu, FloorEv*eV) * 1.0e7; // nm
	      Cross2 = M_PI*b*b * eVel1*ne1;
	    }
	  }
	  
	  csections[id][i1][i2] = (Cross1 + Cross2) * sUp * 1e-14 / 
	    (UserTreeDSMC::Lunit*UserTreeDSMC::Lunit);
	}
    }

  }

  
  if (aType == Trace) {

    csections[id][defaultKey][defaultKey] = 0.0;

    // Compute the mean trace weight in the cell
    //
    typedef std::vector<unsigned long>::iterator bIter;
    typedef std::map<speciesKey, int>::iterator  sIter;

    std::map<speciesKey, double> meanW;
    for (sIter s=SpList.begin(); s!=SpList.end(); s++)
      meanW[s->first] = sWghtsMap[id][s->first] = 0.0;

    double massP = 0.0;
    double numbP = 0.0;

    for (bIter b=c->bods.begin(); b!= c->bods.end(); b++) {
				// Particle
      Particle *p = curTree->Body(*b);
				// Mass accumulation
      massP += p->mass;
				// Mean weight accumulation
      for (sIter s=SpList.begin(); s!=SpList.end(); s++) {
	meanW[s->first] += p->mass * p->dattrib[s->second];
	sWghtsMap[id][s->first] += p->dattrib[s->second]/atomic_weights[s->first.first];
      }
      numbP += 1.0;
    }
    
				// Normalize
    for (sIter s=SpList.begin(); s!=SpList.end(); s++) {
      meanW[s->first] /= massP;
      sWghtsMap[id][s->first] /= numbP;
    }

				// Compute cross sections
				//
    for (sIter s1=SpList.begin(); s1!=SpList.end(); s1++) {

      speciesKey i1 = s1->first;
      double geom1  = geometric(i1.first);
    
      for (sIter s2=SpList.begin(); s2!=SpList.end(); s2++) {

	speciesKey i2 = s2->first;
	double geom2 = geometric(i2.first);
	  
	double mu = atomic_weights[i1.first] * atomic_weights[i1.first] / 
	  (atomic_weights[i1.first] + atomic_weights[i2.first]);
	  
	double eVel1 = sqrt(amu*atomic_weights[i1.first]/me);
	double eVel2 = sqrt(amu*atomic_weights[i2.first]/me);
	  
	double Cross1 = 0.0;
	double Cross2 = 0.0;
	  
	// Both particles neutral?
	//
	if (i1.second==1 and i2.second==1) {
	  Cross1 = geom1;
	  Cross2 = geom2;
	}
	
	// Electrons in second particle?
	//
	unsigned ne2 = i2.second - 1;
	if (ne2) {
	  if (i1.second==1)	// Neutral atom-electron scattering
	    Cross1 = elastic(i1.first, EeV * mu) * eVel2 * ne2;
	  else {		// Rutherford scattering
	    double b = 0.5*esu*esu*(i1.second - 1) /
	      std::max<double>(Eerg*mu, FloorEv*eV) * 1.0e7; // nm
	    Cross1 = M_PI*b*b * eVel2 * ne2;
	  }
	}

	// Electrons in first particle?
	//
	unsigned ne1 = i1.second - 1;
	if (ne1) {
	  if (i2.second==1)	// Neutral atom-electron scattering
	    Cross2 = elastic(i2.first, EeV * mu) * eVel1 * ne1;
	  else {		// Rutherford scattering
	    double b = 0.5*esu*esu*(i2.second - 1) /
	      std::max<double>(Eerg*mu, FloorEv*eV) * 1.0e7; // nm
	    Cross2 = M_PI*b*b * eVel1 * ne1;
	  }
	}
	
	double tCross = (Cross1 + Cross2) *
	  meanW[i1] / atomic_weights[i1.first] *
	  meanW[i2] / atomic_weights[i2.first] *
	  sUp * 1e-14 / (UserTreeDSMC::Lunit*UserTreeDSMC::Lunit);

	csections[id][defaultKey][defaultKey] += tCross;
      }
    }
  }

  return csections[id];
}

double CollideIon::crossSectionDirect(pHOT *tree, Particle* p1, Particle* p2, 
				      double cr, int id)
{
  // Species keys
  //
  KeyConvert k1(p1->iattrib[use_key]), k2(p2->iattrib[use_key]);

  unsigned short Z1 = k1.getKey().first, C1 = k1.getKey().second;
  unsigned short Z2 = k2.getKey().first, C2 = k2.getKey().second;
  
  // Number of atoms in each super particle
  //
  double N1 = (p1->mass*UserTreeDSMC::Munit)/(atomic_weights[Z1]*amu);
  double N2 = (p2->mass*UserTreeDSMC::Munit)/(atomic_weights[Z2]*amu);

  // Number of associated electrons for each particle
  //
  double ne1 = C1 - 1;
  double ne2 = C2 - 1;
  
  // Energy available in the center of mass of the atomic collision
  //
  double m1  = atomic_weights[Z1]*amu;
  double m2  = atomic_weights[Z2]*amu;
  double mu  = m1 * m2 / (m1 + m2);
  double vel = cr * UserTreeDSMC::Vunit;

  // Translational COM energy
  //
  kEi[id] = 0.5 * mu * vel*vel;

  // Electron velocity equipartition factors
  //
  double eVel1 = sqrt(m1/me);
  double eVel2 = sqrt(m2/me);

  // Internal energy per particle
  //
  Ein1[id] = Ein2[id] = 0.0;
  if (use_Eint>=0) {
    Ein1[id] = p1->dattrib[use_Eint] * UserTreeDSMC::Eunit/N1;
    Ein2[id] = p2->dattrib[use_Eint] * UserTreeDSMC::Eunit/N2;

    // Compute the total available energy and divide among degrees of freedom
    // Convert ergs to eV
    //
    kEe1[id] = (kEi[id] + Ein1[id])/(1.0 + ne1) / eV;
    kEe2[id] = (kEi[id] + Ein2[id])/(1.0 + ne2) / eV;
  } else {
    kEe1[id] = kEi[id] / eV;
    kEe2[id] = kEi[id] / eV;
  }
  
  
  /***
      INSERT HERE THE CALCULATIONS FOR DELTA E USING THE ION CROSS SECTIONS
  ***/

  /***
      Interaction integers:
      1: p1 ff
      2: p1 CE
      3: p1 DI
      4: p1 RE
      5: p2 ff
      6: p2 CE
      7: p2 DI
      8: p2 RE
  ***/
  
  // Save the per-interaction cross sections
  dCrossMap[id] = std::vector<double>();

  // Index the interactions
  dInterMap[id] = std::vector<int   >();

  double sum12 = 0.0;		// Accumulate inelastic total cross
  double sum21 = 0.0;		// sections as we go

  
  //--------------------------------------------------
  // Total scattering cross section
  //--------------------------------------------------

  double cross12 = 0.0;
  double cross21 = 0.0;

				//-------------------------------
				// Both particles neutral
				//-------------------------------
  if (C1==1 and C2==2) {
				// Geometric cross sections based on
				// atomic radius
    cross12 = geometric(Z1);
    dCrossMap[id].push_back(cross12*diamfac*diamfac);
    dInterMap[id].push_back(geometric_1);

    cross21 = geometric(Z2);
    dCrossMap[id].push_back(cross21*diamfac*diamfac);
    dInterMap[id].push_back(geometric_2);
  }

				//-------------------------------
				// Electrons in second particle
				//-------------------------------
  if (ne2 > 0) {
    if (C1==1) {		// Neutral atom-electron scattering
      cross12 = elastic(Z1, kEe2[id]) * eVel2*ne2;
      dCrossMap[id].push_back(cross12);
      dInterMap[id].push_back(neut_elec_1);
    }  else {			// Rutherford scattering
      double b = 0.5*esu*esu*(C1-1) /
	std::max<double>(kEe2[id]*eV, FloorEv*eV) * 1.0e7; // nm
      cross12 = M_PI*b*b * eVel2*ne2;
      dCrossMap[id].push_back(cross12);
      dInterMap[id].push_back(ion_elec_1);
    }
  }
    
				//-------------------------------
				// Electrons in first particle
				//-------------------------------
  if (ne1 > 0) {
    if (C2==1) {		// Neutral atom-electron scattering
      cross21 = elastic(Z2, kEe1[id]) * eVel1*ne1;
      dCrossMap[id].push_back(cross21);
      dInterMap[id].push_back(neut_elec_2);
    } else {			// Rutherford scattering
      double b = 0.5*esu*esu*(C2-1) /
	std::max<double>(kEe1[id]*eV, FloorEv*eV) * 1.0e7; // nm
      cross21 = M_PI*b*b * eVel1*ne1;
      dCrossMap[id].push_back(cross21);
      dInterMap[id].push_back(ion_elec_2);
    }
  }

  //--------------------------------------------------
  // Ion keys
  //--------------------------------------------------

  lQ Q1(Z1, C1), Q2(Z2, C2);

  //--------------------------------------------------
  // Particle 1 interacts with Particle 2
  //--------------------------------------------------

				//-------------------------------
				// *** Free-free
				//-------------------------------
  if (C1 > 1 and ne2 > 0) {	// Ion and Ion only

    double ff1 = ch.IonList[Q1].freeFreeNonrel(kEe2[id], id);
    double crs = eVel2*ne2 * ff1;

    if (crs>0.0) {
      dCrossMap[id].push_back(crs);
      dInterMap[id].push_back(free_free_1);
      sum12 += crs;
    }
  }
				//-------------------------------
				// *** Collisional excitation
				//-------------------------------
  if (ne2 > 0 and C1 <= Z1) {	// Particle 1 must be bound

    CE1[id] = ch.IonList[Q1].collExciteCross(kEe2[id], id);

    double crs = eVel2*ne2 * CE1[id].back().first;

    if (crs>0.0) {
      dCrossMap[id].push_back(crs);
      dInterMap[id].push_back(colexcite_1);
      sum12 += crs;
    }
  }
				//-------------------------------
				// *** Ionization cross section
				//-------------------------------
  if (ne2 > 0 and C1 <= Z1) {	// Particle 1 must be bound

    double DI1 = ch.IonList[Q1].directIonCross(kEe2[id], id);
    double crs = eVel2*ne2 * DI1;

    if (crs>0.0) {
      dCrossMap[id].push_back(crs);
      dInterMap[id].push_back(ionize_1);
      sum12 += crs;
    }
  }
				//-------------------------------
				// *** Radiative recombination
				//-------------------------------
  if (C1 > 1 and ne2 > 0) {	// Particle 1 must be an ion

    std::vector<double> RE1 = ch.IonList[Q1].radRecombCross(kEe2[id], id);
    double crs = eVel2*ne2 * RE1.back();

    if (crs>0.0) {
      dCrossMap[id].push_back(crs);
      dInterMap[id].push_back(recomb_1);
      sum12 += crs;
    }
  }

  
  //--------------------------------------------------
  // Particle 2 interacts with Particle 1
  //--------------------------------------------------

				//-------------------------------
				// *** Free-free
				//-------------------------------
  if (C2 > 1 and ne1 > 0) {
    double ff2 = ch.IonList[Q2].freeFreeNonrel(kEe1[id], id);
    double crs = eVel1*ne1 * ff2;

    if (crs>0.0) {
      dCrossMap[id].push_back(crs);
      dInterMap[id].push_back(free_free_2);
      sum21 += crs;
    }
  }
				//-------------------------------
				// *** Collisional excitation
				//-------------------------------
  if (ne1 > 0 and C2 <= Z2) {

    CE2[id] = ch.IonList[Q2].collExciteCross(kEe1[id], id);
    double crs = eVel1*ne1 * CE2[id].back().first;

    if (crs>0.0) {
      dCrossMap[id].push_back(crs);
      dInterMap[id].push_back(colexcite_2);
      sum21 += crs;
    }
  }
				//-------------------------------
				// *** Ionization cross section
				//-------------------------------
  if (ne1 > 0 and C2 <= Z2) {
    double DI2 = ch.IonList[Q2].directIonCross(kEe1[id], id);
    double crs = ne1 * DI2;

    if (crs>0.0) {
      dCrossMap[id].push_back(crs);
      dInterMap[id].push_back(ionize_2);
      sum21 += crs;
    }
  }
				//-------------------------------
				// *** Radiative recombination
				//-------------------------------
  if (C2 > 1 and ne1 > 0) {
    std::vector<double> RE2 = ch.IonList[Q2].radRecombCross(kEe1[id], id);
    double crs = eVel1*ne1*RE2.back();

    if (crs>0.0) {
      dCrossMap[id].push_back(crs);
      dInterMap[id].push_back(recomb_2);
      sum21 += crs;
    } 
  }

				//-------------------------------
				// *** Convert to system units
				//-------------------------------
  return (cross12 + cross21 + sum12 + sum21) * 1e-14 / 
    (UserTreeDSMC::Lunit*UserTreeDSMC::Lunit);
}


double CollideIon::crossSectionTrace(pHOT *tree, Particle* p1, Particle* p2, 
				     double cr, int id)
{
  typedef std::map<speciesKey, int>::iterator sIter;

  double totalCross = 0.0;

  // Compute "matrix" of interactions
  //
  sIter sEnd(SpList.end());
  for (sIter s1=SpList.begin(); s1!=sEnd; s1++) {

				// Particle 1: key and number weight
    speciesKey k1 = s1->first;
    double     w1 = p1->dattrib[s1->second]/atomic_weights[k1.first];
    
    for (sIter s2=SpList.begin(); s2!=sEnd; s2++) {

				// Particle 1: key and number weight
      speciesKey k2 = s2->first;
      double     w2 = p2->dattrib[s2->second]/atomic_weights[k2.first];

				// Key of interaction pair
      dKey dkey(k1, k2);

				// Weight product
      double     ww = w1 * w2;

				// Atomic numbers
      unsigned short Z1 = k1.first, C1 = k1.second;
      unsigned short Z2 = k2.first, C2 = k2.second;
  

      // Number of associated electrons for each particle
      //
      double ne1 = C1 - 1;
      double ne2 = C2 - 1;
  
      // Energy available in the center of mass of the atomic collision
      //
      double m1  = amu;
      double m2  = amu;

      double mu  = m1 * m2 / (m1 + m2);
      double vel = cr * UserTreeDSMC::Vunit;

      // Translational COM energy
      //
      kEi[id] = 0.5 * mu * vel*vel;

      // Electron velocity equipartition factors
      //
      double eVel1 = sqrt(m1/me);
      double eVel2 = sqrt(m2/me);

      // Convert the total available energy from ergs to eV
      //
      
      kEe1[id] = kEi[id] / eV;
      kEe2[id] = kEi[id] / eV;
  
      /***
	  INSERT HERE THE CALCULATIONS FOR DELTA E USING THE ION CROSS SECTIONS
      ***/
      
      /***
	  Interaction integers:
	  1: p1 ff
	  2: p1 CE
	  3: p1 DI
	  4: p1 RE
	  5: p2 ff
	  6: p2 CE
	  7: p2 DI
	  8: p2 RE
      ***/
  
      // Save the per-interaction cross sections
      std::vector<double> tCrossMap;
      
      // Index the interactions
      std::vector<int> tInterMap;

      double sum12 = 0.0;	// Accumulate inelastic total cross
      double sum21 = 0.0;	// sections as we go

  
      //--------------------------------------------------
      // Total scattering cross section
      //--------------------------------------------------

      double cross12 = 0.0;
      double cross21 = 0.0;

      //-------------------------------
      // Elastic: both particles
      // are neutral
      //-------------------------------
      if (C1==1 and C2==1) {
	double sUp = diamfac * diamfac;
				// Geometric cross sections based on
				// atomic radius
	cross12 = geometric(Z1) * ww;
	tCrossMap.push_back(cross12 * sUp);
	tInterMap.push_back(geometric_1);

	cross21 = geometric(Z2) * ww;
	tCrossMap.push_back(cross21 * sUp);
	tInterMap.push_back(geometric_2);
      }

      //-------------------------------
      // Elastic: first particle is
      // neutral, electrons in second 
      // particle
      //-------------------------------
      if (ne2 > 0) {
				//-------------------------------
	if (C1==1) {		// *** Neutral atom-electron 
				// *** scattering
				//-------------------------------
	  cross12 = elastic(Z1, kEe2[id]) * eVel2 * ww * ne2;
	  tCrossMap.push_back(cross12);
	  tInterMap.push_back(neut_elec_1);

	}  else {			
				//-------------------------------
				// *** Rutherford scattering
				//-------------------------------
	  double b = 0.5*esu*esu*(C1-1) /
	    std::max<double>(kEe2[id]*eV, FloorEv*eV) * 1.0e7; // nm
	  cross12 = M_PI*b*b * eVel2 * ww * ne2;
	  tCrossMap.push_back(cross12);
	  tInterMap.push_back(ion_elec_1);
	}
      }
    
      //-------------------------------
      // Elastic: second particle is
      // neutral, electrons in first
      // particle
      //-------------------------------
      if (ne1 > 0) {
				//-------------------------------
	if (C2==1) {		// *** Neutral atom-electron 
				// *** scattering
				//-------------------------------
	  cross21 = elastic(Z2, kEe1[id]) * eVel1 * ww * ne1;
	  tCrossMap.push_back(cross21);
	  tInterMap.push_back(neut_elec_2);
	} else {
				//-------------------------------
				// *** Rutherford scattering
				//-------------------------------
	  double b = 0.5*esu*esu*(C2-1) /
	    std::max<double>(kEe1[id]*eV, FloorEv*eV) * 1.0e7; // nm
	  cross21 = M_PI*b*b * eVel1 * ww * ne1;
	  tCrossMap.push_back(cross21);
	  tInterMap.push_back(ion_elec_2);
	}
      }

      //--------------------------------------------------
      // Ion keys
      //--------------------------------------------------
      lQ Q1(Z1, C1), Q2(Z2, C2);

      //--------------------------------------------------
      // Inelastic scattering: Particle 1 interacts with 
      // electrons in Particle 2
      //--------------------------------------------------

				//-------------------------------
				// *** Free-free
				//-------------------------------
      if (C1 > 1 and ne2 > 0) {	// Ion and Ion only
	double ff1 = ch.IonList[Q1].freeFreeNonrel(kEe2[id], id);
	double crs = eVel2*ne2 * ff1 * ww;

	if (crs>0.0) {
	  tCrossMap.push_back(crs);
	  tInterMap.push_back(free_free_1);
	  sum12 += crs;
	}
      }
				//-------------------------------
				// *** Collisional excitation
				//-------------------------------
      if (ne2 > 0 and C1 <= Z1) { // Particle 1 must be bound

	CEvector V = ch.IonList[Q1].collExciteCross(kEe2[id], id);
	double crs = eVel2*ne2 * V.back().first * ww;

	if (crs>0.0) {
	  tCrossMap.push_back(crs);
	  tInterMap.push_back(colexcite_1);
	  kCE1[id][dkey] = V;
	  sum12 += crs;
	}
      }
				//-------------------------------
				// *** Ionization cross section
				//-------------------------------
      if (ne2 > 0 and C1 <= Z1) { // Particle 1 must be bound

	double DI1 = ch.IonList[Q1].directIonCross(kEe2[id], id);
	double crs = eVel2*ne2 * DI1 * ww;

	if (crs>0.0) {
	  tCrossMap.push_back(crs);
	  tInterMap.push_back(ionize_1);
	  sum12 += crs;
	}
      }
				//-------------------------------
				// *** Radiative recombination
				//-------------------------------
      if (C1 > 1 and ne2 > 0) {	// Particle 1 must be an ion

	std::vector<double> RE1 = ch.IonList[Q1].radRecombCross(kEe2[id], id);
	double crs = eVel2*ne2 * RE1.back() * ww;

	if (crs>0.0) {
	  tCrossMap.push_back(crs);
	  tInterMap.push_back(recomb_1);
	  sum12 += crs;
	}
      }

  
      //--------------------------------------------------
      // Inelastic scattering: Particle 2 interacts with 
      // electrons in Particle 1
      //--------------------------------------------------

				//-------------------------------
				// *** Free-free
				//-------------------------------
      if (C2 > 1 and ne1 > 0) {
	double ff2 = ch.IonList[Q2].freeFreeNonrel(kEe1[id], id);
	double crs = eVel1*ne1 * ff2 * ww;

	if (crs>0.0) {
	  tCrossMap.push_back(crs);
	  tInterMap.push_back(free_free_2);
	  sum21 += crs;
	}
      }
				//-------------------------------
				// *** Collisional excitation
				//-------------------------------
      if (ne1 > 0 and C2 <= Z2) {

	CEvector V = ch.IonList[Q2].collExciteCross(kEe1[id], id);
	double crs = eVel1*ne1 * V.back().first * ww;

	if (crs>0.0) {
	  tCrossMap.push_back(crs);
	  tInterMap.push_back(colexcite_2);
	  kCE2[id][dkey] = V;
	  sum21 += crs;
	}

      }
				//-------------------------------
				// *** Ionization cross section
				//-------------------------------
      if (ne1 > 0 and C2 <= Z2) {
	double DI2 = ch.IonList[Q2].directIonCross(kEe1[id], id);
	double crs = ne1 * DI2 * ww;
	
	if (crs>0.0) {
	  tCrossMap.push_back(crs);
	  tInterMap.push_back(ionize_2);
	  sum21 += crs;
	}
      }
				//-------------------------------
				// *** Radiative recombination
				//-------------------------------
      if (C2 > 1 and ne1 > 0) {
	std::vector<double> RE2 = ch.IonList[Q2].radRecombCross(kEe1[id], id);
	double crs = eVel1*ne1*RE2.back() * ww;

	if (crs>0.0) {
	  tCrossMap.push_back(crs);
	  tInterMap.push_back(recomb_2);
	  sum21 += crs;
	}
      } 

      sCrossMap[id][dkey] = tCrossMap;
      sInterMap[id][dkey] = tInterMap;

				//-------------------------------
				// *** Convert to system units
				//-------------------------------

      double tCross = (cross12 + cross21 + sum12 + sum21) * 1e-14 / 
	(UserTreeDSMC::Lunit*UserTreeDSMC::Lunit);
      
      totalCross += tCross;
    }
  }
      
  return totalCross;
}


int CollideIon::inelasticDirect(pHOT *tree, Particle* p1, Particle* p2, 
				double *cr, int id)
{
  int ret = 0;			// No error (flag)
  int interFlag = -1;

  // Species keys
  //
  KeyConvert k1(p1->iattrib[use_key]), k2(p2->iattrib[use_key]);
  collTDPtr ctd1 = (*collD)[k1.getKey()], ctd2 = (*collD)[k2.getKey()];
  unsigned short Z1 = k1.getKey().first, C1 = k1.getKey().second;
  unsigned short Z2 = k2.getKey().first, C2 = k2.getKey().second;
  
  // Number of atoms in each super particle
  //
  double N1 = (p1->mass*UserTreeDSMC::Munit)/(atomic_weights[Z1]*amu);
  double N2 = (p2->mass*UserTreeDSMC::Munit)/(atomic_weights[Z2]*amu);
  double NN = std::min<double>(N1, N2);	// Currently, N1 should equal N2
  
  // Number of associated electrons for each particle
  //
  double ne1 = C1 - 1;
  double ne2 = C2 - 1;

  // The total mass in system units
  //
  double Mt = p1->mass + p2->mass;
  if (Mt<=0.0) return ret;
  
  // Reduced mass in ballistic collision (system units)
  //
  double Mu = p1->mass * p2->mass / Mt;

  // Center of mass energy in the ballistic collision (system units)
  //
  double kE  = 0.5*Mu*(*cr)*(*cr);

  // For tracking energy conservation (system units)
  //
  double dE   = kE*TolV*TolV;
  double delE  = 0.0, delEeV = 0.0;

  // Now that the interactions have been calculated, create the
  // normalized cross section list to pick the interaction
  //
  std::vector<double> TotalCross;
  double tCross = 0.0;
  int si = 0;
  for (size_t i = 0; i < dCrossMap[id].size(); i++) {
    tCross += dCrossMap[id][i];
    TotalCross.push_back(tCross);
    si++;
  }

  assert (TotalCross.size() == dCrossMap[id].size());

  int partflag = 0;		// Will be 1 or 2, dependending on
				// which ion or neutral is selected
				// for interaction.  Will be 0 if no
				// interaction is selected.
  
  if (tCross != 0) {
    // Cumulative cross-section distribution for interaction selection
    //
    std::vector<double> CDF;
    for (size_t i = 0; i < TotalCross.size(); i++) {
      CDF.push_back(TotalCross[i]/tCross);
    }
    
    // Use a random variate to select the interaction from the
    // discrete cumulatative probability distribution (CDF)
    //
    double ran = (*unit)();
    int index  = -1;
    for (size_t i = 0; i < CDF.size(); i++) {
      if (ran < CDF[i]) {
	index = static_cast<int>(i);
	break;
      }
    }

    // Sanity check: did not assign index??
    //
    if (index<0) {
      std::cout << "CDF location falure, myid=" << myid
		<< ", ran=" << ran << std::endl;
      index = 0;
    }

    // Finally, set the interaction type based on the selected index
    //
    interFlag = dInterMap[id][index];

    //-------------------------
    // VERBOSE DEBUG TEST
    //-------------------------
    // Set to false for production
    //          |
    //          v
    static bool DEBUG_F = false;
    //
    if (DEBUG_F) {
      //
      // Output on collisions for now . . . 
      //
      if (interFlag % 100 == 4) {
	std::cout << std::setw( 8) << "index"
		  << std::setw( 8) << "flag"
		  << std::setw(14) << "cross"
		  << std::setw(14) << "cumul"
		  << std::setw(18) << "type label"
		  << std::endl
		  << std::setw( 8) << "-----"
		  << std::setw( 8) << "-----"
		  << std::setw(14) << "---------"
		  << std::setw(14) << "---------"
		  << std::setw(18) << "---------------"
		  << std::endl;
	for (size_t i = 0; i < dCrossMap[id].size(); i++) {
	  std::cout << std::setw( 8) << i
		    << std::setw( 8) << dInterMap[id][i]
		    << std::setw(14) << dCrossMap[id][i]
		    << std::setw(14) << CDF[i]
		    << std::setw(18) << labels[dInterMap[id][i]]
		    << std::endl;
	}
	std::cout << std::endl;
      }
    }

    //--------------------------------------------------
    // Ion keys
    //--------------------------------------------------

    lQ Q1(Z1, C1), Q2(Z2, C2);

    //-------------------------
    // Particle 1 interactions
    //-------------------------

    if (interFlag == free_free_1) {
      delE          = IS.selectFFNonrel(ch.IonList[Q1], id);
      partflag      = 1;
      ctd1->ff[id].first++; 
      ctd1->ff[id].second  += delE;
    }

    if (interFlag == colexcite_1) {
      delE = IS.selectCEInteract(ch.IonList[Q1], CE1[id]);
      partflag      = 1;
      ctd1->CE[id].first++; 
      ctd1->CE[id].second  += delE;
    }

    if (interFlag == ionize_1) {
      delE          = IS.DIInterLoss(ch.IonList[Q1]);
      p1->iattrib[use_key] = k1.updateC(++C1);
      assert(C1 <= (Z1 + 1));
      partflag      = 1;
      ctd1->CI[id].first++; 
      ctd1->CI[id].second  += delE;
    }

    // KE carried by electron is subtracted from the thermal reservoir
    // but not the radiation of "binding".  The "binding" radiation
    // decreases the total energy of the gas but not the thermal
    // component.
    //
    if (interFlag == recomb_1) {
      delE          = kEe2[id];
      p1->iattrib[use_key] = k1.updateC(--C1);
      assert(C1 > 0);
      partflag      = 1;
      ctd1->RR[id].first++; 
      ctd1->RR[id].second  += delE;
    }
    
    //-------------------------
    // Particle 2 interactions
    //-------------------------

    if (interFlag == free_free_2) {
      delE          = IS.selectFFNonrel(ch.IonList[Q2], id);
      partflag      = 2;
      ctd2->ff[id].first++;
      ctd2->ff[id].second += delE;
    }

    if (interFlag == colexcite_2) {
      delE         = IS.selectCEInteract(ch.IonList[Q2], CE2[id]);
      partflag     = 2;
      ctd2->CE[id].first++; 
      ctd2->CE[id].second += delE;
    }

    if (interFlag == ionize_2) {
      delE = IS.DIInterLoss(ch.IonList[Q2]);
      p2->iattrib[use_key] = k2.updateC(++C2);
      ctd2->CI[id].first++; 
      ctd2->CI[id].second += delE;
      partflag     = 2;
    }

    if (interFlag == recomb_2) {
      delE         = kEe1[id];	// See comment above for interFlag==6
      p2->iattrib[use_key] = k2.updateC(--C2);
      assert(C2 > 0);
      partflag     = 2;
      ctd2->RR[id].first++; 
      ctd2->RR[id].second += delE;
    }

    delEeV = delE;

    // Convert to super particle
    //
    if (partflag) delE *= NN;
    
    // Convert back to cgs
    //
    delE = delE * eV;
  }
  
  assert(delE >= 0.0);

  // Artifically prevent cooling
  //
  if (NO_COOL) delE = 0.0;

  // Pure scattering event
  //
  if (delE<=0.0) return ret;

  // Convert energy loss to system units
  //
  delE = delE/UserTreeDSMC::Eunit;
  
  // Assign interaction energy variables
  //
  double remE=0.0, totE=0.0, kEe=0.0, dof = 1.0;

  // Electrons from Particle 2 have interacted with atom/ion in Particle 1
  //
  if (partflag==1) {
    totE = kE;			// KE + internal
    if (use_Eint>=0) totE += p2->dattrib[use_Eint];
    remE = totE - dE;		// Energy floor
    kEe  = kEe2[id];		// Electron energy
    if (use_Eint>=0)
      dof = 1.0 + ne2;		// Total degrees of freedom

				// Energy diagnostics
    ctd1->eV_av[id] += kEe2[id];
    if (std::isnan(ctd2->eV_av[id])) {
      std::cout << "eV_N=" << ctd1->eV_N[id] << std::endl;
    }
    ctd1->eV_N[id]++;
    ctd1->eV_min[id] = std::min(ctd1->eV_min[id], kEe2[id]);
    ctd1->eV_max[id] = std::max(ctd2->eV_max[id], kEe2[id]);
    
    if (kEe2[id] > 10.2) { ctd1->eV_10[id]++;}
  }

  // Electrons from Particle 1 interacted with atom/ion in Particle 2
  //
  if (partflag==2) {
    totE = kE;			// KE + internal
    if (use_Eint>=0) totE += p1->dattrib[use_Eint];
    remE = totE - dE;		// Energy floor
    kEe  = kEe1[id];		// Electron energy
    if (use_Eint>=0)
      dof  = 1.0 + ne1;		// Total degrees of freedom

				// Energy diagnostics
    ctd2->eV_av[id] += kEe1[id];
    if (std::isnan(ctd2->eV_av[id])) {
      std::cout << "eV_N=" << ctd2->eV_N[id] << std::endl;
    }
    ctd2->eV_N[id]++;
    ctd2->eV_min[id] = std::min(ctd2->eV_min[id], kEe1[id]);
    ctd2->eV_max[id] = std::max(ctd2->eV_max[id], kEe1[id]);
    
    if (kEe1[id] > 10.2) { ctd2->eV_10[id]++; }
  }

  // Warn if energy lost is greater than total energy available to
  // lose
  //
  if (frost_warning && delE > remE)
      std::cout << "delE > KE!! (" << delE << " > " << totE
		<< "), Interaction type = " << interFlag 
		<< " kEe  = "  << kEe
		<< " delE = " << delEeV 
		<< std::endl;

  
  // Cooling rate diagnostic histogram
  //
  if (TSDIAG && delE>0.0) {
				// Histogram index
    int indx = (int)floor(log(remE/delE)/(log(2.0)*TSPOW) + 5);
				// Floor and ceiling
    if (indx<0 ) indx = 0;
    if (indx>10) indx = 10;
				// Add entry
    EoverT[id][indx] += Mt;
  }
  
  // Time step "cooling" diagnostic
  //
  if (use_delt>=0 && delE>0.0 && remE>0.0) {
    double dtE = delE/remE * spTau[id];
    double dt1 = p1->dattrib[use_delt];
    double dt2 = p2->dattrib[use_delt];
    p1->dattrib[use_delt] = std::max<double>(dt1, dtE);
    p2->dattrib[use_delt] = std::max<double>(dt2, dtE);
  }

  if (use_exes>=0) {
    // (-/+) value means under/overcooled: positive/negative increment
    // to delE NB: delE may be < 0 if too much energy was radiated
    // previously . . .
    //
    delE -= p1->dattrib[use_exes] + p2->dattrib[use_exes];
  }
  
  // Initial relative velocity 
  double vi        = (*cr);

  // Sufficient energy available for selected loss
  //
  if (remE > delE) {

    lostSoFar[id] += delE;
    decelT[id]    += delE;
    
    totE          -= delE;	// Remove the energy from the total
				// available

				// Energy per particle
    double kEm = totE / dof;
    
				// Get new relative velocity
    (*cr)          = sqrt( 2.0*kEm/Mu );

    ret            = 0;		// No error

    if (partflag==1) {
      ctd1->dv[id].first++; 
      ctd1->dv[id].second += 
	0.5*Mu*(vi - (*cr))*(vi - (*cr))/N1 * UserTreeDSMC::Eunit / eV;
    }
    
    if (partflag==2) {
      ctd2->dv[id].first++; 
      ctd2->dv[id].second += 
	0.5*Mu*(vi - (*cr))*(vi - (*cr))/N2 * UserTreeDSMC::Eunit / eV;
    }

				// Distribute electron energy to particles
    if (use_Eint>=0) {
      if (partflag==1) p2->dattrib[use_Eint] = ne2 * kEm;
      if (partflag==2) p1->dattrib[use_Eint] = ne1 * kEm;
    }
				// Zero out internal energy excess
    if (use_exes>=0)		// since excess is now used up
      p1->dattrib[use_exes] = p2->dattrib[use_exes] = 0.0;

  } else {
    //
    // Inconsistent: too much energy lost!
    //
    
    // Compute total available energy for both particles
    //
    totE = kE - dE;
    if (use_Eint>=0)
      totE += p1->dattrib[use_Eint] + p2->dattrib[use_Eint];

    // Try combined energy first . . . 
    //
    if (totE > delE) {

      lostSoFar[id] += delE;
      decelT[id]    += delE;
    
      totE          -= delE;	// Remove the energy from the total
				// available

				// Energy per particle
      double kEm = totE / (1.0 + ne1 + ne2);
    
				// Get new relative velocity
      (*cr)          = sqrt( 2.0*kEm/Mu );

      ret            = 0;	// No error

      if (partflag==1) {
	ctd1->dv[id].first++; 
	ctd1->dv[id].second += 
	  0.5*Mu*(vi - (*cr))*(vi - (*cr))/N1 * UserTreeDSMC::Eunit / eV;
      }
      
      if (partflag==2) {
	ctd2->dv[id].first++; 
	ctd2->dv[id].second +=
	  0.5*Mu*(vi - (*cr))*(vi - (*cr))/N2 * UserTreeDSMC::Eunit / eV;
      }

				// Remaining energy split between
				// internal degrees of freedom
      if (use_Eint>=0)
	p1->dattrib[use_Eint] = p2->dattrib[use_Eint] = kEm;
      
    } else {
				// All available energy will be lost
      lostSoFar[id] += totE;
      decolT[id]    += totE - delE;

      (*cr)         *= TolV;
      ret            = 1;	// Set error flag
    
				// Conservation of energy for internal
				// degrees of freedom
      dE             = 0.5*Mu*(*cr)*(*cr);

      if (partflag==1) {
	ctd1->dv[id].first++; 
	ctd1->dv[id].second +=
	  0.5*Mu*(vi - (*cr))*(vi - (*cr))/N1 * UserTreeDSMC::Eunit / eV;
      }
      
      if (partflag==2) {
	ctd2->dv[id].first++; 
	ctd2->dv[id].second +=
	  0.5*Mu*(vi - (*cr))*(vi - (*cr))/N2 * UserTreeDSMC::Eunit / eV;
      }

				// Remaining energy split set to zero
      if (use_Eint>=0)
	p1->dattrib[use_Eint] = p2->dattrib[use_Eint] = 0.0;

				// Reset internal energy excess
      if (use_exes>=0) {
	p1->dattrib[use_exes] = p1->mass*(totE - delE)/Mt;
	p2->dattrib[use_exes] = p2->mass*(totE - delE)/Mt;
      }
    }
  }
  
  return ret;
}


void CollideIon::debugDeltaE(double delE, unsigned short Z, unsigned short C,
			     double KE, double prob, int interFlag)
{
  if (delE < 0.0)
    std::cout << " *** Neg deltaE=" << std::setw(12) << delE << ", (Z, C)=(" 
	      << std::setw(2) << Z << ", " << std::setw(2) << C << "), E=" 
	      << std::setw(12) << KE  << ", prob=" << std::setw(12) << prob
	      << " :: " << labels[interFlag] << std::endl;
}

int CollideIon::inelasticTrace(pHOT *tree, Particle* p1, Particle* p2, 
			       double *cr, int id)
{
  // For particle map and weights
  //
  typedef std::map<speciesKey, double> keyW;
  typedef std::map<speciesKey, int   > keyI;

  int ret = 0;			// No error (flag)

  //-------------------------
  // VERBOSE DEBUG TEST
  //-------------------------
  // Set to false for production
  //          |
  //          v
  static bool DEBUG_F = false;
  //
  if (DEBUG_F) {
    static std::map<int, std::string> labels;
    if (labels.size()==0) {
      labels[geometric_1] = "geometric  [1]";
      labels[neut_elec_1] = "neutral el [1]";
      labels[ion_elec_1 ] = "charged el [1]";
      labels[free_free_1] = "free-free  [1]";
      labels[colexcite_1] = "col excite [1]";
      labels[ionize_1   ] = "ionization [1]";
      labels[recomb_1   ] = "recombine  [1]";
      labels[geometric_2] = "geometric  [2]";
      labels[neut_elec_2] = "neutral el [2]";
      labels[ion_elec_2 ] = "charged el [2]";
      labels[free_free_2] = "free-free  [2]";
      labels[colexcite_2] = "col excite [2]";
      labels[ionize_2   ] = "ionization [2]";
      labels[recomb_2   ] = "recombine  [2]";
    }
    //
    std::cout << std::setw( 8) << "index"
	      << std::setw( 4) << "Z1"
	      << std::setw( 4) << "C1"
	      << std::setw( 4) << "Z2"
	      << std::setw( 4) << "C2"
	      << std::setw( 8) << "flag"
	      << std::setw(14) << "cross"
	      << std::setw(18) << "type label"
	      << std::endl
	      << std::setw( 8) << "-----"
	      << std::setw( 4) << "---"
	      << std::setw( 4) << "---"
	      << std::setw( 4) << "---"
	      << std::setw( 4) << "---"
	      << std::setw( 8) << "-----"
	      << std::setw(14) << "---------"
	      << std::setw(18) << "---------------"
	      << std::endl;
    for (keyI::iterator sp=SpList.begin(); sp!=SpList.end(); sp++) {
      speciesKey k1(sp->first);
      for (keyI::iterator sp=SpList.begin(); sp!=SpList.end(); sp++) {
	speciesKey k2(sp->first);
	dKey dkey(k1, k2);
	for (size_t i = 0; i < sCrossMap[id][dkey].size(); i++) {
	  std::cout << std::setw( 8) << i
		    << std::setw( 4) << k1.first
		    << std::setw( 4) << k1.second
		    << std::setw( 4) << k2.first
		    << std::setw( 4) << k2.second
		    << std::setw( 8) << sInterMap[id][dkey][i]
		    << std::setw(14) << sCrossMap[id][dkey][i]
		    << std::setw(18) << labels[sInterMap[id][dkey][i]]
		    << std::endl;
	}
      }
    }
    std::cout << std::endl;
  }

  // Copy particle weights
  //
  keyW new1, new2;

  for (keyI::iterator sp=SpList.begin(); sp!=SpList.end(); sp++) {
    new1[sp->first] = p1->dattrib[sp->second];
    new2[sp->first] = p2->dattrib[sp->second];
  }

  // Cycle through all pairs of species
  //
  double delE = 0.0;

  keyCrossMap::iterator spBeg=sCrossMap[id].begin();
  keyCrossMap::iterator spEnd=sCrossMap[id].end();
  
  for (keyCrossMap::iterator sp=spBeg; sp!=spEnd; sp++) {

    // The interaction pair
    //
    dKey key = sp->first;

    // Number of interaction types in this map
    //
    size_t snum = sInterMap[id][key].size();

    // Normalize cross section list
    //
    double norm = std::accumulate(sp->second.begin(), sp->second.end(), 0.0);
    
    // Sanity check: compute elastic and inelastic fractions
    //  |
    //  v
    if (0) {
      double elastic = 0.0, inelastic = 0.0;
      for (size_t i=0; i<snum; i++) {
	if (sInterMap[id][key][i] % 100 < 3)
	  elastic   += sCrossMap[id][key][i]/norm;
	else
	  inelastic += sCrossMap[id][key][i]/norm;
      }
    }

    // The interaction pair
    //
    speciesKey k1 = sp->first.first;
    speciesKey k2 = sp->first.second;
    
    collTDPtr ctd1 = (*collD)[k1], ctd2 = (*collD)[k2];

    // Get weights
    //
    double w1 = p1->dattrib[SpList[k1]];
    double w2 = p2->dattrib[SpList[k2]];

    // Get weighted mass
    //
    double m1 = p1->mass * w1;
    double m2 = p2->mass * w2;

    // Species keys
    //
    unsigned short Z1 = k1.first, C1 = k1.second;
    unsigned short Z2 = k2.first, C2 = k2.second;
  
    // Number of amu in each super particle of trace type
    //
    double N1 = m1 * UserTreeDSMC::Munit/amu;
    double N2 = m2 * UserTreeDSMC::Munit/amu;
  
    // Cycle through the interaction list
    //
    for (size_t isp=0; isp<snum; isp++) {
      
      int interFlag = sInterMap[id][key][isp];

      double prob   = sCrossMap[id][key][isp] * spProb[id];

      // Particle 1 weight
      //
      double W1     = prob * atomic_weights[k1.first] / w1;

      // Particle 2 weight
      //
      double W2     = prob * atomic_weights[k2.first] / w2;
      
      // Accumulate the total energy lost for each particle
      //
      double delE1 = 0.0, delE2 = 0.0;

      // Indicate loss in particle 1 or 2 (diagnostic)
      //
      bool p1Flag = false, p2Flag = false;

      //--------------------------------------------------
      // Ion keys
      //--------------------------------------------------

      lQ Q1(Z1, C1), Q2(Z2, C2);

      //-------------------------
      // Particle 1 interactions
      //-------------------------

      if (interFlag == free_free_1) {
<<<<<<< HEAD
	delE1 = IS.selectFFInteract(ch.IonList[Q1], kEe2[id]) * prob * N1;
=======
	delE1 = IS.selectFFNonrel(ch.IonList[Q1], id) * prob * N1;
	if (delE1<0) debugDeltaE(delE1, Z1, C1, kEe2[id], prob, interFlag);
	tdelE               += delE1;
>>>>>>> 98cedde2
	ctd1->ff[id].first  += prob;
	ctd1->ff[id].second += delE1;
	p1Flag = true;

	debugDeltaE(delE1, Z1, C1, kEe2[id], prob, interFlag);
      }

      if (interFlag == colexcite_1) {
	delE1 = IS.selectCEInteract(ch.IonList[Q1], kCE1[id][key]) * prob * N1;
	ctd1->CE[id].first  += prob;
	ctd1->CE[id].second += delE1;
	p1Flag = true;

	debugDeltaE(delE1, Z1, C1, 
		    kCE1[id][key].back().second, prob, interFlag);
      }

      if (interFlag == ionize_1) {
	delE1  = IS.DIInterLoss(ch.IonList[Q1]) * prob * N1;
	speciesKey kk(Z1, ++C1);
	if (W1 < (w1=new1[k1])) {
	  new1[kk] += W1;
	  new1[k1] -= W1;
	} else {
	  new1[kk] += w1;
	  new1[k1]  = 0.0;
	}
	assert(C1 <= Z1+1);
	ctd1->CI[id].first  += prob;
	ctd1->CI[id].second += delE1;
	p1Flag = true;

	debugDeltaE(delE1, Z1, C1, 0.0, prob, interFlag);
      }

      // KE carried by electron is subtracted from the thermal reservoir
      // but not the radiation of "binding".  The "binding" radiation
      // decreases the total energy of the gas but not the thermal
      // component.
      //
      if (interFlag == recomb_1) {
	delE1  = kEe2[id] * prob * N1;
	speciesKey kk(Z1, --C1);
	if (W1 < (w1=new1[k1])) {
	  new1[kk] += W1;
	  new1[k1] -= W1;
	} else {
	  new1[kk] += w1;
	  new1[k1]  = 0.0;
	}
	assert(C1 > 0);
	ctd1->RR[id].first  += prob;
	ctd1->RR[id].second += delE1;
	p1Flag = true;

	debugDeltaE(delE1, Z1, C1, kEe2[id], prob, interFlag);
      }
    
      //-------------------------
      // Particle 2 interactions
      //-------------------------
      
      if (interFlag == free_free_2) {
<<<<<<< HEAD
	delE2                = IS.selectFFInteract(ch.IonList[Q2], kEe1[id]) * prob * N2;
=======
	delE2                = IS.selectFFNonrel(ch.IonList[Q2], id) * prob * N2;
	if (delE2<0) debugDeltaE(delE2, Z2, C2, kEe1[id], prob, interFlag);
	tdelE               += delE2;
>>>>>>> 98cedde2
	ctd2->ff[id].first  += prob;
	ctd2->ff[id].second += delE2;
	p2Flag = true;

	debugDeltaE(delE2, Z2, C2, kEe1[id], prob, interFlag);
      }

      if (interFlag == colexcite_2) {
	delE2 = IS.selectCEInteract(ch.IonList[Q2], kCE2[id][key]) * prob * N2;
	ctd2->CE[id].first  += prob;
	ctd2->CE[id].second += delE2;
	p2Flag = true;

	debugDeltaE(delE2, Z2, C2, 
		    kCE2[id][key].back().second, prob, interFlag);
      }

      if (interFlag == ionize_2) {
	delE2   = IS.DIInterLoss(ch.IonList[Q2]) * prob * N2;
	speciesKey kk(Z2, ++C2);
	if (W2 < (w2=new2[k2])) {
	  new2[kk] += W2;
	  new2[k2] -= W2;
	} else {
	  new2[kk] += w2;
	  new2[k2]  = 0.0;
	}
	assert(C2 <= Z2+1);
	ctd2->CI[id].first  += prob;
	ctd2->CI[id].second += delE2;
	p2Flag = true;

	debugDeltaE(delE2, Z2, C2, 0.0, prob, interFlag);
      }

      if (interFlag == recomb_2) {
	delE2  = kEe1[id] * prob * N2; // See comment above for interFlag==6
	speciesKey kk(Z2, --C2);
	if (W2 < (w2=new2[k2])) {
	  new2[kk] += W2;
	  new2[k2] -= W2;
	} else {
	  new2[kk] += w2;
	  new2[k2]  = 0.0;
	}
	assert(C2 > 0);
	ctd2->RR[id].first  += prob;
	ctd2->RR[id].second += delE2;
	p2Flag = true;

	debugDeltaE(delE2, Z2, C2, kEe1[id], prob, interFlag);
      }

      // Energy diagnostics
      //
      if (p1Flag) {
	double kEe = kEe1[id];

	ctd1->eV_av[id] += kEe;
	if (std::isnan(ctd2->eV_av[id])) {
	  std::cout << "eV_N=" << ctd1->eV_N[id] << std::endl;
	}
	ctd1->eV_N[id]++;
	ctd1->eV_min[id] = std::min(ctd1->eV_min[id], kEe);
	ctd1->eV_max[id] = std::max(ctd2->eV_max[id], kEe);
	
	if (kEe > 10.2) { ctd1->eV_10[id]++;}

	ctd1->dv[id].first++; 
	ctd1->dv[id].second += delE1/N1;
      }


      if (p2Flag) {
	double kEe = kEe2[id];

	ctd2->eV_av[id] += kEe;
	if (std::isnan(ctd2->eV_av[id])) {
	  std::cout << "eV_N=" << ctd2->eV_N[id] << std::endl;
	}
	ctd2->eV_N[id]++;
	ctd2->eV_min[id] = std::min(ctd2->eV_min[id], kEe);
	ctd2->eV_max[id] = std::max(ctd2->eV_max[id], kEe);
	
	if (kEe > 10.2) { ctd2->eV_10[id]++;}

	ctd1->dv[id].first++; 
	ctd1->dv[id].second += delE2/N2;
      }
      
      // Convert back to cgs
      //
      delE += (delE1 + delE2) * eV;

      if (delE < 0.0) {
	std::cout << "Found delE=" << std::setw(14) << delE/UserTreeDSMC::Eunit 
		  << ", delE1=" << std::setw(14) << delE1
		  << ", delE2=" << std::setw(14) << delE2
		  << ", w1="    << std::setw(14) << w1
		  << ", w2="    << std::setw(14) << w2
		  << ", N1="    << std::setw(14) << N1
		  << ", N2="    << std::setw(14) << N2
		  << ", (Z1, C1) = (" 
		  << std::setw(2) << Z1 << ", "
		  << std::setw(2) << C1 << ") "
		  << ", (Z2, C2) = (" 
		  << std::setw(2) << Z2 << ", "
		  << std::setw(2) << C2 << ") "
		  << std::endl;
      }
    }
  }
  
  if (delE < 0.0) {
    std::cout << "Found delE=" << delE/UserTreeDSMC::Eunit 
	      << " < 0.0" << std::endl;
    delE = 0.0;
  }

  // The total mass in system units
  //
  double m1 = p1->mass;
  double m2 = p2->mass;
  double Mt = m1 + m2;

  // Reduced mass in ballistic collision (system units)
  //
  double Mu = m1 * m2 / Mt;

  // Center of mass energy in the ballistic collision (system units)
  //
  double kE  = 0.5*Mu*(*cr)*(*cr);

  // For tracking energy conservation (system units)
  //
  double dE   = kE*TolV*TolV;
    
  // Artifically prevent cooling
  //
  if (NO_COOL) delE = 0.0;

  // Convert energy loss to system units
  //
  delE = delE/UserTreeDSMC::Eunit;
  
  // Assign interaction energy variables
  //
  double remE, totE, kEe = kEe1[id];

  // Diagnostic accumulation
  //
  totE = kE;			// KE
  remE = totE - dE;		// Energy floor
  
  // Warn if energy lost is greater than total energy available to
  // lose
  //
  if (frost_warning && delE > remE)
    std::cout << "delE > KE!! (" << delE << " > " << totE
	      << "), kEe  = "  << kEe
	      << " delE = " << delE/(eV*Mu*UserTreeDSMC::Munit*amu)
	      << std::endl;
  
  // Cooling rate diagnostic histogram
  //
  if (TSDIAG && delE>0.0) {
				// Histogram index
    int indx = (int)floor(log(remE/delE)/(log(2.0)*TSPOW) + 5);
				// Floor and ceiling
    if (indx<0 ) indx = 0;
    if (indx>10) indx = 10;
				// Add entry
    EoverT[id][indx] += Mt;
  }
  
  // Time step "cooling" diagnostic
  //
  if (use_delt>=0 && delE>0.0 && remE>0.0) {
    double dtE = delE/remE * spTau[id];
    double dt1 = p1->dattrib[use_delt];
    double dt2 = p2->dattrib[use_delt];
    p1->dattrib[use_delt] = std::max<double>(dt1, dtE);
    p2->dattrib[use_delt] = std::max<double>(dt2, dtE);
  }

  // Inelastic
  //
  if (delE>0.0) {

    // Sufficient energy available for selected loss
    //
    if (remE > delE) {
      
      lostSoFar[id] += delE;
      decelT[id]    += delE;
      
      totE          -= delE;	// Remove the energy from the total
				// available
      
				// Energy per particle
    
				// Get new relative velocity
      (*cr)          = sqrt( 2.0*totE/Mu );

      ret            = 0;		// No error

    } else {
      //
      // Inconsistent: too much energy lost!
      //
      
      lostSoFar[id] += totE;
      decolT[id]    += totE - delE;

      (*cr)         *= TolV;
      ret            = 1;	// Set error flag
      
				// Conservation of energy for internal
				// degrees of freedom
      dE             = 0.5*Mu*(*cr)*(*cr);

    }
  }
  
  // Replace particle weights
  //
  for (keyI::iterator sp=SpList.begin(); sp!=SpList.end(); sp++) {
    p1->dattrib[sp->second] = new1[sp->first];
    p2->dattrib[sp->second] = new2[sp->first];
  }

  // Velocity update
  //
  std::vector<double> vrel_i(3), vrel_f(3), vcm(3);

  // Pre-collision relative velocity
  // 
  for(unsigned k=0; k<3; k++)
    vrel_i[k] = p1->vel[k] - p2->vel[k];

  for(unsigned k=0; k<3; k++)
    vcm[k] = (m1*p1->vel[k] + m2*p2->vel[k]) / Mt;
	    
  double cos_th = 1.0 - 2.0*(*unit)();       // Cosine and sine of
  double sin_th = sqrt(1.0 - cos_th*cos_th); // collision angle theta
  double phi    = 2.0*M_PI*(*unit)();	     // Collision angle phi
  
  vrel_f[0] = (*cr)*cos_th;	     // Compute post-collision
  vrel_f[1] = (*cr)*sin_th*cos(phi); // relative velocity
  vrel_f[2] = (*cr)*sin_th*sin(phi);
  
  // Update post-collision velocities
  // 
  for (unsigned k=0; k<3; k++) {
    p1->vel[k] = vcm[k] + m2/Mt*vrel_f[k];
    p2->vel[k] = vcm[k] - m1/Mt*vrel_f[k];
  }

  return ret;
}


double CollideIon::Etotal()
{ 
  double ret = totalSoFar;
  totalSoFar = 0.0;
  return ret; 
}

double CollideIon::Mtotal()
{ 
  double ret = massSoFar;
  massSoFar = 0.0;
  return ret; 
}

void CollideIon::Elost(double* collide, double* epsm)
{ 
  double ret1=0.0;
  for (int n=0; n<nthrds; n++) {
    ret1 += lostSoFar[n];
    lostSoFar[n] = 0.0; 
  }
  *collide = ret1;
}


void * CollideIon::timestep_thread(void * arg)
{
  pHOT* tree = (pHOT* )((tstep_pass_arguments*)arg)->tree;
  int id     = (int)((tstep_pass_arguments*)arg)->id;
  
  thread_timing_beg(id);
  
  // Loop over cells, cell time-of-flight time
  // for each particle
  
  pCell *c;
  Particle *p;
  double DT, mscale;
  // double L;
  
  // Loop over cells, processing collisions in each cell
  //
  for (unsigned j=0; j<cellist[id].size(); j++ ) {
    
    // Number of particles in this cell
    //
    c = cellist[id][j];
    
    double volc = c->Volume();
    
    sKeyDmap            densM, lambdaM, crossM;
    sKeyUmap::iterator  it1, it2;
    sKey2Dmap           crossIJ;
    
    crossIJ = totalScatteringCrossSections(0, c, id);
    
    for (it1=c->count.begin(); it1!=c->count.end(); it1++) {
      speciesKey i1 = it1->first;
      densM[i1] = c->Mass(i1)/volc;
    }
    
    double meanDens=0.0, meanLambda=0.0;
    
    for (it1=c->count.begin(); it1!=c->count.end(); it1++) {
      speciesKey i1 = it1->first;
      crossM [i1] = 0.0;
      for (it2=c->count.begin(); it2!=c->count.end(); it2++) {

	speciesKey i2 = it2->first;
	double      N = UserTreeDSMC::Munit/(amu*atomic_weights[i2.first]);
	
	if (i2>=i1) {
	  crossM[i1] += N*densM[i2] * crossIJ[i1][i2];
	} else
	  crossM[i1] += N*densM[i2] * crossIJ[i2][i1];
      }
      
      lambdaM[i1] = 1.0/crossM[i1];
      meanDens   += densM[i1] ;
      meanLambda += densM[i1] * lambdaM[i1];
    }
    
    // This is the number density-weighted
    meanLambda /= meanDens;
    
    for (vector<unsigned long>::iterator 
	   i=c->bods.begin(); i!=c->bods.end(); i++) {
      // Current particle
      p = tree->Body(*i);
      // Compute time of flight criterion
      DT = 1.0e40;
      mscale = 1.0e40;
      for (unsigned k=0; k<3; k++) {
	DT = min<double>
	  (meanLambda/(fabs(p->vel[k])+1.0e-40), DT);
      }
      mscale = min<double>(meanLambda, mscale);

      // Size scale for multistep timestep calc.
      p->scale = mscale;

      // Compute cooling criterion timestep
      if (use_delt>=0) {
	double v = p->dattrib[use_delt];
	if (v>0.0) DT = min<double>(DT, v);
      }
      
      p->dtreq = DT;
    }
  }
  
  thread_timing_end(id);
  
  return (NULL);
}

void CollideIon::finalize_cell(pHOT* tree, pCell* cell, double kedsp, int id)
{
  //
  // Cross-section debugging [END]
  //
  if (CROSS_DBG && id==0) {
    if (nextTime_dbg <= tnow && nCnt_dbg < nCel_dbg)
      {
	speciesKey i;

	if (aType==Direct)
	  i = cell->count.begin()->first;
	else
	  i = SpList.begin()->first;

	cross2_dbg.push_back(csections[id][i][i]);
	nCnt_dbg++;
	if (nCnt_dbg == nCel_dbg) write_cross_debug();
      }
  }
  // Done

}

// Help class that maintains database of diagnostics
//
collDiag::collDiag(CollideIon* caller) : p(caller)
{
  // Initialize the map
  //
  if (p->ZList.size()) {
    for (CollideIon::ZLtype::iterator 
	   n=p->ZList.begin(); n!=p->ZList.end(); n++) {

      unsigned short Z = *n;

      for (unsigned short C=1; C<Z+2; C++) {
	speciesKey k(Z, C);
	(*this)[k] = collTDPtr(new CollisionTypeDiag());
      }
    }
  } else if (p->SpList.size()) {
    typedef std::map<speciesKey, int>::iterator spMapItr;
    for (spMapItr n=p->SpList.begin(); n!=p->SpList.end(); n++) {
      (*this)[n->first] = collTDPtr(new CollisionTypeDiag());
    }
  } else {			// Sanity check
    if (myid==0) {
      std::cerr << "collDiag:CollDiag: species list or map is "
		<< "not initialized" << std::endl;
    }
    MPI_Abort(MPI_COMM_WORLD, 57);
  }

  // Initialize the output file
  //
  initialize();
}

// Gather statistics from all processes
//
void collDiag::gather()
{
  for (sKeyCollTD::iterator it=this->begin(); it!=this->end(); it++) {
    collTDPtr ctd = it->second;
    ctd->sumUp();

    double z;
    if (myid==0) {
      MPI_Reduce(&(z=ctd->ff_s.first),  &ctd->ff_s.first,  1, MPI_DOUBLE, MPI_SUM, 0, MPI_COMM_WORLD); // 1
      MPI_Reduce(&(z=ctd->ff_s.second), &ctd->ff_s.second, 1, MPI_DOUBLE, MPI_SUM, 0, MPI_COMM_WORLD); // 2
      MPI_Reduce(&(z=ctd->CE_s.first),  &ctd->CE_s.first,  1, MPI_DOUBLE, MPI_SUM, 0, MPI_COMM_WORLD); // 3
      MPI_Reduce(&(z=ctd->CE_s.second), &ctd->CE_s.second, 1, MPI_DOUBLE, MPI_SUM, 0, MPI_COMM_WORLD); // 4
      MPI_Reduce(&(z=ctd->CI_s.first),  &ctd->CI_s.first,  1, MPI_DOUBLE, MPI_SUM, 0, MPI_COMM_WORLD); // 5
      MPI_Reduce(&(z=ctd->CI_s.second), &ctd->CI_s.second, 1, MPI_DOUBLE, MPI_SUM, 0, MPI_COMM_WORLD); // 6
      MPI_Reduce(&(z=ctd->RR_s.first),  &ctd->RR_s.first,  1, MPI_DOUBLE, MPI_SUM, 0, MPI_COMM_WORLD); // 7
      MPI_Reduce(&(z=ctd->RR_s.second), &ctd->RR_s.second, 1, MPI_DOUBLE, MPI_SUM, 0, MPI_COMM_WORLD); // 8
      MPI_Reduce(&(z=ctd->dv_s.first),  &ctd->dv_s.first,  1, MPI_DOUBLE, MPI_SUM, 0, MPI_COMM_WORLD); // 9
      MPI_Reduce(&(z=ctd->dv_s.second), &ctd->dv_s.second, 1, MPI_DOUBLE, MPI_SUM, 0, MPI_COMM_WORLD); // 10
      MPI_Reduce(&(z=ctd->eV_av_s),     &ctd->eV_av_s,     1, MPI_DOUBLE, MPI_SUM, 0, MPI_COMM_WORLD); // 11
      MPI_Reduce(&(z=ctd->eV_N_s),      &ctd->eV_N_s,      1, MPI_DOUBLE, MPI_SUM, 0, MPI_COMM_WORLD); // 12
      MPI_Reduce(&(z=ctd->eV_min_s),    &ctd->eV_min_s,    1, MPI_DOUBLE, MPI_MIN, 0, MPI_COMM_WORLD); // 13
      MPI_Reduce(&(z=ctd->eV_max_s),    &ctd->eV_max_s,    1, MPI_DOUBLE, MPI_MAX, 0, MPI_COMM_WORLD); // 14
      MPI_Reduce(&(z=ctd->eV_10_s),     &ctd->eV_10_s,     1, MPI_DOUBLE, MPI_SUM, 0, MPI_COMM_WORLD); // 15
    } else {
      MPI_Reduce(&ctd->ff_s.first,      &z,                1, MPI_DOUBLE, MPI_SUM, 0, MPI_COMM_WORLD); // 1 
      MPI_Reduce(&ctd->ff_s.second, 	&z, 		   1, MPI_DOUBLE, MPI_SUM, 0, MPI_COMM_WORLD); // 2 
      MPI_Reduce(&ctd->CE_s.first,  	&z, 		   1, MPI_DOUBLE, MPI_SUM, 0, MPI_COMM_WORLD); // 3 
      MPI_Reduce(&ctd->CE_s.second, 	&z, 		   1, MPI_DOUBLE, MPI_SUM, 0, MPI_COMM_WORLD); // 4 
      MPI_Reduce(&ctd->CI_s.first,  	&z, 		   1, MPI_DOUBLE, MPI_SUM, 0, MPI_COMM_WORLD); // 5 
      MPI_Reduce(&ctd->CI_s.second, 	&z, 		   1, MPI_DOUBLE, MPI_SUM, 0, MPI_COMM_WORLD); // 6 
      MPI_Reduce(&ctd->RR_s.first,  	&z, 		   1, MPI_DOUBLE, MPI_SUM, 0, MPI_COMM_WORLD); // 7 
      MPI_Reduce(&ctd->RR_s.second, 	&z, 		   1, MPI_DOUBLE, MPI_SUM, 0, MPI_COMM_WORLD); // 8 
      MPI_Reduce(&ctd->dv_s.first,    	&z, 		   1, MPI_DOUBLE, MPI_SUM, 0, MPI_COMM_WORLD); // 9 
      MPI_Reduce(&ctd->dv_s.second,   	&z, 		   1, MPI_DOUBLE, MPI_SUM, 0, MPI_COMM_WORLD); // 10
      MPI_Reduce(&ctd->eV_av_s,       	&z, 		   1, MPI_DOUBLE, MPI_SUM, 0, MPI_COMM_WORLD); // 11
      MPI_Reduce(&ctd->eV_N_s,        	&z, 		   1, MPI_DOUBLE, MPI_SUM, 0, MPI_COMM_WORLD); // 12
      MPI_Reduce(&ctd->eV_min_s,      	&z, 		   1, MPI_DOUBLE, MPI_MIN, 0, MPI_COMM_WORLD); // 13
      MPI_Reduce(&ctd->eV_max_s,      	&z, 		   1, MPI_DOUBLE, MPI_MAX, 0, MPI_COMM_WORLD); // 14
      MPI_Reduce(&ctd->eV_10_s,       	&z, 		   1, MPI_DOUBLE, MPI_SUM, 0, MPI_COMM_WORLD); // 15
    }
  }
}

// Zero out the counters
//
void collDiag::reset()
{
  for (sKeyCollTD::iterator it=this->begin(); it!=this->end(); it++)  
    it->second->reset();
}

void collDiag::initialize() 
{
  if (myid) return;

  {
    // Generate the file name
    std::ostringstream sout;
    sout << outdir << runtag << ".ION_coll_debug";
    coll_file_debug = sout.str();

    // Check for existence
    std::ifstream in(coll_file_debug.c_str());

    if (in.fail()) {
      // Write a new file
      std::ofstream out(coll_file_debug.c_str());
      if (out) {

	out << "# Variable      key                      " << std::endl
	    << "# ------------  -------------------------" << std::endl
	    << "# N(ff)         number of free-free      " << std::endl
	    << "# E(ff)         cum energy in free-free  " << std::endl
	    << "# N(ce)         number of collions       " << std::endl
	    << "# E(ce)         cum energy in collisions " << std::endl
	    << "# N(ci)         number of ionizations    " << std::endl
	    << "# E(ci)         cum energy in ionizations" << std::endl
	    << "# N(rr)         number of rad recombs    " << std::endl
	    << "# E(rr)         energy in rad recombs    " << std::endl
	    << "# d(KE)         mean energy change       " << std::endl
	    << "# Etotl         total cum energy         " << std::endl
	    << "#"                                         << std::endl;
	
				// Species labels
	out << "#" << std::setw(11+12) << std::right << "Species==>" << " | ";
	for (sKeyCollTD::iterator it=this->begin(); it!=this->end(); it++) {
	  ostringstream sout, sout2;
	  sout  << "(" << it->first.first << ", " << it->first.second << ")";
	  size_t w = 9*12, l = sout.str().size();
	  sout2 << std::setw((w-l)/2) << ' ' << sout.str();
	  out   << std::setw(w) << sout2.str() << " | ";
	}
	out << std::setw(12) << ' ' << " |" << std::endl;

				// Header line
	out << std::setfill('-') << std::right;
	out << "#" << std::setw(11+12) << '+' << " | ";
	for (sKeyCollTD::iterator it=this->begin(); it!=this->end(); it++) {
	  for (int i=0; i<9; i++) out << std::setw(12) << '+';
	  out << " | ";
	}
	out << std::setw(12) << '-' << " |"
	    << std::setfill(' ') << std::endl;

				// Column labels
	out << "#" 
	    << std::setw(11) << "Time |"
	    << std::setw(12) << "Temp |" << " | ";
	for (sKeyCollTD::iterator it=this->begin(); it!=this->end(); it++) {
	  out << std::setw(12) << "N(ff) |"
	      << std::setw(12) << "E(ff) |"
	      << std::setw(12) << "N(ce) |"
	      << std::setw(12) << "E(ce) |"
	      << std::setw(12) << "N(ci) |"
	      << std::setw(12) << "E(ci) |"
	      << std::setw(12) << "N(rr) |"
	      << std::setw(12) << "E(rr) |"
	      << std::setw(12) << "d(KE) |"
	      << " | ";
	}
	out << std::setw(12) << "Etotl" << " |" << std::endl;
	
				// Column numbers
	std::ostringstream st;
	unsigned int cnt = 0;
	st << "[" << ++cnt << "] |";
	out << "#" << std::setw(11) << st.str();
	st.str("");
	st << "[" << ++cnt << "] |";
	out << std::setw(12) << st.str() << " | ";
	for (sKeyCollTD::iterator it=this->begin(); it!=this->end(); it++) {
	  for (size_t l=0; l<9; l++) {
	    st.str("");
	    st << "[" << ++cnt << "] |";
	    out << std::setw(12) << std::right << st.str();
	  }
	  out << " | ";
	}
	st.str("");
	st << "[" << ++cnt << "]";
	out << std::setw(12) << std::right << st.str() << " |" << std::endl;

				// Header line
	out << std::setfill('-') << std::right;
	out << "#" << std::setw(11+12) << '+' << " | ";
	for (sKeyCollTD::iterator it=this->begin(); it!=this->end(); it++) {
	  for (int i=0; i<9; i++) out << std::setw(12) << '+';
	  out << " | ";
	}
	out << std::setw(12) << '-' << " |"
	    << std::setfill(' ') << std::endl;
      }
    }
    in.close();
  }

  {
    // Generate the file name
    std::ostringstream sout;
    sout << outdir << runtag << ".ION_energy_debug";
    energy_file_debug = sout.str();
    
    // Check for existence
    std::ifstream in(energy_file_debug.c_str());
    
    if (in.fail()) {
      // Write a new file
      std::ofstream out(energy_file_debug.c_str());
      if (out) {
	
	out << "# Variable      key                      " << std::endl
	    << "# ------------  -------------------------" << std::endl
	    << "# avg           mean collision energy    " << std::endl
	    << "# num           number of collisions     " << std::endl
	    << "# min           minimum collison energy  " << std::endl
	    << "# max           maximum collision energy " << std::endl
	    << "# over10        number > 10.2 eV         " << std::endl
	    << "#"                                         << std::endl;

				// Species labels
	out << "#" << std::setw(11) << "Species==>" << " | ";
	for (sKeyCollTD::iterator it=this->begin(); it!=this->end(); it++) {
	  ostringstream sout, sout2;
	  sout  << "(" << it->first.first << ", " << it->first.second << ")";
	  size_t w = 5*12, l = sout.str().size();
	  sout2 << std::setw((w-l)/2) << ' ' << sout.str();
	  out   << std::setw(w) << sout2.str() << " | ";
	}
	out << std::endl;
	
				// Header line
	out << std::setfill('-') << std::right;
	out << "#" << std::setw(11) << '+' << " | ";
	for (sKeyCollTD::iterator it=this->begin(); it!=this->end(); it++) {
	  for (int i=0; i<5; i++) out << std::setw(12) << '+';
	  out << " | ";
	}
	out << std::setfill(' ') << std::endl;

				// Column labels
	out << "#" << std::setw(11) << "Time" << " | ";
	for (sKeyCollTD::iterator it=this->begin(); it!=this->end(); it++) {
	  out << std::setw(12) << "avg |"
	      << std::setw(12) << "num |"
	      << std::setw(12) << "min |"
	      << std::setw(12) << "max |"
	      << std::setw(12) << "over10 |"
	      << " | ";
	}
	out << std::endl;

				// Column numbers
	std::ostringstream st;
	unsigned int cnt = 0;
	st << "[" << ++cnt << "] |";
	out << "#" << std::setw(11) << st.str() << " | ";
	for (sKeyCollTD::iterator it=this->begin(); it!=this->end(); it++) {
	  for (size_t l=0; l<5; l++) {
	    st.str("");
	    st << "[" << ++cnt << "] |";
	    out << std::setw(12) << std::right << st.str();
	  }
	  out << " | ";
	}
	out << std::endl;
				// Header line
	out << std::setfill('-') << std::right;
	out << "#" << std::setw(11) << '+' << " | ";
	for (sKeyCollTD::iterator it=this->begin(); it!=this->end(); it++) {
	  for (int i=0; i<5; i++) out << std::setw(12) << '+';
	  out << " | ";
	}
	out << std::setfill(' ') << std::endl;
      }
    }
    in.close();
  }

}

void collDiag::print() 
{
  if (myid) return;

  {
    std::ofstream out(coll_file_debug.c_str(), ios::out | ios::app);
    out << std::scientific << std::setprecision(3);
    if (out) {
      double Etot = 0.0;
      double cvrt = eV/UserTreeDSMC::Eunit;
      out << std::setw(12) << tnow 
	  << std::setw(12) << p->tempM << " | ";
      for (sKeyCollTD::iterator it=this->begin(); it!=this->end(); it++) {
	collTDPtr ctd = it->second;
	out << std::setw(12) << ctd->ff_s.first
	    << std::setw(12) << ctd->ff_s.second * cvrt
	    << std::setw(12) << ctd->CE_s.first
	    << std::setw(12) << ctd->CE_s.second * cvrt
	    << std::setw(12) << ctd->CI_s.first
	    << std::setw(12) << ctd->CI_s.second * cvrt
	    << std::setw(12) << ctd->RR_s.first
	    << std::setw(12) << ctd->RR_s.second * cvrt;
	if (ctd->dv_s.first>0.0)
	  out << std::setw(12) << ctd->dv_s.second/ctd->dv_s.first << " | ";
	else
	  out << std::setw(12) << 0.0 << " | ";
	Etot += 
	  ctd->ff_s.second + ctd->CE_s.second +
	  ctd->CI_s.second + ctd->RR_s.second ;
      }
      out << std::setw(12) << Etot * cvrt << " |" << std::endl;
    }
  }

  {
    std::ofstream out(energy_file_debug.c_str(), ios::out | ios::app);
    if (out) {
      out << std::setw(12) << tnow << " | ";
      for (sKeyCollTD::iterator it=this->begin(); it!=this->end(); it++) {
	collTDPtr ctd = it->second;
	out << std::setw(12) << (ctd->eV_N_s ? ctd->eV_av_s/ctd->eV_N_s : 0.0)
	    << std::setw(12) << ctd->eV_N_s
	    << std::setw(12) << ctd->eV_min_s
	    << std::setw(12) << ctd->eV_max_s
	    << std::setw(12) << ctd->eV_10_s
	    << " | ";
      }
      out << std::endl;
    }
  }

}

void CollideIon::parseSpecies(const std::string& map)
{
  std::ifstream in(map.c_str());
  if (in.bad()) 
    {
      if (myid==0) {
	std::cerr << "CollideIon::parseSpecies: definition file <"
		  << map << "> could not be opened . . . quitting"
		  << std::endl;
      }
      MPI_Abort(MPI_COMM_WORLD, 55);
    }


  // Ok, read the first line to get the implementation type

  const int nline = 2048;
  char line[nline];

  in.getline(line, nline);
  std::string type(line);

  if (type.compare("direct")==0) {
    
    aType = Direct;

    if (use_key<0) {
      if (myid==0) {
	std::cerr << "UserTreeDSMC: species key position is not defined in "
		  << "Component" << std::endl;
      }
      MPI_Abort(MPI_COMM_WORLD, 36);
    }

    int Z;
    while (1) {
      in.getline(line, nline);
      if (in.good()) {
	std::istringstream sz(line);
	sz >> Z;		// Add to the element list
	if (!sz.bad()) ZList.insert(Z);
      } else {
	break;
      }
    }

  } else if (type.compare("trace")==0) {

    aType = Trace;
    
    speciesKey key;
    int pos;
    while (1) {
      in.getline(line, nline);
      if (in.good()) {
	std::istringstream sz(line);
	sz >> key.first;
	sz >> key.second;
	sz >> pos;
				// Add to the species list
	if (!sz.bad()) {
	  SpList[key] = pos;
	  ZList.insert(key.first);
	}
      } else {
	break;
      }
    }

  } else {
    if (myid==0) {
      std::cerr << "CollideIon::parseSpecies: implementation type <"
		<< type << "> is not recognized . . . quitting"
		<< std::endl;
    }
    MPI_Abort(MPI_COMM_WORLD, 56);
  }

}

sKey2Umap CollideIon::generateSelection
(pCell* c, sKeyDmap* Fn, double crm, double tau, int id,
 double& meanLambda, double& meanCollP, double& totalNsel)
{
  if (aType == Direct)
    return generateSelectionDirect(c, Fn, crm, tau, id, 
				   meanLambda, meanCollP, totalNsel);
  else
    return generateSelectionTrace(c, Fn, crm, tau, id, 
				  meanLambda, meanCollP, totalNsel);
}

sKey2Umap CollideIon::generateSelectionDirect
(pCell* c, sKeyDmap* Fn, double crm, double tau, int id,
 double& meanLambda, double& meanCollP, double& totalNsel)
{
  sKeyDmap            densM, collPM, lambdaM, crossM;
  sKey2Dmap           selcM;
  sKey2Umap           nselM;
  sKeyUmap::iterator  it1, it2;
    
  // Volume in the cell
  //
  double volc = c->Volume();
  
  //
  // Cross-section debugging [BEGIN]
  //
  
  if (CROSS_DBG && id==0) {
    if (nextTime_dbg <= tnow && nCnt_dbg < nCel_dbg) {
      speciesKey i = c->count.begin()->first;
      cross1_dbg.push_back(csections[id][i][i]);
    }
  }
  // Done
  
  for (it1=c->count.begin(); it1!=c->count.end(); it1++) {
    speciesKey i1 = it1->first;
    densM[i1] = c->Mass(i1)/volc;
  }
    
  double meanDens = 0.0;
  meanLambda      = 0.0;
  meanCollP       = 0.0;
    
  for (it1=c->count.begin(); it1!=c->count.end(); it1++) {

    speciesKey i1 = it1->first;
    crossM [i1]   = 0.0;

    for (it2=c->count.begin(); it2!=c->count.end(); it2++) {
      speciesKey i2 = it2->first;

      if (i2>=i1) {
	crossM[i1] += (*Fn)[i2]*densM[i2]*csections[id][i1][i2];
      } else
	crossM[i1] += (*Fn)[i2]*densM[i2]*csections[id][i2][i1];
      
      if (csections[id][i1][i2] <= 0.0 || isnan(csections[id][i1][i2])) {
	cout << "INVALID CROSS SECTION! :: " << csections[id][i1][i2]
	     << " #1 = (" << i1.first << ", " << i1.second << ")"
	     << " #2 = (" << i2.first << ", " << i2.second << ")";
	csections[id][i1][i2] = 0.0; // Zero out
      }
	    
      if (csections[id][i2][i1] <= 0.0 || isnan(csections[id][i2][i1])) {
	cout << "INVALID CROSS SECTION! :: " << csections[id][i2][i1]
	     << " #1 = (" << i2.first << ", " << i2.second << ")"
	     << " #2 = (" << i1.first << ", " << i1.second << ")";
	csections[id][i2][i1] = 0.0; // Zero out
      }
	
    }
      
    if (it1->second>0 && (crossM[i1] == 0 || isnan(crossM[i1]))) {
      cout << "INVALID CROSS SECTION! ::"
	   << " crossM = " << crossM[i1] 
	   << " densM = "  <<  densM[i1] 
	   << " Fn = "     <<  (*Fn)[i1] << endl;
    }
    
    lambdaM[i1] = 1.0/crossM[i1];
    collPM [i1] = crossM[i1] * crm * tau;
    
    meanDens   += densM[i1] ;
    meanCollP  += densM[i1] * collPM[i1];
    meanLambda += densM[i1] * lambdaM[i1];
  }
    
  // This is the number density-weighted
  // MFP (used for diagnostics only)
  meanLambda /= meanDens;

  // Number-density weighted collision
  // probability (used for diagnostics
  // only)
  meanCollP  /= meanDens;
    
  // This is the per-species N_{coll}
  //
  totalNsel = 0.0;
  for (it1=c->count.begin(); it1!=c->count.end(); it1++) {
    speciesKey i1 = it1->first;
    
    for (it2=it1; it2!=c->count.end(); it2++) {
      speciesKey i2 = it2->first;
      
      // Probability of an interaction of between particles of type 1
      // and 2 for a given particle of type 2
      double Prob = (*Fn)[i2] * densM[i2] * csections[id][i1][i2] * crm * tau;
      
      if (i1==i2)
	selcM[i1][i2] = 0.5 * (it1->second-1) *  Prob;
      else
	selcM[i1][i2] = it1->second * Prob;
      
      nselM[i1][i2] = static_cast<unsigned>(floor(selcM[i1][i2]+0.5));
      totalNsel += nselM[i1][i2];
    }
  }
  
  return nselM;
}

sKey2Umap CollideIon::generateSelectionTrace
(pCell* c, sKeyDmap* Fn, double crm, double tau, int id,
 double& meanLambda, double& meanCollP, double& totalNsel)
{
  speciesKey          key(defaultKey);
    
  // Mass density in the cell
  //
  double dens = c->Mass() / c->Volume();
  
  // Number of bodies in this cell
  //
  unsigned num = static_cast<unsigned>(c->bods.size());

  //
  // Cross-section debugging [BEGIN]
  //
  
  if (CROSS_DBG && id==0) {
    if (nextTime_dbg <= tnow && nCnt_dbg < nCel_dbg) {
      speciesKey i = c->count.begin()->first;
      cross1_dbg.push_back(csections[id][i][i]);
    }
  }
  // Done
  
  // Sanity check
  if (isnan(csections[id][key][key]) or csections[id][key][key] < 0.0) {
    cout << "INVALID CROSS SECTION! :: " << csections[id][key][key] << std::endl;
    csections[id][key][key] = 0.0; // Zero out
  }
    
  // Cache relative velocity
  //
  spCrm[id] = crm;

  // Cross sections are already number weighted at this point
  //
  double crossM = (*Fn)[key] * dens * csections[id][key][key];
  double collPM = crossM * crm * tau;

  // Cache probability of an interaction of between the particles pair
  // for use in inelasticTrace
  //
  double rateF = 0.5 * (*Fn)[key] * dens * crm * tau;
  //             ^
  //             |
  // Cross sections are double counted
  //

  spProb[id] = rateF * 1e-14 / (UserTreeDSMC::Lunit*UserTreeDSMC::Lunit);


  // Cache time step for estimating "over" cooling timestep is use_delt>=0
  //
  spTau[id]  = tau;

  // For Collide diagnostics
  //
  meanLambda = 1.0/crossM;
  meanCollP  = collPM;
    
  double Prob = rateF * csections[id][key][key];
  double selcM = 0.5 * (num-1) * Prob;
  //             ^
  //             |
  // Pairs are double counted

  sKey2Umap nselM;
  nselM[key][key] = static_cast<unsigned>(floor(selcM+0.5));
  totalNsel = selcM;
  
  return nselM;
}


void CollideIon::write_cross_debug()
{
  std::ofstream out(cross_debug.c_str(), ios::out | ios::app);
  for (int i=0; i<nCel_dbg; i++) {
    double diff = cross2_dbg[i] - cross1_dbg[i];
    if (cross1_dbg[i]>0.0) diff /= cross1_dbg[i];
    out << std::setw( 8) << i+1
	<< std::setw(18) << tnow
	<< std::setw(18) << cross1_dbg[i]
	<< std::setw(18) << cross2_dbg[i]
	<< std::setw(18) << diff
	<< std::endl;
  }
  nextTime_dbg += delTime_dbg;
  nCnt_dbg = 0;
  cross1_dbg.erase(cross1_dbg.begin(), cross1_dbg.end());
  cross2_dbg.erase(cross2_dbg.begin(), cross2_dbg.end());
}



void CollideIon::gatherSpecies()
{
  if (aType==Direct) return;

  // Trace version follows

  const double Tfac = 2.0*UserTreeDSMC::Eunit/3.0 * amu /
    UserTreeDSMC::Munit/boltz;

  // Clean the maps
  //
  double mass = 0.0;

  tempM = 0.0;
  specM.erase(specM.begin(), specM.end());

  // Interate through all cells
  //
  pHOT_iterator itree(*c0->Tree());

  while (itree.nextCell()) {

    pCell *cell = itree.Cell();

    // Compute the temerature
    //
    double KEtot, KEdsp;
    cell->sample->KE(defaultKey, KEtot, KEdsp);
    double T = KEdsp* Tfac;

    // Iterate through all bodies in this cell
    //
    vector<unsigned long>::iterator j = cell->bods.begin();
    while (j != cell->bods.end()) {
      Particle* p = cell->Body(j++);
      for (spItr it=SpList.begin(); it!=SpList.end(); it++) {

	speciesKey k = it->first;
	int     indx = it->second;
      
	if (specM.find(k) == specM.end()) specM[k] = 0.0;
	specM[k] += p->mass * p->dattrib[indx];
      } 
    }
    mass  += cell->Mass();
    tempM += cell->Mass() * T;
  }

  // Send the local map to other nodes
  //
  int sizm;
  spDItr it;
  speciesKey key;
  double val1, val2;

  for (int i=1; i<numprocs; i++) {
    if (i == myid) {
      sizm = specM.size();
				// Local map size
      MPI_Send(&sizm,  1, MPI_INT,    0, 330, MPI_COMM_WORLD);
				// Mass
      MPI_Send(&mass,  1, MPI_DOUBLE, 0, 331, MPI_COMM_WORLD);
				// Temp
      MPI_Send(&tempM, 1, MPI_DOUBLE, 0, 332, MPI_COMM_WORLD);
				// Send local map
      for (it=specM.begin(); it != specM.end(); it++) {
	key  = it->first;
	MPI_Send(&key.first,  1, MPI_UNSIGNED_SHORT, 0, 333, MPI_COMM_WORLD);
	MPI_Send(&key.second, 1, MPI_UNSIGNED_SHORT, 0, 334, MPI_COMM_WORLD);
	MPI_Send(&it->second, 1, MPI_DOUBLE,         0, 335, MPI_COMM_WORLD);
      }

    }
				// Root receives from Node i
    if (0 == myid) {
      MPI_Recv(&sizm, 1, MPI_INT,    i, 330, MPI_COMM_WORLD, MPI_STATUS_IGNORE);
      MPI_Recv(&val1, 1, MPI_DOUBLE, i, 331, MPI_COMM_WORLD, MPI_STATUS_IGNORE);
      MPI_Recv(&val2, 1, MPI_DOUBLE, i, 332, MPI_COMM_WORLD, MPI_STATUS_IGNORE);
      mass  += val1;
      tempM += val2;
      for (int j=0; j<sizm; j++) {
	MPI_Recv(&key.first,  1, MPI_UNSIGNED_SHORT, i, 333, MPI_COMM_WORLD,
		 MPI_STATUS_IGNORE);
	MPI_Recv(&key.second, 1, MPI_UNSIGNED_SHORT, i, 334, MPI_COMM_WORLD,
		 MPI_STATUS_IGNORE);
	MPI_Recv(&val1,       1, MPI_DOUBLE,         i, 335, MPI_COMM_WORLD,
		 MPI_STATUS_IGNORE);
				// Update root's map
				// 
	if (specM.find(key) == specM.end()) specM[key] = 0.0;
	specM[key] += val1;
      }
    }
  }

				// At this point, root's map is global
				// and remaning nodes have local maps
  if (mass>0.0) {
    for (spDItr it=specM.begin(); it != specM.end(); it++) {
      it->second /= mass;
    }
    tempM /= mass;
  }
}
  

// Print out species counts
void CollideIon::printSpecies(std::map<speciesKey, unsigned long>& spec)
{
  if (myid) return;

  if (aType == Direct) {	// Call the generic printSpecies member
    Collide::printSpecies(spec);
  } else {			// Call the trace fraction version
    printSpeciesTrace();
  }

}

const std::string clabl(unsigned c)
{
  std::ostringstream sout;
  sout << "[" << c << "]  ";
  return sout.str();
}

void CollideIon::printSpeciesTrace()
{
  std::ofstream dout;

  // Generate the file name
  //
  if (species_file_debug.size()==0) {
    std::ostringstream sout;
    sout << outdir << runtag << ".species";
    species_file_debug = sout.str();

    // Open the file for the first time
    //
    dout.open(species_file_debug.c_str());

    // Print the header
    //
    dout << "# " 
	 << std::setw(12) << std::right << "Time  "
	 << std::setw(12) << std::right << "Temp  ";
    for (spDItr it=specM.begin(); it != specM.end(); it++) {
      std::ostringstream sout;
      sout << "(" << it->first.first << "," << it->first.second << ") ";
      dout << std::setw(12) << right << sout.str();
    }
    dout << std::endl;

    unsigned cnt = 0;
    dout << "# " 
	 << std::setw(12) << std::right << clabl(++cnt);
    dout << std::setw(12) << std::right << clabl(++cnt);
    for (spDItr it=specM.begin(); it != specM.end(); it++)
      dout << std::setw(12) << right << clabl(++cnt);
    dout << std::endl;

    dout << "# " 
	 << std::setw(12) << std::right << "--------"
	 << std::setw(12) << std::right << "--------";
    for (spDItr it=specM.begin(); it != specM.end(); it++)
      dout << std::setw(12) << std::right << "--------";
    dout << std::endl;

  } else {			// Open for append
				//
    dout.open(species_file_debug.c_str(), ios::out | ios::app);
  }

  dout << std::setprecision(5);
  dout << "  " 
       << std::setw(12) << std::right << tnow
       << std::setw(12) << std::right << tempM;
  for (spDItr it=specM.begin(); it != specM.end(); it++)
    dout << std::setw(12) << std::right << it->second;
  dout << std::endl;
}


// Compute the mean molecular weight in atomic mass units
double CollideIon::molWeight(Component *c0)
{
  // Only do this once and cache the result
  if (mol_weight<0)  {
    
    mol_weight = 1.0;		// Default; i.e. for trace algorithm

    if (aType==Direct) {

      mol_weight = 0.0;

      size_t j = 0;
      std::map<unsigned short, int> zval;
      for (ZLtype::iterator i=ZList.begin(); i!=ZList.end(); i++) 
	zval[*i] = j++;
      
      std::map<unsigned short, int>::iterator iz, izEnd(zval.end());
      
      std::vector<double> speciesM(ZList.size(), 0.0);
      PartMapItr p = c0->Particles().begin(), pEnd = c0->Particles().end();
      for (; p!= pEnd; p++) {
	speciesKey key = KeyConvert(p->second.dattrib[use_key]).getKey();
	iz = zval.find(key.first);
	if (iz != izEnd) speciesM[iz->second] += p->second.mass;
      }

      MPI_Allreduce(MPI_IN_PLACE, &speciesM[0], speciesM.size(), 
		    MPI_DOUBLE, MPI_SUM, MPI_COMM_WORLD);

      mol_weight = 0.0;
      j = 0;
      for (ZLtype::iterator i=ZList.begin(); i!=ZList.end(); i++) {
	mol_weight += speciesM[j++]/atomic_weights[*i];
      }
      mol_weight = 1.0/mol_weight;
    }
  }

  return mol_weight;
}<|MERGE_RESOLUTION|>--- conflicted
+++ resolved
@@ -637,7 +637,7 @@
 				//-------------------------------
   if (C1 > 1 and ne2 > 0) {	// Ion and Ion only
 
-    double ff1 = ch.IonList[Q1].freeFreeNonrel(kEe2[id], id);
+    double ff1 = ch.IonList[Q1].freeFreeCross(kEe2[id], id);
     double crs = eVel2*ne2 * ff1;
 
     if (crs>0.0) {
@@ -699,7 +699,7 @@
 				// *** Free-free
 				//-------------------------------
   if (C2 > 1 and ne1 > 0) {
-    double ff2 = ch.IonList[Q2].freeFreeNonrel(kEe1[id], id);
+    double ff2 = ch.IonList[Q2].freeFreeCross(kEe1[id], id);
     double crs = eVel1*ne1 * ff2;
 
     if (crs>0.0) {
@@ -933,7 +933,7 @@
 				// *** Free-free
 				//-------------------------------
       if (C1 > 1 and ne2 > 0) {	// Ion and Ion only
-	double ff1 = ch.IonList[Q1].freeFreeNonrel(kEe2[id], id);
+	double ff1 = ch.IonList[Q1].freeFreeCross(kEe2[id], id);
 	double crs = eVel2*ne2 * ff1 * ww;
 
 	if (crs>0.0) {
@@ -996,7 +996,7 @@
 				// *** Free-free
 				//-------------------------------
       if (C2 > 1 and ne1 > 0) {
-	double ff2 = ch.IonList[Q2].freeFreeNonrel(kEe1[id], id);
+	double ff2 = ch.IonList[Q2].freeFreeCross(kEe1[id], id);
 	double crs = eVel1*ne1 * ff2 * ww;
 
 	if (crs>0.0) {
@@ -1207,7 +1207,7 @@
     //-------------------------
 
     if (interFlag == free_free_1) {
-      delE          = IS.selectFFNonrel(ch.IonList[Q1], id);
+      delE          = IS.selectFFInteract(ch.IonList[Q1], id);
       partflag      = 1;
       ctd1->ff[id].first++; 
       ctd1->ff[id].second  += delE;
@@ -1248,7 +1248,7 @@
     //-------------------------
 
     if (interFlag == free_free_2) {
-      delE          = IS.selectFFNonrel(ch.IonList[Q2], id);
+      delE          = IS.selectFFInteract(ch.IonList[Q2], id);
       partflag      = 2;
       ctd2->ff[id].first++;
       ctd2->ff[id].second += delE;
@@ -1711,13 +1711,7 @@
       //-------------------------
 
       if (interFlag == free_free_1) {
-<<<<<<< HEAD
-	delE1 = IS.selectFFInteract(ch.IonList[Q1], kEe2[id]) * prob * N1;
-=======
-	delE1 = IS.selectFFNonrel(ch.IonList[Q1], id) * prob * N1;
-	if (delE1<0) debugDeltaE(delE1, Z1, C1, kEe2[id], prob, interFlag);
-	tdelE               += delE1;
->>>>>>> 98cedde2
+	delE1 = IS.selectFFInteract(ch.IonList[Q1], id) * prob * N1;
 	ctd1->ff[id].first  += prob;
 	ctd1->ff[id].second += delE1;
 	p1Flag = true;
@@ -1781,13 +1775,7 @@
       //-------------------------
       
       if (interFlag == free_free_2) {
-<<<<<<< HEAD
-	delE2                = IS.selectFFInteract(ch.IonList[Q2], kEe1[id]) * prob * N2;
-=======
-	delE2                = IS.selectFFNonrel(ch.IonList[Q2], id) * prob * N2;
-	if (delE2<0) debugDeltaE(delE2, Z2, C2, kEe1[id], prob, interFlag);
-	tdelE               += delE2;
->>>>>>> 98cedde2
+	delE2 = IS.selectFFInteract(ch.IonList[Q2], id) * prob * N2;
 	ctd2->ff[id].first  += prob;
 	ctd2->ff[id].second += delE2;
 	p2Flag = true;
