--- conflicted
+++ resolved
@@ -25,7 +25,7 @@
 const double c       =  2.99792458e+10;
 
 // electron volt in (cgs)
-const double eV      =  1.6020e-12;
+const double eV      =  1.60217653e-12;
 
 // Boltzmann constant (cgs)
 const double boltz   = 1.3810e-16;
@@ -166,7 +166,7 @@
   double Eerg = 0.5*vavg*vavg*amu;
 
   // In eV
-  double EeV = Eerg/eV;
+  double EeV = Eerg / eV;
 
   // Upscaling factor for scattering cross section
   //
@@ -221,14 +221,9 @@
   Count::iterator it1, it2;
   
   double vel = crm * UserTreeDSMC::Vunit;
-<<<<<<< HEAD
-  double Eerg = 0.5*vel*vel*amu/eV;
-  
-=======
   double Eerg = 0.5*vel*vel*amu;
-  double EeV  = Eerg/eV;
-
->>>>>>> 8a667de0
+  double EeV  = Eerg / eV;
+
   // Upscaling factor for scattering cross section
   //
   double sUp  = diamfac*diamfac;
@@ -261,7 +256,7 @@
 
 	// Electrons in first particle
 	//
-	if (i1.second>1)
+	if (i1.second>1) {
 	  double ne1 = i1.second - 1;
 	  if (i2.second==1)	// Neutral atom-electron scattering
 	    Cross2 = elastic(i2.first, EeV * mu) * ne1;
@@ -269,6 +264,7 @@
 	    double b = 0.5*esu*esu*(i2.second - 1)/Eerg * 1.0e7; // nm
 	    Cross2 = M_PI*b*b * ne1;
 	  }
+	}
 	
 	csections[id][i1][i2] = (Cross1 + Cross2) * sUp * 1e-14 / 
 	  (UserTreeDSMC::Lunit*UserTreeDSMC::Lunit);
@@ -314,7 +310,7 @@
   // Convert ergs to eV
   //
 
-  kEe = (kEi + Ein)/(1.0 + ne1 + ne2) * 6.241509e11;
+  kEe = (kEi + Ein)/(1.0 + ne1 + ne2) / eV;
 
   // Get temperatures from cells
   //
@@ -362,16 +358,7 @@
   //--------------------------------------------------
 
   double cross12 = geometric(p1->Z);
-
   double cross21 = geometric(p2->Z);
-<<<<<<< HEAD
-
-  if (p1->C==1 && ne2 > 0)
-    cross12 += elastic(p1->Z, kEe) * ne2;
-    
-  if (p2->C==1 && ne1 > 0) 
-    cross21 += elastic(p2->Z, kEe) * ne1;
-=======
 	
   // Electrons in second particle
   //
@@ -379,7 +366,7 @@
     if (p1->C==1)		// Neutral atom-electron scattering
       cross12 = elastic(p1->Z, kEe) * ne2;
     else {			// Rutherford scattering
-      double b = 0.5*esu*esu*(p1->C-1)/Eerg * 1.0e7; // nm
+      double b = 0.5*esu*esu*(p1->C-1)*eV/kEe * 1.0e7; // nm
       cross12 = M_PI*b*b * ne2;
     }
   }
@@ -390,11 +377,10 @@
     if (p2->C==1)		// Neutral atom-electron scattering
       cross21 = elastic(p2->Z, kEe) * ne1;
     else {			// Rutherford scattering
-      double b = 0.5*esu*esu*(p2->C-1)/Eerg * 1.0e7; // nm
+      double b = 0.5*esu*esu*(p2->C-1)*eV/kEe * 1.0e7; // nm
       cross21 = M_PI*b*b * ne1;
     }
   }
->>>>>>> 8a667de0
 
   dCrossMap[id].push_back(cross12 + cross21);
   dInterMap[id].push_back(0);
