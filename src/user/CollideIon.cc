--- conflicted
+++ resolved
@@ -3,7 +3,6 @@
 #include <iomanip>
 #include <fstream>
 #include <sstream>
-#include <cstdlib>
 #include <vector>
 #include <cfloat>
 #include <cmath>
@@ -39,6 +38,10 @@
 					    {"limited",   limited},
 					    {"fixed",     fixed} };
 
+// Used energy first conservation for electron scattering
+//
+const bool ENERGY_1          = true;
+
 // Warn if energy lost is smaller than COM energy available.  For
 // debugging.  Set to false for production.
 //
@@ -93,13 +96,6 @@
 {
   // Debugging
   itp=0;
-
-  char _hostname[1024];
-  _hostname[1023] = '\0';
-  gethostname(_hostname, 1023);
-  hostname = std::string(_hostname);
-  getcwd = boost::filesystem::current_path();
-
 
   // Read species file
   //
@@ -4068,11 +4064,9 @@
 
 void CollideIon::eEdbg()
 {
-  if (fabs(tot2[1]/tot2[0] - 1.0) > 1.0e-12) {
-
-    std::ostringstream sout;
-    sout << tpaths[itp++ % 4] << '.' << hostname << '.' << myid;
-    boost::filesystem::ofstream out(getcwd / sout.str());
+  if (fabs(tot2[0] - tot2[1])/tot2[0] > 1.0e-14) {
+
+    std::ofstream out(tpaths[itp++ % 4].c_str());
     for (auto m : data[0]) {
       out << std::setw(10) << m.first
 	  << std::setw(14) << std::get<0>(m.second)
@@ -4087,7 +4081,6 @@
 	<< std::setw(14) << tot1[1]
 	<< std::setw(14) << tot2[1]
 	<< std::endl;
-    out << "Rel diff: " << tot2[1]/tot2[0] - 1.0 << std::endl;
   }
 }
 
@@ -4350,7 +4343,7 @@
     double eta = 0.0, crsvel = 0.0;
     double volc = cell->Volume();
     double me   = atomic_weights[0]*amu;
-    double Ebeg = electronEnergy(cell, 0);
+    double Ebeg = electronEnergy(cell, myid==0 ? 0 : -1);
 
     // Compute list of particles in cell with electrons
     //
@@ -4415,10 +4408,6 @@
       KeyConvert k1(p1->iattrib[use_key]);
       KeyConvert k2(p2->iattrib[use_key]);
 
-<<<<<<< HEAD
-      // TEST: skip unlike species
-      if (k1.Z() != k2.Z()) continue;
-=======
       if (p1->mass/atomic_weights[k1.Z()] < 
 	  p2->mass/atomic_weights[k2.Z()]) 
 	{
@@ -4433,7 +4422,6 @@
 	  k1 = KeyConvert(p1->iattrib[use_key]);
 	  k2 = KeyConvert(p2->iattrib[use_key]);
 	}
->>>>>>> d2744d9c
 
       double ne1 = k1.C() - 1;
       double ne2 = k2.C() - 1;
@@ -4459,10 +4447,6 @@
       // No point in inelastic collsion for zero velocity . . . 
       //
       if (vi == 0.0) continue;
-
-      // KE in com
-      //
-      double kE = 0.5 * Wa * q * 0.5*m0;
 
       // Relative velocity 
       //
@@ -4529,34 +4513,86 @@
 	vrel[1] = vi * sin_th*cos(phi);	// relative velocity for an
 	vrel[2] = vi * sin_th*sin(phi);	// elastic interaction
 
-	double deltaKE = 0.0, qKEfac = 0.5*Wa*m0*q*(1.0 - q);
-	for (int k=0; k<3; k++) {
-	  double v0 = vcom[k] + 0.5*vrel[k];
-	  deltaKE += (v0 - v1[k])*(v0 - v1[k]) * qKEfac;
+	// Explicit energy conservation
+	//
+	if (ENERGY_1) {
+
+	  double v1i = 0.0, v2i = 0.0;
+	  for (auto v : v1) v1i += v*v;
+	  for (auto v : v2) v2i += v*v;
+
+	  std::vector<double> u1(3), u2(3);
+	  for (int k=0; k<3; k++) {
+	    u1[k] = vcom[k] + 0.5*vrel[k];
+	    u2[k] = vcom[k] - 0.5*vrel[k];
+	  }
+	  
+	  double v1f = 0.0, v2f = 0.0;
+	  for (auto v : u1) v1f += v*v;
+	  for (auto v : u2) v2f += v*v;
+
+	  double E1i   = 0.5*Wa*m0*v1i;
+	  double E2i   = 0.5*Wb*m0*v2i;
+	  double E2f   = 0.5*Wb*m0*v2f;
+	  double vaf2  = 2.0/(Wa*m0)*(E1i + E2i - E2f);
+
+	  std::vector<double> vf(3);
+	  double vft = 0.0;
+	  for (int k=0; k<3; k++) {
+	    vf[k] = v1[k] + q*(v2[k] - u2[k]);
+	    vft  += vf[k]*vf[k];
+	  }
+
+	  double vfac = sqrt(vaf2/vft);
+	  double pi2   = 0.0, dp2 = 0.0, Efin = 0.0;
+	  for (int k=0; k<3; k++) {
+	    p1->dattrib[use_elec+k] = vf[k] * vfac;
+	    p2->dattrib[use_elec+k] = u2[k];
+
+	    double dpi = Wa*m0*v1[k] + Wb*m0*v2[k];
+	    double dpf = Wa*m0*vf[k] + Wb*m0*u2[k];
+
+	    dp2  += (dpi - dpf)*(dpi - dpf);
+	    pi2  += dpi*dpi;
+	    Efin += 0.5*Wa*m0*vf[k]*vf[k]*vfac*vfac + 0.5*Wb*m0*u2[k]*u2[k];
+	  }
+
+	  double pfac = sqrt(dp2/pi2);
+	  if ( fabs(Efin - E1i - E2i) > 1.0e-14*(E1i+E2i) ) {
+	    std::cout << "Broken energy conservation, pcons=" 
+		      << pfac << std::endl;
+	  }
+	} 
+	
+	// Explicit momentum conservation
+	//
+	else {
+
+	  double deltaKE = 0.0, qKEfac = 0.5*Wa*m0*q*(1.0 - q);
+	  double KE1 = 0.0;
+	  for (int k=0; k<3; k++) {
+	    double v0 = vcom[k] + 0.5*vrel[k];
+	    deltaKE += (v0 - v1[k])*(v0 - v1[k]) * qKEfac;
+	    p1->dattrib[use_elec+k] = (1.0 - q)*v1[k] + q*v0;
+	    p2->dattrib[use_elec+k] = vcom[k] - 0.5*vrel[k];
+	    KE1 += p1->dattrib[use_elec+k]*p1->dattrib[use_elec+k];
+	  }
+	  
+	  KE1 *= 0.5 * Wa * m0;
+	  double vfac = 1.0;
+	  if (KE1>0.0) vfac = sqrt(1.0 + deltaKE/KE1);
+	  
+	  for (int k=0; k<3; k++) {
+	    p1->dattrib[use_elec+k] *= vfac;
+	  }
 	}
-
-	double vfac = 1.0;
-	if (kE>0.0) vfac = sqrt(1.0 + deltaKE/kE);
-	
-	for (int k=0; k<3; k++) {
-	  double v0 = vcom[k] + 0.5*vrel[k] * vfac;
-	  p1->dattrib[use_elec+k] = (1.0 - q)*v1[k] + q*v0;
-	  p2->dattrib[use_elec+k] = vcom[k] - 0.5*vrel[k] * vfac;
-	}
       }
 
     } // loop over particles
 
-    double Efin = electronEnergy(cell, 1);
-    if (fabs(Efin/Ebeg - 1.0) > 1.0e-12) {
-      char buf[80];
-      if (gethostname(buf, 80))
-	std::cout << "Electron energy conservation error ["
-		  << myid << "]" << std::endl;
-      else
-	std::cout << "Electron energy conservation error ["
-		  << buf << ", " << myid << "]" << std::endl;
-      eEdbg();
+    double Efin = electronEnergy(cell, myid==0 ? 1 : -1);
+    if (fabs(Efin - Ebeg) > 1.0e-14*Ebeg) {
+      std::cout << "Electron energy conservation error" << std::endl;
     }
 
   } // end: Direct or Weight for use_elec>=0
