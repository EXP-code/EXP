#ifndef _CollideIon_H
#define _CollideIon_H

#include <bitset>
#include <tuple>
#include <array>

#include <boost/filesystem.hpp>
#include <boost/filesystem/fstream.hpp>
#include <boost/circular_buffer.hpp>

#include "Collide.H"
#include "interactSelect.H"
#include "Elastic.H"
#include "Ion.H"
#include "atomic_constants.H"
#include "AsciiHisto.H"
#include "EnumBitset.H"

//
// Define operator()+ for std::accumulate
//
namespace std {
  template <typename T1, typename T2>
  std::pair<T1, T2> operator+(const std::pair<T1, T2> &p1, 
			      const std::pair<T1, T2> &p2) 
  {
    return std::pair<T1, T2>(p1.first + p2.first, p1.second + p2.second);
  } 
}

class collDiag;

/**
   This helper class defines a data structure and manipulators for the
   diagnostic collDiag class.
*/
class CollisionTypeDiag 
{
  friend class collDiag;

public:

  //@{
  //! Container definition
  typedef std::array<double, 3>        UDDA;
  typedef std::vector<UDDA>            IDVP;
  typedef std::vector<double>          IDVD;
  typedef std::vector<unsigned long>   IDVI;
  //@}

  //@{
  //! Vectors for each type of diagnostic by thread id
  IDVP nn, ne, ie, ff, CE, CI, RR, dv;
  IDVD eV_av, eV_max, eV_min;
  IDVI eV_N, eV_10;
  //@}
  
protected:

  //@{
  //! Variables to hold processes collective reductions
  UDDA          nn_s, ne_s, ie_s, ff_s, CE_s, CI_s, RR_s, dv_s;
  double        eV_av_s, eV_max_s, eV_min_s, eV_N_s, eV_10_s;
  //@}
  
  //! Synchronize a UDDT type (tuple)
  void syncUDDA(UDDA& value) 
  {
    UDDA tmp(value);
    MPI_Reduce(&tmp[0], &value[0], 3, MPI_DOUBLE, MPI_SUM, 0, MPI_COMM_WORLD);
  }

private:

  UDDA zero;

  UDDA accum(IDVP& v)
  {
    UDDA ret(zero);
    for (auto t : v) {
      for (size_t k=0; k<3; k++) ret[k] += t[k];
    }
    return ret;
  }

public:

  //! Construtor initializes the vectors
  CollisionTypeDiag() 
  {
    zero = {0, 0, 0};

    nn.resize(nthrds, zero);
    ne.resize(nthrds, zero);
    ie.resize(nthrds, zero);
    ff.resize(nthrds, zero);
    CE.resize(nthrds, zero);
    CI.resize(nthrds, zero);
    RR.resize(nthrds, zero);
    dv.resize(nthrds, zero);
    
    eV_av .resize(nthrds, 0);
    eV_N  .resize(nthrds, 0);
    eV_min.resize(nthrds, 999999);
    eV_max.resize(nthrds, 0);
    eV_10 .resize(nthrds, 0);
  }

  //! Reset the accumulation vectors
  void reset() 
  {
    std::fill(nn.begin(), nn.end(), zero);
    std::fill(ne.begin(), ne.end(), zero);
    std::fill(ie.begin(), ie.end(), zero);
    std::fill(ff.begin(), ff.end(), zero);
    std::fill(CE.begin(), CE.end(), zero);
    std::fill(CI.begin(), CI.end(), zero);
    std::fill(RR.begin(), RR.end(), zero);
    std::fill(dv.begin(), dv.end(), zero);
    
    std::fill(eV_av .begin(), eV_av .end(), 0);
    std::fill(eV_N  .begin(), eV_N  .end(), 0);
    std::fill(eV_min.begin(), eV_min.end(), 999999);
    std::fill(eV_max.begin(), eV_max.end(), 0);
    std::fill(eV_10 .begin(), eV_10 .end(), 0);
  }

  //! Sum up over all threads for processing data by the collDiag
  //! instance
  void sumUp()
  {
    nn_s     =  accum(nn);
    ne_s     =  accum(ne);
    ie_s     =  accum(ie);
    ff_s     =  accum(ff);
    CE_s     =  accum(CE);
    CI_s     =  accum(CI);
    RR_s     =  accum(RR);
    for (auto v : dv) {
      if (std::isnan(v[2]))
	std::cout << "Error in sumUp (before), t=" << tnow 
		  << ", size=" << dv.size() << ", id=" << myid << std::endl;
    }
    dv_s     =  accum(dv);
    if (std::isnan(dv_s[2]))
      std::cout << "Error in sumUp (before), t=" << tnow 
		<< ", id=" << myid << std::endl;

    eV_av_s  =  std::accumulate (eV_av .begin(), eV_av .end(), 0);
    eV_N_s   =  std::accumulate (eV_N  .begin(), eV_N  .end(), 0);
    eV_max_s = *std::max_element(eV_max.begin(), eV_max.end()   );
    eV_min_s = *std::min_element(eV_min.begin(), eV_min.end()   );
    eV_10_s  =  std::accumulate (eV_10 .begin(), eV_10 .end(), 0);
  }

  void sync()
  {
    syncUDDA(nn_s);
    syncUDDA(ne_s);
    syncUDDA(ie_s);
    syncUDDA(ff_s);
    syncUDDA(CE_s);
    syncUDDA(CI_s);
    syncUDDA(RR_s);
    syncUDDA(dv_s);

    double z;
    MPI_Reduce(&(z=eV_av_s),  &eV_av_s,  1, MPI_DOUBLE, MPI_SUM, 0, MPI_COMM_WORLD);
    MPI_Reduce(&(z=eV_N_s),   &eV_N_s,   1, MPI_DOUBLE, MPI_SUM, 0, MPI_COMM_WORLD);
    MPI_Reduce(&(z=eV_min_s), &eV_min_s, 1, MPI_DOUBLE, MPI_MIN, 0, MPI_COMM_WORLD);
    MPI_Reduce(&(z=eV_max_s), &eV_max_s, 1, MPI_DOUBLE, MPI_MAX, 0, MPI_COMM_WORLD);
    MPI_Reduce(&(z=eV_10_s),  &eV_10_s,  1, MPI_DOUBLE, MPI_SUM, 0, MPI_COMM_WORLD);
  }
};

typedef boost::shared_ptr<CollisionTypeDiag> collTDPtr;
typedef std::map<speciesKey, collTDPtr> sKeyCollTD;

/**
 This helper class maintains database of diagnostics on the CollideIon
 collisions.
*/
class collDiag : public sKeyCollTD
{
private:
  CollideIon *p;
  std::string coll_file_debug, energy_file_debug;
<<<<<<< HEAD
  std::vector<double> Esum;
  double Esum_s, Etot_c;
=======
  std::vector<double> Esum, Erat, Emas;
  double Esum_s, Erat_s, Emas_s, Esum_e, Edsp_e, Etot_c;
>>>>>>> dd6d591d

  //! Make the file header the first time
  void initialize();

public:
  //! Constructor
  collDiag(CollideIon *caller); 

  //! All processes send info to the root process
  void gather();

  //! Print the current data to the diagnostic file
  void print();

  //! Zero out the structures maintained by the CollisionTypeDiag maps
  void reset();

  //! Add cell energy
  void addCell(double E, int id) { Esum[id] += E; }

  //! Electron energy diagnostics
  void addCellElec(pCell* cell, int ue, int id);

};

enum KE_Flags {
  KEpos, 
  ExQ, 
  AlgO, 
  StdE, 
  negE, 
  zeroKE, 
  momC, 
  PreLoss, 
  Vfac,
  MaxVal
};

template<>
struct EnumTraits<KE_Flags>
{
  static const KE_Flags max = KE_Flags::MaxVal;
};

/**
   Implementation of a DSMC collision algorithm based on the CHIANTI
   atomic data base.  We have implemented two distinct collision algorithms:
   <ol>
   <li> A standard DSMC algorithm that assigns each element a distinct
   super particle with a dynamic ionization state.
   <li> A trace-species DSMC algorithm that assigns each element the
   same super-particle mass and keeps track of the multiple elements
   and their ionization states using a vector of mass weights.
   </ol>

   The parseSpecies member function reads a specification file whose
   first line must include the tag string "direct", "weight", or
   "trace" to select the algorithm.  The "direct" file contains lines
   specifying the atomic number, Z, of the species represented in the
   simulation, one value per line.  The "weight" file contains lines
   specifying the atomic number, Z, of the species represented in the
   simulation followed by the relative particle weight, two values per
   line.  The "trace" file contains line with triples of numbers
   containing Z, the charge state C (C=1 means neutral, C=2 is the
   first ionization state, etc.) and the index position of the mass
   fraction in the Particle dattrib vector.

   <h2> Direct Algorithm </h2>

   Each super particle represents a particular element in a particular
   state with the same total number of atoms or molecules.  Therefore,
   there will be very few "metal" particles and this algorithm is not
   suitable for a simulation were trace elements are important either
   as a diagnostic or energetically (e.g.) as a cooling source.

   <h2> Weight Algorithm </h2>

   In this scheme, each particle carries a statistical weight.  This
   permits a simulation where trace elements and dominant elements may
   have the same number of super particles.  Of course, each super
   particle represents a different number of actual atoms and
   molecules.  Therefore, the collsions are modified with a splitting
   algorithm that breaks the dominant element into a non-interacting
   particle and an interacting particle with the same number of atoms
   or molecules as the trace particle.  The split particle is
   recombined after the interaction to conserve momentum.  The energy
   deficit (because momentum and energy cannot be simultaneously
   conserved in this algorithm) is added to the next non-trace
   interaction.

   <h2> Trace Algorithm </h2>

   In this algorithm, each particle represents all possible atoms,
   molecules and their various ionization and excitation states.  The
   basic strategy is as follows:
   <ol>
   <li> Each superparticle interacts according to the mean scattering
   cross section of all particles in its interaction cell
   <li> The "interesting" inelastic interactions are electron +
   neutral or electron + ion.  Therefore, when two particles interact,
   their internal excitation states are assumed to change in
   proportion to total probability of that interaction divided by the
   number of superparticle interactions that will occur in each cell. 
   </ol>

   <h2> Hybrid Algorithm </h2>

   <ol>
   <li> Each particle is divided into subspecies according to its
   ionization state.
   <li> The electron velocity is separately carried as 3 real
   attributes.  That is, the inertial transport is that of the ion,
   but the interaction energy is computed from the
   electron-ion/neutral interaction, where appropriate.
   <li> Since various electron-ion cross-sections are tail sensitive,
   the cell initialization computes the minimum, mean, and maximum
   ion-electron velocities and energies.  The per-cell cross sections
   are weighed by the mean fraction of each subspecies per cell (meanF
   variable) and the maximum <sigma*vel> for the min, mean, and max
   electron-ion interaction velocity.
   <li> Interaction selection counts are computed between the
   neutrals/ions and electrons for each subspecies from the mean
   super-particle number densities, the (possibly upweighted by
   electron to ion velocity ratio) cross sections, the mean velocities,
   and the time step.
   <li> The interactions are selected as follows:
   <ul>
   <li> The peak subspecies is included for full interaction.  The
   energy loss is weighted by the produce of subspecies ion/neutral
   fraction and electron fraction.  The particles are scattered in
   this interaction, unweighted by subspecies fraction, under the
   assumption that the peak cross section will tend to dominate.
   <li> The same number of non-peak interactions are chosen for
   non-peak subspecies.  The energy lost by inelastic interactions is
   computed with no scattering, downweighted by the ratio of predicted
   probabilities of interaction.
   </ul>

   </ol>

 */
class CollideIon : public Collide
{
  friend class collDiag;

private:

  chdata ch;

  //! Neutral atom--electron cross-section for hydrogen and helium
  //! interpolated from experimentally calibrated theortical data (see
  //! Elastic.H)
  Elastic elastic;

  //! Geometric cross section for each atom based on theoretical
  //! comptuation of atomic radius in units of nm^2 for consistency
  //! with CHIANTI.
  Geometric geometric;

  InteractSelect IS;

  ACG     *gen;
  Uniform *unit;
  
  //@{
  //! Inelastic work space
  typedef std::vector< std::pair<double, double> >   CEvector;
  typedef std::pair<speciesKey, speciesKey>          dKey;
  typedef std::pair<dKey, double>                    dKeyD;
  typedef std::map<speciesKey, std::vector<double> > keyCross;
  typedef std::map<speciesKey, std::vector<int>    > keyInter;
  typedef std::map<speciesKey, CEvector>             keyColEx;
  typedef std::map<speciesKey, double>               keyWghts;
  typedef std::list<dKeyD>                           keyWexsList;

  std::vector< std::vector<dKey>   >                 kInter;
  std::vector< std::vector<double> >                 dCross;
  std::vector< std::vector<double> >                 dCfrac;
  std::vector< std::vector<int>    >                 dInter;
  std::vector< keyCross >                            sCross; 
  std::vector< keyWghts >                            meanF;
  std::vector< keyWghts >                            sCrsTot1, sCrsTot2;
  std::vector< keyWexsList >                         excessW;
  std::vector< keyInter >                            sInter;
  std::vector< CEvector >                            CE1, CE2;
  std::vector< keyColEx >                            kCE;
  std::vector< double >                              meanE, neutF, meanR, meanM;
  std::vector< double >                              numEf, colSc;
  std::vector< double >                              kEi, kEe1, kEe2, kEee;
  std::vector< double >                              Ein1, Ein2, Evel, Vrel;
  std::vector< double >                              spCrm, spTau, spProb;
  std::vector< unsigned >                            spNsel;
  std::vector< unsigned >                            elecOvr, elecAcc, elecTot;
  //@}

  //! This defines the various types of interactions used to tag
  //! non-zero cross sections and subsequent interaction processing
  enum InterTypes { 
    any_type    = 0,
    neut_neut   = 1,
    neut_elec   = 2,
    ion_elec    = 3,
    free_free   = 4,
    colexcite   = 5,
    ionize      = 6,
    recomb      = 7,
    elec_elec   = 8,
    neut_neut_1 = 101,
    neut_elec_1 = 102,
    ion_elec_1  = 103,
    free_free_1 = 104,
    colexcite_1 = 105,
    ionize_1    = 106,
    recomb_1    = 107,
    neut_neut_2 = 201,
    neut_elec_2 = 202,
    ion_elec_2  = 203,
    free_free_2 = 204,
    colexcite_2 = 205,
    ionize_2    = 206,
    recomb_2    = 207
  };    

  //@{
  //! Specify the electron scattering algorithm
  enum ElectronScatter {none=0, always=1, classical=2, limited=3, fixed=4};
  typedef std::map<std::string, ElectronScatter> esMapType;
  static ElectronScatter esType;
  static esMapType esMap;
  //@}

  //! Mnemonic for the type of algorithm selected by the user
  enum AlgorithmType { Direct, Weight, Trace, Hybrid };
  const char* AlgorithmLabels[4] = {"Direct", "Weight", "Trace", "Hybrid"};

  //@{
  //! eVEL quantiles
  const std::vector<double> qnt = {0.05, 0.1, 0.25, 0.5, 0.75, 0.9, 0.95};
  std::vector<double> elecV, ionV;
  const size_t bufCap = 16384;
  std::vector< boost::circular_buffer<double> > velER, keER, keIR, momD, crsD;
  ahistoDPtr elecH, ionH, lossH, keEH, keIH, momH, crsH;
  unsigned Ovr_s, Acc_s, Tot_s;
  //@}

  //@{
  //! For histogram electron interaction energy distribution in eV.
  //! Set to false for production.
  const bool eDistDBG = true;
  std::vector< boost::circular_buffer<double> > elecEV;
  std::vector< boost::circular_buffer<double> > elecEVmin;
  std::vector< boost::circular_buffer<double> > elecEVavg;
  std::vector< boost::circular_buffer<double> > elecEVmax;
  ahistoDPtr elecEVH, elecEVHmin, elecEVHavg, elecEVHmax;
  //@}

  //@{
  //! Electron NTC diagnostic histograms
  typedef std::map<float, ahistoDPtr>            NTCeeHist;
  typedef std::map<double, std::vector<double> > eeMap;

  //! Desired quantiles
  const std::vector<double> qv = {0.05, 0.1, 0.2, 0.5, 0.8, 0.9, 0.95};

  //! Store NTCdb data
  eeMap ee;
  
  //! Histogram of NTCdb data
  NTCeeHist eeHisto;
  //@}

  //@{
  //! Ionization-recombination check
  const bool IonRecombChk = false;
  std::vector< std::map<speciesKey, double> > ionCHK, recombCHK;
  //@}

  //@{
  //! Collision-limit counter
  typedef std::tuple<unsigned, double, double> clampDat;
  clampDat const clamp0 {0, 0.0, 0.0};
  std::vector<clampDat> clampdat;
  clampDat clampStat;
  //@}

public:

  typedef std::set<unsigned short> ZLtype;
  typedef std::map<unsigned short, double> ZWtype;

  //! Maximum number electron scatterings using the "limited"
  //! algorithm
  static unsigned esNum;

  //! Coulombic log Lambda value
  static double logL;

  //! Relative error tolerance for warnings (default: 1.0e-6)
  static double tolE;


protected:

  //! Process config file
  void processConfig();

  //! List of cross sections (separate for each thread)
  std::vector<sKey2Amap> csections;

  boost::shared_ptr<collDiag> collD;

  //! Set of the elements (atomic number) for direct multi-species
  //! implementation
  ZLtype ZList;

  //@{
  //! Set of the elements (atomic number) for weighted multi-species
  //! implementation
  ZWtype ZWList, ZMList;
  //@}

  //! Designated non-trace element
  unsigned short sFid;

  //! Map of species to attribute position for trace multi-species
  //! implementation
  std::map<speciesKey, int> SpList;

  //! Attribute location for energy excess in "weight" algorithm
  int use_cons;

  //! Electron velocity position in attribute vector
  int use_elec;

  //! Initial position in dattrib of ion-species fractions
  int hybrid_pos;

  //! The algorithm type
  AlgorithmType aType;

protected:
  
  virtual std::array<double, 3> 
  cellMinMax(pHOT* const tree, pCell* const cell);

  virtual void 
  initialize_cell(pHOT* const tree, pCell* const c, double rvmax, int id);

  virtual void 
  initialize_cell_dsmc(pHOT* const tree, pCell* const c, sKey2Amap& nsel, 
		       double rvmax, double tau, int id) {}

  virtual void 
  initialize_cell_epsm(pHOT* const tree, pCell* const c, sKey2Amap& nsel, 
		       double rvmax, double tau, int id) 
  {
    std::cout << "NO EPSM implemented!" << std::endl;
    exit(-1);
  }
  
  virtual void 
  finalize_cell(pHOT* const tree, pCell* const c, 
		sKeyDmap* const Fn, double kedsp, double tau, int id);

  
  virtual sKey2Amap& totalCrossSections(int id)
  {    
    return csections[id];
  }

  //! Currently, only used to estimate necessary time step
  sKey2Amap& totalScatteringCrossSections(double crm, pCell* const c, int id);

  double crossSectionDirect(int id, pCell* const c, 
			    Particle* const p1, Particle* const p2, 
			    double crm);
  
  int inelasticDirect(int id, pCell* const c, 
		      Particle* const p1, Particle* const p2, 
		      double *crm);

  double crossSectionWeight(int id, pCell* const c, 
			    Particle* const p1, Particle* const p2, 
			    double crm);
  
  int inelasticWeight(int id, pCell* const c, 
		      Particle* const p1, Particle* const p2, 
		      double *crm);

  double crossSectionTrace(int id, pCell* const c, 
			   Particle* const p1, Particle* const p2, 
			   double crm);

  int inelasticTrace(int id, pCell* const c, 
		     Particle* const p1, Particle* const p2, 
		     double *crm);

  double crossSectionHybrid(int id, pCell* const c, 
			    Particle* const p1, Particle* const p2, 
			    double crm, const Interact::T& ityp);

  int inelasticHybrid(int id, pCell* const c, 
		      Particle* const p1, Particle* const p2, 
		      double *crm, const Interact::T& itype, double weight);

  virtual double crossSection(int id, pCell* const c, 
			       Particle* const p1, Particle* const p2, 
			       double crm, const Interact::T& itype)
  {
    if (aType == Direct)
      return crossSectionDirect(id, c, p1, p2, crm);

    if (aType == Weight)
      return crossSectionWeight(id, c, p1, p2, crm);

    if (aType == Trace)
      return crossSectionTrace (id, c, p1, p2, crm);

    if (aType == Hybrid)
      return crossSectionHybrid(id, c, p1, p2, crm, itype);

    return 0.0;
  }


  virtual int 
  inelastic(int id, pCell* const c, Particle* const p1, Particle* const p2, 
	    double *crm, const Interact::T& itype, double weight)
  {
    if (aType == Direct)
      return inelasticDirect(id, c, p1, p2, crm);

    if (aType == Weight)
      return inelasticWeight(id, c, p1, p2, crm);

    if (aType == Trace)
      return inelasticTrace (id, c, p1, p2, crm);

    if (aType == Hybrid)
      return inelasticHybrid(id, c, p1, p2, crm, itype, weight);

    return 1;
  }

  virtual void 
  velocityUpdate(Particle* const p1, Particle* const p2, double cr)
  {
    if (aType == Direct)
      Collide::velocityUpdate(p1, p2, cr);

    return;
  }

  virtual bool hasHeatCool() { return true; }

  virtual double getCoolingRate(int id) { return 0; }
  
  void parseSpecies(const std::string& map);

  
  //@{
  //! Diagnostic output
  double totalSoFar, massSoFar;
  vector<double> lostSoFar;
  
  void list_sizes_proc(ostream*);
  //@}
  
  //@{
  //! Cross-section debugging
  std::string cross_debug;
  std::vector<double> cross1_dbg, cross2_dbg;
  double nextTime_dbg, vavg_dbg;
  int nCnt_dbg;
  static constexpr double delTime_dbg = 0.001;
  static constexpr int nCel_dbg = 10;
  void write_cross_debug();
  //@}


  virtual sKey2Amap generateSelectionDirect(pCell* const c, sKeyDmap* const Fn,
					    double crm, double tau, int id,
					    double& meanLambda, double& meanCollP, 
					    double& totalNsel);

  virtual sKey2Amap generateSelectionWeight(pCell* const c, sKeyDmap* const Fn,
					    double crm, double tau, int id,
					    double& meanLambda, double& meanCollP, 
					    double& totalNsel);

  virtual sKey2Amap generateSelectionTrace(pCell* const c, sKeyDmap* const Fn, 
					   double crm, double tau, int id,
					   double& meanLambda, double& meanCollP, 
					   double& totalNsel);

  virtual sKey2Amap generateSelectionHybrid(pCell* const c, sKeyDmap* const Fn, 
					    double crm, double tau, int id,
					    double& meanLambda, double& meanCollP, 
					    double& totalNsel);


  //! Cache instance of current tree
  pHOT* curTree;

  //@{
  //! Trace species maps for diagnostics
  typedef std::map<speciesKey, int> spMap;
  typedef spMap::iterator spItr;
  void printSpeciesElectrons(std::map<speciesKey, unsigned long>& spec,
			     double T);
  void printSpeciesTrace();
  void printSpeciesColl();
  void gatherSpecies();

  typedef std::map<speciesKey, double> spDMap;
  typedef spDMap::iterator spDItr;
  double tempM, tempE, massE, elecE, molwM, consE, consG, totlE;
  spDMap specM;

  typedef std::tuple<double, double> DTup;
  typedef std::tuple<std::array<DTup, 3>, double> ZTup;

  typedef std::map<unsigned short, ZTup> ZMap;
  ZMap   specE, specI;
  std::set<unsigned short> specZ;

  typedef std::array<unsigned long, 2> CollCounts;
  typedef std::map<dKey, CollCounts> CollCountMap;
  const CollCounts ccZ = {{0, 0}};
  std::vector<CollCountMap> collCount;
  //@}

  //! For debugging
  void debugDeltaE(double delE, unsigned short Z, unsigned short C,
		   double dE, double prob, int interFlag);

  //@{
  //! Expensive diagnostics, only use these if you must
  void electronGather();
  void electronPrint(std::ostream&out );
  //@}

  //! Consider commenting these tests out for production
  virtual void auxGather() 
  { 
    mfpCLGather(); 
    electronGather(); 
  }

  //! Consider commenting these tests out for production
  virtual void auxPrint(std::ostream& out) 
  { 
    mfpCLPrint(out); 
    electronPrint(out); 
  }

  //! Compute electron energy in a cell
  double electronEnergy(pCell* const cell, int dbg=-1);

  //! Debugging routine
  void eEdbg();

  const std::string tpaths[4] = {"./test.0", "./test.1", 
				 "./test.2", "./test.3"};
  boost::filesystem::path getcwd;
  std::string hostname;
  unsigned long itp;
  std::map<unsigned long, std::tuple<double, double> > data[2];
  double tot1[2], tot2[2];

  //@{
  //! Hybrid algorithm support routines

  //! Maintain intermediate energy conservation quantities
  class KE_
  {
  private:
    double _i[2], _f[2];

    const std::vector<std::string> names = {
      "[positive KE]",
      "[Exact q<1]",
      "[Orthogonal exact]",
      "[Standard exact]",
      "[negative KE]",
      "[zero COM KE]",
      "[Momentum cons]",
      "[Preloss check]",
      "[Vfac set]",
    };

  public:
    double miss, delta, delE, p1E, p2E, gamma;
    double totE, kE, dKE, vfac, vrat, o1, o2;


    EnumBitset<KE_Flags> bs;

    KE_() 
    {
      for (auto & v : _i) v = 0.0;
      for (auto & v : _f) v = 0.0;
      miss = delta = delE = p1E = p2E = gamma = 0.0;
      totE = kE = dKE = vfac = vrat = o1 = o2 = 0.0;
    }

    KE_(double dE, double p1, double p2) : delE(dE), p1E(p1), p2E(p2)
    {
      for (auto & v : _i) v = 0.0;
      for (auto & v : _f) v = 0.0;
      miss = delta = gamma = 0.0;
      totE = kE = dKE = vfac = vrat = o1 = o2 = 0.0;
    }
    
    double& i(int i) { return _i[i-1]; }
    double& f(int i) { return _f[i-1]; }

    std::string decode()
    {
      std::string ret;
      for (size_t i=0; i<bs.size(); i++) {
	if (bs[i]) ret += names[i];
      }
      return ret;
    }
  };
  
  enum HybridColl {Ion1=1, Ion2=2, Neutral=4, Scatter=8};

  //! Interaction data structure for simplifying variable passing
  struct InteractData 
  {
    double m1, m2, Wa, Wb, q, vi2;
    unsigned short Z1, Z2;
    Particle *p1, *p2;

    InteractData(double m1, double m2, double Wa, double Wb, double q, 
		 unsigned short Z1, unsigned short Z2, Particle* p1, Particle* p2) :
      
      m1(m1), m2(m2), Wa(Wa), Wb(Wb), q(q), vi2(0.0), Z1(Z1), Z2(Z2), p1(p1), p2(p2) {}

  };

  //! Compute the interaction for the hybrid weighted method
  void scatterHybrid
  (InteractData& d, KE_& KE, std::vector<double>& v1, std::vector<double>& v2);

  //! Check energy convervation for hybrid method
  void checkEnergyHybrid
  (InteractData& d, KE_& KE, std::vector<double>& v1, std::vector<double>& v2,
   unsigned iType, int id);

  //! Print cross-section weights for debugging
  void meanFdump(int id);

  //! Normalize the ionization state weights for the Hybrid method and
  //! test for correctness
  void normTest(Particle* const p, const std::string& lab);

  //@}

public:
  static double   Nmin;
  static double   Nmax;
  static double   Tmin;
  static double   Tmax;
  static unsigned Nnum;
  static unsigned Tnum;
  static unsigned NoDelC;
  static string   cache;
  static bool     equiptn;
  static bool     scatter;
  static bool     ExactE;
  static bool     AlgOrth;
  static bool     DebugE;
  static bool     collLim;
  static bool     E_split;
  static string   config0;

  //! Constructor
  CollideIon(ExternalForce *force, Component *comp, 
	     double hsDiam, double crossfac, 
	     const std::string& spcMap, int nth=1);

  //! Destructor
  ~CollideIon();
  
  //! Sets timestep processing for the EXP multiple time-step algorithm
  virtual void set_timestep(int DTpos) { use_delt=DTpos; }
  
  virtual double Etotal();
  virtual double Mtotal();

  //! Times the per-thread processing time
  virtual void *timestep_thread(void *arg);
  
  virtual void Elost(double* collide, double* epsm);
  
  void Debug(double t);

  //! Print out species counts
  virtual void printSpecies(std::map<speciesKey, unsigned long>& spec, double T=0);

  //@{
  //! Galther and print collision statistics
  void printCollGather()  { collD->gather(); }
  void printCollSummary() { collD->print();  }
  void resetColls()       { collD->reset();  }
  //@}

  //! Select particle numbers for interaction
  virtual sKey2Amap generateSelection(pCell* c, sKeyDmap* Fn, 
				      double crm, double tau, int id,
				      double& meanLambda, double& meanCollP, 
				      double& totalNsel);

  //! Compute/retrieve mean molecular weight for this cell
  virtual double molWeight(sCell *c);

  //! Set electron scattering type
  static void setEStype(const std::string& type) 
  {
    esMapType::const_iterator it = esMap.find(type);
    if (it != esMap.end())
      esType = it->second;
    else {
      if (myid==0) {
	std::cout << "CollideIon::setEStype: could not identify type <"
		  << type << ">, defaulting to <always>" << std::endl;
				// Be verbose here for clarity
	std::cout << "--- Available types ---" << std::endl;
	for (auto s : esMap) std::cout << "  " << s.first << std::endl;
	std::cout << "-----------------------" << std::endl;
	esMapType::const_iterator it = esMap.find(type);
      }
      esType = always;
    }
  }

  //! Get electron scattering type
  static std::string getEStype()
  {
    for (auto i : esMap) 
      if (esType == i.second) return i.first;
    return "unknown";
  }

};

#endif<|MERGE_RESOLUTION|>--- conflicted
+++ resolved
@@ -186,13 +186,8 @@
 private:
   CollideIon *p;
   std::string coll_file_debug, energy_file_debug;
-<<<<<<< HEAD
-  std::vector<double> Esum;
-  double Esum_s, Etot_c;
-=======
   std::vector<double> Esum, Erat, Emas;
   double Esum_s, Erat_s, Emas_s, Esum_e, Edsp_e, Etot_c;
->>>>>>> dd6d591d
 
   //! Make the file header the first time
   void initialize();
@@ -590,6 +585,8 @@
 		     Particle* const p1, Particle* const p2, 
 		     double *crm);
 
+  void secondaryScatter(Particle *p);
+
   double crossSectionHybrid(int id, pCell* const c, 
 			    Particle* const p1, Particle* const p2, 
 			    double crm, const Interact::T& ityp);
@@ -799,7 +796,7 @@
       totE = kE = dKE = vfac = vrat = o1 = o2 = 0.0;
     }
 
-    KE_(double dE, double p1, double p2) : delE(dE), p1E(p1), p2E(p2)
+    KE_(double dE, double p1=0, double p2=0) : delE(dE), p1E(p1), p2E(p2)
     {
       for (auto & v : _i) v = 0.0;
       for (auto & v : _f) v = 0.0;
