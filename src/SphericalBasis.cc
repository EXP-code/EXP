#include "expand.h"

#include <chrono>
#include <sstream>
#include <SphericalBasis.H>
#include <MixtureBasis.H>

// #define TMP_DEBUG

#ifdef DEBUG
static pthread_mutex_t io_lock;
#endif

SphericalBasis::SphericalBasis(string& line, MixtureBasis *m) : 
  AxisymmetricBasis(line)
{
#if HAVE_LIBCUDA==1
  if (m) {
    throw std::runtime_error("Error in SphericalBasis: MixtureBasis logic is not yet implemented in CUDA");
  }

  // Initialize the circular storage container 
  cuda_initialize();

#endif

  dof              = 3;
  mix              = m;
  geometry         = sphere;
  coef_dump        = true;
  NO_L0            = false;
  NO_L1            = false;
  EVEN_L           = false;
  EVEN_M           = false;
  NOISE            = false;
  noiseN           = 1.0e-6;
  noise_model_file = "SLGridSph.model";
  gen              = 0;
  nrand            = 0;
  seedN            = 11;
  ssfrac           = 0.0;
  subset           = false;

  string val;

  if (get_value("scale", val)) 
    scale = atof(val.c_str());
  else
    scale = 1.0;

  if (get_value("rmax", val)) 
    rmax = atof(val.c_str());
  else
    rmax = 10.0;

  if (get_value("self_consistent", val)) {
    if (atoi(val.c_str())) self_consistent = true; 
    else self_consistent = false;
  } else
    self_consistent = true;

  if (get_value("NO_L0", val)) {
    if (atoi(val.c_str())) NO_L0 = true; 
    else NO_L0 = false;
  }

  if (get_value("NO_L1", val)) {
    if (atoi(val.c_str())) NO_L1 = true; 
    else NO_L1 = false;
  }

  if (get_value("EVEN_L", val)) {
    if (atoi(val.c_str())) EVEN_L = true; 
    else EVEN_L = false;
  }

  if (get_value("EVEN_M", val)) {
    if (atoi(val.c_str())) EVEN_M = true; 
    else EVEN_M = false;
  }

  if (get_value("NOISE", val)) {
    if (atoi(val.c_str())) {
      NOISE = true; 
      self_consistent = false;
    }
    else NOISE = false;
  }

  if (get_value("noiseN", val)) noiseN = atof(val.c_str());

  if (get_value("noise_model_file", val)) noise_model_file = val;

  if (get_value("seedN", val)) seedN = atoi(val.c_str());

  if (get_value("ssfrac", val)) {
    ssfrac = atof(val.c_str());	// Check for sane value
    if (ssfrac>0.0 && ssfrac<1.0) subset = true;
  }

  Lmax = Lmax<1 ? 1 : Lmax;

  if (nthrds<1) nthrds=1;


  initialize();


  // Allocate coefficient matrix (one for each multistep level)
  // and zero-out contents
  //
  differ1 = vector< vector<Matrix> >(nthrds);
  for (int n=0; n<nthrds; n++) {
    differ1[n] = vector<Matrix>(multistep+1);
    for (int i=0; i<=multistep; i++)
      differ1[n][i].setsize(0, Lmax*(Lmax+2), 1, nmax);
  }

  // MPI buffer space
  //
  unsigned sz = (multistep+1)*(Lmax+1)*(Lmax+1)*nmax;
  pack   = vector<double>(sz);
  unpack = vector<double>(sz);

  // Coefficient evaluation times
  // 
  dstepL  = vector<unsigned>(multistep+1, 0);
  dstepN  = vector<unsigned>(multistep+1, 0);

  for (int i=0; i<=multistep; i++) {
    expcoefN.push_back(new Matrix(0, Lmax*(Lmax+2), 1, nmax));
    expcoefL.push_back(new Matrix(0, Lmax*(Lmax+2), 1, nmax));

    (*expcoefN.back()).zero();
    (*expcoefL.back()).zero();
  }
    
  expcoef .setsize(0, Lmax*(Lmax+2), 1, nmax);
  expcoef1.setsize(0, Lmax*(Lmax+2), 1, nmax);
  
  expcoef0 = new Matrix [nthrds];
  if (!expcoef0) throw GenericError("problem allocating <expcoef0>", __FILE__, __LINE__);

  for (int i=0; i<nthrds; i++)
    expcoef0[i].setsize(0, Lmax*(Lmax+2), 1, nmax);

  // Allocate normalization matrix

  normM.setsize(0, Lmax, 1, nmax);

  for (int l=0; l<=Lmax; l++) {
    for (int n=1; n<=nmax; n++) {
      normM[l][n] = 1.0;
    }
  }

  if (pca) {
    cc = new Matrix [Lmax*(Lmax+2)+1];
    if (!cc) throw GenericError("problem allocating <cc>", __FILE__, __LINE__);

    for (int l=0; l<=Lmax*(Lmax+2); l++)
      cc[l].setsize(1, nmax, 1, nmax);
  
    cc1 = new Matrix [Lmax*(Lmax+2)+1];
    if (!cc1) throw GenericError("problem allocating <cc1>", __FILE__, __LINE__);
    
    for (int l=0; l<=Lmax*(Lmax+2); l++)
      cc1[l].setsize(1, nmax, 1, nmax);
  
    muse1 = vector<double>(nthrds, 0.0);
    muse0 = 0.0;

    pthread_mutex_init(&cc_lock, NULL);
  }

  // Potential and deriv matrices
  //
  normM.setsize(0,Lmax,1,nmax);
  krnl.setsize(0,Lmax,1,nmax);
  dend.setsize(0,Lmax,1,nmax);

  potd  = new Matrix [nthrds];
  if (!potd) throw GenericError("problem allocating <potd>", __FILE__, __LINE__);

  dpot  = new Matrix [nthrds];
  if (!dpot) throw GenericError("problem allocating <dpot>", __FILE__, __LINE__);

  for (int i=0; i<nthrds; i++) {
    potd[i].setsize(0, Lmax, 1, nmax);
    dpot[i].setsize(0, Lmax, 1, nmax);
  }

  // Sin, cos, legendre
  //
  cosm = new Vector [nthrds];
  if (!cosm) throw GenericError("problem allocating <cosm>", __FILE__, __LINE__);

  sinm = new Vector [nthrds];
  if (!sinm) throw GenericError("problem allocating <sinm>", __FILE__, __LINE__);

  legs = new Matrix [nthrds];
  if (!legs) throw GenericError("problem allocating <legs>", __FILE__, __LINE__);

  dlegs = new Matrix [nthrds];
  if (!dlegs) throw GenericError("problem allocating <dlegs>", __FILE__, __LINE__);

  for (int i=0; i<nthrds; i++) {
    cosm[i].setsize(0,Lmax);
    sinm[i].setsize(0,Lmax);
    legs[i].setsize(0,Lmax,0,Lmax);
    dlegs[i].setsize(0,Lmax,0,Lmax);
  }

  // Work vectors
  //
  u = new Vector [nthrds];
  du = new Vector [nthrds];
  if (!u)  throw GenericError("problem allocating <u>",  __FILE__, __LINE__);
  if (!du) throw GenericError("problem allocating <du>", __FILE__, __LINE__);

  for (int i=0; i<nthrds; i++) {
    u[i].setsize(0,nmax);
    du[i].setsize(0,nmax);
  }

  // Factorial matrix
  //
  factorial.setsize(0, Lmax, 0, Lmax);

  for (int l=0; l<=Lmax; l++) {
    for (int m=0; m<=l; m++) 
      factorial[l][m] = factrl(l-m)/factrl(l+m);
  }

  firstime_coef  = true;
  firstime_accel = true;

#ifdef DEBUG
  pthread_mutex_init(&io_lock, NULL);
#endif
}

void SphericalBasis::setup(void)
{				// Call normalization and kernel
  for (int l=0; l<=Lmax; l++) {	// with current binding from derived class
    for (int n=1; n<=nmax; n++) {
      normM[l][n]  = norm(n-1,l);
      krnl[l][n]   = knl(n-1,l);
      sqnorm[l][n] = sqrt(normM[l][n]);
    }
  }

  if (NOISE) compute_rms_coefs();
}  


SphericalBasis::~SphericalBasis()
{
  delete [] expcoef0;

  if (pca) {
    delete [] cc;
    delete [] cc1;
    pthread_mutex_destroy(&cc_lock);
  }
  delete [] potd;
  delete [] dpot;
  delete [] cosm;
  delete [] sinm;
  delete [] legs;
  delete [] dlegs;
  delete [] u;
  delete [] du;
  delete gen;
  delete nrand;

#if HAVE_LIBCUDA==1
  if (component->cudaDevice>=0) destroy_cuda();
#endif
}

void SphericalBasis::initialize()
{
				// Do nothing
}

void SphericalBasis::check_range()
{
				// Do nothing
}

void SphericalBasis::get_acceleration_and_potential(Component* C)
{
  nvTracerPtr tPtr;
  if (cuda_prof)
    tPtr = nvTracerPtr(new nvTracer("SphericalBasis::get_acceleration"));

#ifdef DEBUG
  cout << "Process " << myid 
       << ": in SphericalBasis::get_acceleration_and_potential" << endl;
#endif
				
  cC = C;			// "Register" component
  nbodies = cC->Number();	// And compute number of bodies

  //====================================================
  // Accel & pot using previously computed coefficients 
  //====================================================

  if (use_external) {

    MPL_start_timer();
    determine_acceleration_and_potential();
    MPL_stop_timer();

    use_external = false;

    return;
  }


  //======================
  // Compute coefficients 
  //======================

  if (firstime_accel || self_consistent || initializing) {
    if (multistep)
      compute_multistep_coefficients();
    else
      determine_coefficients();
    firstime_accel = false;
  }
  
  if (NOISE) update_noise();

  //======================================
  // Determine potential and acceleration 
  //======================================

  MPL_start_timer();

  determine_acceleration_and_potential();

  MPL_stop_timer();

  // Clear external potential flag
  use_external = false;

  //======================================
  // Dump coefficients for debugging
  //======================================

#ifdef DEBUG
  if (myid==0) {
    if ( (multistep && mstep==0) || !multistep) {
      static int cnt = 0;
      ostringstream sout;
      sout << "SphericalBasis.debug." << runtag << "." << cnt++;
      ofstream out(sout.str().c_str());
      if (out) dump_coefs_all(out);
    }
  }
#endif

}


void * SphericalBasis::determine_coefficients_thread(void * arg)
{
  int l, loffset, moffset, m, n, nn, indx;
  double r, r2, rs, fac1, fac2, costh, phi, mass;
  double facs1=0.0, facs2=0.0, fac0=4.0*M_PI;
  double xx, yy, zz;

  unsigned nbodies = cC->levlist[mlevel].size();
  int id = *((int*)arg);
  int nbeg = nbodies*id/nthrds;
  int nend = nbodies*(id+1)/nthrds;
  double adb = component->Adiabatic();

#ifdef DEBUG
  pthread_mutex_lock(&io_lock);
  cout << "Process " << myid 
       << ", " << id
       << ": in determine_coefficients_thread"
       << ", rmax=" << rmax << endl;
  pthread_mutex_unlock(&io_lock);
#endif

  thread_timing_beg(id);

  vector<double> ctr;
  if (mix) mix->getCenter(ctr);

				// Compute potential using a 
				// subset of particles
  if (subset) nend = (int)floor(ssfrac*nend);

  use[id] = 0;

  unsigned whch = 0;		// For PCA jacknife

  for (int i=nbeg; i<nend; i++) {

    indx = cC->levlist[mlevel][i];

    if (component->freeze(indx)) continue;

    
    mass = cC->Mass(indx) * adb;
				// Adjust mass for subset
    if (subset) mass /= ssfrac;
    
    if (mix) {
      xx = cC->Pos(indx, 0, Component::Local) - ctr[0];
      yy = cC->Pos(indx, 1, Component::Local) - ctr[1];
      zz = cC->Pos(indx, 2, Component::Local) - ctr[2];
    } else {
      xx = cC->Pos(indx, 0, Component::Local | Component::Centered);
      yy = cC->Pos(indx, 1, Component::Local | Component::Centered);
      zz = cC->Pos(indx, 2, Component::Local | Component::Centered);
    }

    r2 = (xx*xx + yy*yy + zz*zz);
    r = sqrt(r2) + DSMALL;
      
    if (r<rmax) {

      use[id]++;
      costh = zz/r;
      phi = atan2(yy,xx);
      rs = r/scale;
	
      
      legendre_R(Lmax, costh, legs[id]);
      sinecosine_R(Lmax, phi, cosm[id], sinm[id]);

      get_potl(Lmax, nmax, rs, potd[id], id);

      if (compute) {
	muse1[id] += mass;
	if (pcajknf) {
	  whch = indx % sampT;
	  pthread_mutex_lock(&cc_lock);
	  massT1[whch] += mass;
	  pthread_mutex_unlock(&cc_lock);
	}
      }

      //		l loop
      for (l=0, loffset=0; l<=Lmax; loffset+=(2*l+1), l++) {
	//		m loop
	for (m=0, moffset=0; m<=l; m++) {
	  if (m==0) {
	    if (compute) facs1 = legs[id][l][m]*legs[id][l][m]*mass;
	    for (n=1; n<=nmax; n++) {
	      expcoef0[id][loffset+moffset][n] += potd[id][l][n]*legs[id][l][m]*mass*fac0/normM[l][n];

	      if (compute) {
		pthread_mutex_lock(&cc_lock);
		for (nn=n; nn<=nmax; nn++)
		  cc1[loffset+moffset][n][nn] += potd[id][l][n]*potd[id][l][nn]*facs1/(normM[l][n]*normM[l][nn]);
		if (pcajknf) {
		  (*expcoefT1[whch])[loffset+moffset][n] += potd[id][l][n]*legs[id][l][m]*mass*fac0/normM[l][n];
		}
		pthread_mutex_unlock(&cc_lock);
	      }
	    }
	    moffset++;
	  }
	  else {
	    fac1 = legs[id][l][m]*cosm[id][m];
	    fac2 = legs[id][l][m]*sinm[id][m];
	    if (compute) {
	      facs1 = fac1*fac1*mass;
	      facs2 = fac2*fac2*mass;
	    }
	    for (n=1; n<=nmax; n++) {

	      expcoef0[id][loffset+moffset  ][n] += potd[id][l][n]*fac1*mass*fac0/normM[l][n];
	      expcoef0[id][loffset+moffset+1][n] += potd[id][l][n]*fac2*mass*fac0/normM[l][n];

	      if (compute && mlevel==0) {
		pthread_mutex_lock(&cc_lock);
		for (nn=n; nn<=nmax; nn++) {
		  cc1[loffset+moffset][n][nn] += 
		    potd[id][l][n]*potd[id][l][nn]*facs1/(normM[l][n]*normM[l][nn]);

		  cc1[loffset+moffset+1][n][nn] +=
		    potd[id][l][n]*potd[id][l][nn]*facs2/(normM[l][n]*normM[l][nn]);
		}
		if (pcajknf) {
		  (*expcoefT1[whch])[loffset+moffset  ][n] += potd[id][l][n]*fac1*mass*fac0/normM[l][n];
		  (*expcoefT1[whch])[loffset+moffset+1][n] += potd[id][l][n]*fac2*mass*fac0/normM[l][n];
		}
		pthread_mutex_unlock(&cc_lock);
	      }
	      
	    }
	    moffset+=2;
	  }
	}
      }
    }

  }

  thread_timing_end(id);

  return (NULL);
}


void SphericalBasis::determine_coefficients(void)
{
  nvTracerPtr tPtr;
  if (cuda_prof)
    tPtr = nvTracerPtr(new nvTracer("SphericalBasis::determine_coefficients"));

  std::chrono::high_resolution_clock::time_point start0, start1, finish0, finish1;

  start0 = std::chrono::high_resolution_clock::now();

  // Return if we should leave the coefficients fixed
  //
  if (!self_consistent && !firstime_accel && !initializing) return;

  int loffset, moffset, use0, use1;

  if (pca) compute = (mstep == 0) && (!(this_step%npca) || firstime_coef);

#ifdef DEBUG
  cout << "Process " << myid << ": in <determine_coefficients>" << endl;
#endif

  //
  // Swap interpolation arrays
  //
  Matrix *p = expcoefL[mlevel];

  expcoefL[mlevel] = expcoefN[mlevel];
  expcoefN[mlevel] = p;
  
  //
  // Augment the interpolation step counter for this level
  //
  dstepL[mlevel]   = dstepN[mlevel];
  dstepN[mlevel]  += mintvl[mlevel];

  if (0) {
    if (myid==0) cout << "swapping"
		      << ": minS="    << dstepL[mlevel]
		      << ", maxS="    << dstepN[mlevel] 
		      << ", M="       << mlevel 
		      << ", delstep=" << mintvl[mlevel] << endl;
  }
  //
  // Clean arrays for current level
  //
  expcoefN[mlevel]->zero();

  for (int i=0; i<nthrds; i++) expcoef0[i].zero();
    
  if (compute && mlevel==0) {
    for (int l=0; l<=Lmax*(Lmax+2); l++) cc1[l].zero();
    for (int n=0; n<nthrds; n++) muse1[n] = 0.0;
    muse0 = 0.0;

    if (pcajknf) {

      if (sampT == 0) {		// Allocate storage
	sampT = floor(sqrt(cC->nbodies_tot));
	massT    .resize(sampT, 0);
	massT1   .resize(sampT, 0);

	expcoefT .resize(sampT);
	for (auto & t : expcoefT ) t = MatrixP(new Matrix(0, Lmax*(Lmax+2), 1, nmax));
	
	expcoefT1.resize(sampT);
	for (auto & t : expcoefT1) t = MatrixP(new Matrix(0, Lmax*(Lmax+2), 1, nmax));
      }
				// Zero arrays
      for (auto & t : expcoefT1) t->zero();
      for (auto & v : massT1)    v = 0;
    }
  }

  use0  = 0;
  use1  = 0;
  
  if (multistep==0) used = 0;
    
#ifdef DEBUG
  cout << "Process " << myid 
       << ": in <determine_coefficients>, about to thread, lev=" 
       << mlevel << endl;
#endif

#ifdef LEVCHECK
  MPI_Barrier(MPI_COMM_WORLD);
  for (int n=0; n<numprocs; n++) {
    if (n==myid) {
      if (myid==0) cout << "-------------------------------" << endl
			<< "Level check in Spherical Basis:" << endl 
			<< "-------------------------------" << endl;
      cout << setw(4) << myid << setw(4) << mlevel;
      if (cC->levlist[mlevel].size())
	cout << setw(12) << cC->levlist[mlevel].size()
	     << setw(12) << cC->levlist[mlevel].front()
	     << setw(12) << cC->levlist[mlevel].back() << endl;
      else
	cout << setw(12) << cC->levlist[mlevel].size()
	     << setw(12) << (int)(-1)
	     << setw(12) << (int)(-1) << endl;
      
    }
    MPI_Barrier(MPI_COMM_WORLD);
  }
  MPI_Barrier(MPI_COMM_WORLD);
  if (myid==0) cout << endl;
#endif

#if HAVE_LIBCUDA==1
  if (component->cudaDevice>=0) {
    start1 = std::chrono::high_resolution_clock::now();
    determine_coefficients_cuda();
    DtoH_coefs(expcoef0[0]);
    finish1 = std::chrono::high_resolution_clock::now();
  } else {
    exp_thread_fork(true);
  }
#else
  exp_thread_fork(true);
#endif

#ifdef DEBUG
  cout << "Process " << myid << ": in <determine_coefficients>, thread returned, lev=" << mlevel << endl;
#endif

  //
  // Sum up the results from each thread
  //
  for (int i=0; i<nthrds; i++) use1 += use[i];
  for (int i=1; i<nthrds; i++) expcoef0[0] += expcoef0[i];
  if (compute) {
    for (int i=0; i<nthrds; i++) muse0 += muse1[i];
    MPI_Allreduce ( &muse0, &muse,  1, MPI_DOUBLE, MPI_SUM, MPI_COMM_WORLD);
  }
  
  MPI_Allreduce ( &use1, &use0,  1, MPI_INT, MPI_SUM, MPI_COMM_WORLD);

  if (multistep==0 or tnow==resetT) used += use0;

  for (int l=0, loffset=0; l<=Lmax; loffset+=(2*l+1), l++) {
      
    for (int m=0, moffset=0; m<=l; m++) {

      if (m==0) {
	  
	if (multistep)
	  MPI_Allreduce ( &(expcoef0[0][loffset+moffset][1]),
			  &((*expcoefN[mlevel])[loffset+moffset][1]),
			  nmax, MPI_DOUBLE, MPI_SUM, MPI_COMM_WORLD);
	else
	  MPI_Allreduce ( &(expcoef0[0][loffset+moffset][1]),
			  &(expcoef[loffset+moffset][1]),
			  nmax, MPI_DOUBLE, MPI_SUM, MPI_COMM_WORLD);
	
	moffset++;

      } else {

	if (multistep) {
	  MPI_Allreduce ( &(expcoef0[0][loffset+moffset][1]),
			  &((*expcoefN[mlevel])[loffset+moffset][1]),
			  nmax, MPI_DOUBLE, MPI_SUM, MPI_COMM_WORLD);
	  
	  MPI_Allreduce ( &(expcoef0[0][loffset+moffset+1][1]),
			  &((*expcoefN[mlevel])[loffset+moffset+1][1]),
			  nmax, MPI_DOUBLE, MPI_SUM, MPI_COMM_WORLD);
	} else {
	  MPI_Allreduce ( &(expcoef0[0][loffset+moffset][1]),
			  &(expcoef[loffset+moffset][1]),
			  nmax, MPI_DOUBLE, MPI_SUM, MPI_COMM_WORLD);
	  
	  MPI_Allreduce ( &(expcoef0[0][loffset+moffset+1][1]),
			  &(expcoef[loffset+moffset+1][1]),
			  nmax, MPI_DOUBLE, MPI_SUM, MPI_COMM_WORLD);
	}
	moffset+=2;
      }
    }
  }
  
  if (compute && multistep==0) {
    parallel_gather_coef2();
    pca_hall(1);
    firstime_coef = 0;
  }

  print_timings("SphericalBasis: coefficient timings");

# if HAVE_LIBCUDA
  if (component->timers) {
    auto finish0 = std::chrono::high_resolution_clock::now();
  
    std::chrono::duration<double> duration0 = finish0 - start0;
    std::chrono::duration<double> duration1 = finish1 - start1;

    std::cout << std::string(60, '=') << std::endl;
    std::cout << "== Coefficient evaluation [SphericalBasis] level="
	      << mlevel << std::endl;
    std::cout << std::string(60, '=') << std::endl;
    std::cout << "Time in CPU: " << duration0.count()-duration1.count() << std::endl;
    if (cC->cudaDevice>=0) {
      std::cout << "Time in GPU: " << duration1.count() << std::endl;
    }
    std::cout << std::string(60, '=') << std::endl;
  }
#endif
}

void SphericalBasis::multistep_reset()
{
  used   = 0;
  resetT = tnow;
  for (int M=0; M<=multistep; M++) dstepN[M] = 0;
}


void SphericalBasis::multistep_update_begin()
{
				// Clear the update matricies
  for (int n=0; n<nthrds; n++) {
    for (int M=mfirst[mstep]; M<=multistep; M++) {
      for (int l=0; l<=Lmax*(Lmax+2); l++) {
	for (int ir=1; ir<=nmax; ir++) {
	  differ1[n][M][l][ir] = 0.0;
	}
      }
    }
  }

}

void SphericalBasis::multistep_update_finish()
{
				// Combine the update matricies
				// from all nodes
  unsigned sz = (multistep - mfirst[mstep]+1)*(Lmax+1)*(Lmax+1)*nmax;
  unsigned offset0, offset1;

				// Zero the buffer space
				//
  for (unsigned j=0; j<sz; j++) pack[j] = unpack[j] = 0.0;

				// Pack the difference matrices
				//
  for (int M=mfirst[mstep]; M<=multistep; M++) {
    offset0 = (M - mfirst[mstep])*(Lmax+1)*(Lmax+1)*nmax;
    for (int l=0; l<=Lmax*(Lmax+2); l++) {
      offset1 = l*nmax;
      for (int n=1; n<nthrds; n++) 
	for (int ir=1; ir<=nmax; ir++) 
	  pack[offset0+offset1+ir-1] += differ1[n][M][l][ir];
    }
  }

  MPI_Allreduce (&pack[0], &unpack[0], sz, 
		 MPI_DOUBLE, MPI_SUM, MPI_COMM_WORLD);
  
				// Update the local coefficients
				//
  for (int M=mfirst[mstep]; M<=multistep; M++) {
    offset0 = (M - mfirst[mstep])*(Lmax+1)*(Lmax+1)*nmax;
    for (int l=0; l<=Lmax*(Lmax+2); l++) {
      offset1 = l*nmax;
      for (int ir=1; ir<=nmax; ir++)
	(*expcoefN[M])[l][ir] += unpack[offset0+offset1+ir-1];
    }
  }

}

void SphericalBasis::multistep_update(int from, int to, Component *c, int i, int id)
{
  
  if (c->freeze(i)) return;

  double mass = c->Mass(i) * component->Adiabatic();

				// Adjust mass for subset
  if (subset) mass /= ssfrac;

  double xx = c->Pos(i, 0, Component::Local | Component::Centered);
  double yy = c->Pos(i, 1, Component::Local | Component::Centered);
  double zz = c->Pos(i, 2, Component::Local | Component::Centered);
  
  double r2 = (xx*xx + yy*yy + zz*zz);
  double  r = sqrt(r2) + DSMALL;
      
  if (r<rmax) {

    double costh = zz/r;
    double phi = atan2(yy,xx);
    double rs = r/scale;
    double val, val1, val2, fac0=4.0*M_PI, fac1, fac2;
    int moffset;

    legendre_R(Lmax, costh, legs[id]);
    sinecosine_R(Lmax, phi, cosm[id], sinm[id]);

    get_potl(Lmax, nmax, rs, potd[id], 0);

    //
    // l loop
    //
    for (int l=0, loffset=0; l<=Lmax; loffset+=(2*l+1), l++) {
      //
      // m loop
      //
      for (int m=0, moffset=0; m<=l; m++) {
	if (m==0) {
	  for (int n=1; n<=nmax; n++) {
	    val = potd[id][l][n]*legs[id][l][m]*mass*fac0/normM[l][n];
	    
	    differ1[id][from][loffset+moffset][n] -= val;
	    differ1[id][  to][loffset+moffset][n] += val;
	  }
	  moffset++;

	} else {
	  fac1 = legs[id][l][m]*cosm[id][m];
	  fac2 = legs[id][l][m]*sinm[id][m];

	  for (int n=1; n<=nmax; n++) {
	    val1 = potd[id][l][n]*fac1*mass*fac0/normM[l][n];
	    val2 = potd[id][l][n]*fac1*mass*fac0/normM[l][n];

	    differ1[id][from][loffset+moffset  ][n] -= val1;
	    differ1[id][from][loffset+moffset+1][n] -= val2;
	    differ1[id][  to][loffset+moffset  ][n] += val1;
	    differ1[id][  to][loffset+moffset+1][n] += val2;
	  }
	  moffset+=2;
	}
      }
    }
  }
  
}


void SphericalBasis::compute_multistep_coefficients()
{
#ifdef TMP_DEBUG
  Matrix tmpcoef = expcoef;
#endif
				// Clean coefficient matrix
				// 
  for (int l=0; l<=Lmax*(Lmax+2); l++)
    for (int n=1; n<=nmax; n++) expcoef[l][n] = 0.0;

				// Interpolate to get coefficients above
  double a, b;			// 
  for (int M=0; M<mlevel; M++) {

    				// No interpolation? Should never happen!
    if ( dstepN[M] == dstepL[M] ) {
      
      for (int l=0; l<=Lmax*(Lmax+2); l++) {
	for (int n=1; n<=nmax; n++) 
	  expcoef[l][n] += (*expcoefN[M])[l][n];
      }

      if (myid==0)		// Print warning
	cerr << "Process " << myid << " SphericalBasis: "
	     << "interpolation override in compute_multistep_coefficients()"
	     << ", mstep="   << mstep 
	     << ", delstep=" << mintvl[M] 
	     << ", M="       << M
	     << ", N="       << dstepN[M] 
	     << ", L="       << dstepL[M] 
	     << endl;

    } else {

      b = (double)(mstep - dstepL[M])/(double)(dstepN[M] - dstepL[M]);
      a = 1.0 - b;
      for (int l=0; l<=Lmax*(Lmax+2); l++) {
	for (int n=1; n<=nmax; n++) 
	  expcoef[l][n] += a*(*expcoefL[M])[l][n] + b*(*expcoefN[M])[l][n];
      }

      if (0) {
	if (myid==0) {
	  cerr << "Interpolate:"
	       << " M="     << setw(4) << M
	       << " minS="  << setw(4) << dstepL[M] 
	       << " maxS="  << setw(4) << dstepN[M]
	       << " mstep=" << setw(4) << mstep 
	       << " a="     << setw(8) << a 
	       << " b="     << setw(8) << b 
	       << " c01="   << setw(8) << expcoef[0][1]
	       << endl;
	}
      }
				// Sanity debug check
				// 
      if (a<0.0 && a>1.0) {
	cout << "Process " << myid << ": interpolation error in multistep [a]" 
	     << endl;
      }
      if (b<0.0 && b>1.0) {
	cout << "Process " << myid << ": interpolation error in multistep [b]" 
	     << endl;
      }
    }
  }
				// Add coefficients at or below this level
				// 
  for (int M=mlevel; M<=multistep; M++) {
    for (int l=0; l<=Lmax*(Lmax+2); l++) {
      for (int n=1; n<=nmax; n++) 
	expcoef[l][n] += (*expcoefN[M])[l][n];
    }
  }

  if (0) {
    if (myid==0) {
      cerr << "Interpolated value:"
	   << " mlev="  << setw(4) << mlevel
	   << " T="     << setw(4) << tnow
	   << " c01="   << setw(8) << expcoef[0][1]
	   << endl;
    }
  }

#ifdef DEBUG
  /*
  if (myid==0) {
    ofstream out("multistep_update.debug", ios::app);
    out << setw(70) << setfill('-') << '-' << endl;
    ostringstream sout;
    sout << "--- mlevel=" << mlevel << "/" << multistep
	 << " T=" << tnow << " ";
    out << setw(70) << left << sout.str().c_str() << endl << setfill(' ');
    out << setw(70) << setfill('-') << '-' << endl << setfill(' ');
    ostringstream sout2;
    sout2 << left << setw(5) << "# l" << setw(5) << "| n"
	  << setw(18) << "| coef" << endl << right;
    for (int l=0; l<=Lmax*(Lmax+2); l++) {
      for (int n=1; n<=nmax; n++) 
	out << setw(5) << l << setw(5) << n 
	    << setw(18) << expcoef[l][n] << endl;
    }
    out << endl;
  }
  */
#endif

#ifdef TMP_DEBUG
  if (myid==0) {

    double maxval=0.0, maxdif=0.0, maxreldif=0.0, val;
    int irmax=1, lmax=0, irmaxdif=1, lmaxdif=0, irmaxrel=1, lmaxrel=0;
    for (int ir=1; ir<=nmax; ir++) {
      for (int l=0; l<=Lmax*(Lmax+2); l++) {
	val = expcoef[l][ir] - tmpcoef[l][ir];

	if (fabs(expcoef[l][ir]) > maxval) {
	  maxval = expcoef[l][ir];
	  irmax = ir;
	  lmax = l;
	}
	if (fabs(val) > maxdif) {
	  maxdif = val;
	  irmaxdif = ir;
	  lmaxdif = l;
	}

	if (fabs(val/expcoef[l][ir]) > maxreldif) {
	  maxreldif = val/expcoef[l][ir];
	  irmaxrel = ir;
	  lmaxrel = l;
	}
      }
    }

    ofstream out("coefs.diag", ios::app);
    out << setw(15) << tnow
	<< setw(10) << mstep
	<< setw(18) << maxval
	<< setw(8)  << lmax
	<< setw(8)  << irmax
	<< setw(18) << maxdif
	<< setw(8)  << lmaxdif
	<< setw(8)  << irmaxdif
	<< setw(18) << maxreldif
	<< setw(8)  << lmaxrel
	<< setw(8)  << irmaxrel
	<< endl;
  }
#endif

  if (pca) {
    if (compute) {
      parallel_gather_coef2();
      pca_hall(1);
      firstime_coef = 0;
    } else {
      pca_hall(0);
    }
  }

}

void * SphericalBasis::determine_acceleration_and_potential_thread(void * arg)
{
  int l, loffset, moffset, m, ioff, indx, nbeg, nend;
  unsigned nbodies;
  double r, rs, r0=0.0, fac, fac1, fac2, fac3, fac4, costh, phi, dp;
  double potr, potl, pott, potp, p, pc, dpc, ps, dps, facp, facdp;
  double dfac=0.25/M_PI;

  double pos[3];
  double xx, yy, zz, mfactor=1.0;

  vector<double> ctr;
  if (mix) mix->getCenter(ctr);

  int id = *((int*)arg);

  thread_timing_beg(id);

  // If we are multistepping, compute accel only at or above <mlevel>
  //
  for (int lev=mlevel; lev<=multistep; lev++) {

    nbodies = cC->levlist[lev].size();

    if (nbodies==0) continue;

    nbeg = nbodies*(id  )/nthrds;
    nend = nbodies*(id+1)/nthrds;

#ifdef DEBUG
  pthread_mutex_lock(&io_lock);
  cout << "Process " << myid << ": in thread"
       << " id=" << id 
       << " level=" << lev
       << " nbeg=" << nbeg << " nend=" << nend << endl;
  pthread_mutex_unlock(&io_lock);
#endif

    for (int i=nbeg; i<nend; i++) {

      indx = cC->levlist[lev][i];

      if (cC->freeze(indx)) continue;

      if (mix) {
	if (use_external) {
	  cC->Pos(pos, indx, Component::Inertial);
	  component->ConvertPos(pos, Component::Local);
	} else
	  cC->Pos(pos, indx, Component::Local);

	mfactor = mix->Mixture(pos);
	xx = pos[0] - ctr[0];
	yy = pos[1] - ctr[1];
	zz = pos[2] - ctr[2];
      } else {
	if (use_external) {
	  cC->Pos(pos, indx, Component::Inertial);
	  component->ConvertPos(pos, Component::Local | Component::Centered);
	} else
	  cC->Pos(pos, indx, Component::Local | Component::Centered);

	xx = pos[0];
	yy = pos[1];
	zz = pos[2];
      }	

      fac1 = dfac * mfactor;

      r = sqrt(xx*xx + yy*yy + zz*zz) + DSMALL;
      costh = zz/r;
      rs = r/scale;
      phi = atan2(yy, xx);

      dlegendre_R (Lmax, costh, legs[id], dlegs[id]);
      sinecosine_R(Lmax, phi,   cosm[id], sinm [id]);

      if (r>rmax) {
	ioff = 1;
	r0 = r;
	r = rmax;
	rs = r/scale;
      }
      else
	ioff = 0;


      potl = potr = pott = potp = 0.0;
      
      get_dpotl(Lmax, nmax, rs, potd[id], dpot[id], id);

      if (!NO_L0) {
	get_pot_coefs_safe(0, expcoef[0], &p, &dp, potd[id], dpot[id]);
	if (ioff) {
	  p *= rmax/r0;
	  dp = -p/r0;
	}
	potl = fac1*p;
	potr = fac1*dp;
      }
      
      //		l loop
      //		------
      for (l=1, loffset=1; l<=Lmax; loffset+=(2*l+1), l++) {

				// Suppress L=1 terms?
	if (NO_L1 && l==1) continue;
	
				// Suppress odd L terms?
	if (EVEN_L && (l/2)*2 != l) continue;

	//		m loop
	//		------
	for (m=0, moffset=0; m<=l; m++) {
				// Suppress odd M terms?
	  if (EVEN_M && (m/2)*2 != m) continue;

	  fac1 = (2.0*l+1.0)/(4.0*M_PI) * mfactor;
	  if (m==0) {
	    fac2 = fac1*legs[id][l][m];
	    get_pot_coefs_safe(l, expcoef[loffset+moffset], &p, &dp,
			       potd[id], dpot[id]);
	    if (ioff) {
	      p *= pow(rmax/r0,(double)(l+1));
	      dp = -p/r0 * (l+1);
	    }
	    potl += fac2*p;
	    potr += fac2*dp;
	    pott += fac1*dlegs[id][l][m]*p;
	    moffset++;
	  }
	  else {
	    fac2 = 2.0 * fac1 * factorial[l][m];
	    fac3 = fac2 * legs[id][l][m];
	    fac4 = fac2 * dlegs[id][l][m];
	    get_pot_coefs_safe(l, expcoef[loffset+moffset], &pc, &dpc,
			       potd[id], dpot[id]);
	    get_pot_coefs_safe(l, expcoef[loffset+moffset+1] ,&ps, &dps,
			       potd[id], dpot[id]);
	    if (ioff) {
	      facp = pow(rmax/r0,(double)(l+1));
	      facdp = -1.0/r0 * (l+1);
	      pc *= facp;
	      ps *= facp;
	      dpc = pc*facdp;
	      dps = ps*facdp;
	    }
	    potl += fac3*(pc*cosm[id][m] + ps*sinm[id][m]);
	    potr += fac3*(dpc*cosm[id][m] + dps*sinm[id][m]);
	    pott += fac4*(pc*cosm[id][m] + ps*sinm[id][m]);
	    potp += fac3*(-pc*sinm[id][m] + ps*cosm[id][m])*m;
	    moffset +=2;
	  }
	}
      }

      fac = xx*xx + yy*yy;

      potr /= scale*scale;
      potl /= scale;
      pott /= scale;
      potp /= scale;

      cC->AddAcc(indx, 0, -(potr*xx/r - pott*xx*zz/(r*r*r)) );
      cC->AddAcc(indx, 1, -(potr*yy/r - pott*yy*zz/(r*r*r)) );
      cC->AddAcc(indx, 2, -(potr*zz/r + pott*fac/(r*r*r))   );
      if (fac > DSMALL) {
	cC->AddAcc(indx, 0,  potp*yy/fac );
	cC->AddAcc(indx, 1, -potp*xx/fac );
      }
      if (use_external)
	cC->AddPotExt(indx, potl);
      else
	cC->AddPot(indx, potl);
    }

  }

  thread_timing_end(id);

  return (NULL);
}


void SphericalBasis::determine_acceleration_and_potential(void)
{
  nvTracerPtr tPtr;
  if (cuda_prof)
    tPtr = nvTracerPtr(new nvTracer("SphericalBasis::determine_acceleration"));

  std::chrono::high_resolution_clock::time_point start0, start1, finish0, finish1;
  start0 = std::chrono::high_resolution_clock::now();

#ifdef DEBUG
  cout << "Process " << myid << ": in determine_acceleration_and_potential\n";
#endif

#if HAVE_LIBCUDA==1
  if (component->cudaDevice>=0) {
    start1 = std::chrono::high_resolution_clock::now();
    //
    // Copy coefficients from this component to device
    //
    HtoD_coefs(expcoef);
    //
    // Do the force computation
    //
    determine_acceleration_cuda();

    finish1 = std::chrono::high_resolution_clock::now();
  } else {

    exp_thread_fork(false);

  }
#else

  exp_thread_fork(false);

#endif

#ifdef DEBUG
  cout << "SphericalBasis: process " << myid << " returned from fork" << endl;
  cout << "SphericalBasis: process " << myid << " name=<" << cC->name << ">";
<<<<<<< HEAD
  if (cC->Particles().size()) {
    unsigned long kmin=std::numeric_limits<unsigned long>::max(), kmax=0;
    unsigned      smin=std::numeric_limits<unsigned     >::max(), smax=0;
    for (auto kv : cC->Particles()) {
      kmin = std::min<unsigned long>(kmin, kv.first);
      kmax = std::max<unsigned long>(kmax, kv.first);
      smin = std::min<unsigned     >(smin, kv.second->indx);
      smax = std::min<unsigned     >(kmin, kv.second->indx);
    } 

    cout << " bodies ["
       << kmin << ", " << kmax << "], ["
       << smin << ", " << smax << "]"
       << " #=" << cC->Particles().size() << endl;
=======

  if (cC->Particles().size()) {

    unsigned long imin = std::numeric_limits<unsigned long>::max();
    unsigned long imax = 0, kmin = kmin, kmax = 0;
    for (auto p : cC->Particles()) {
      imin = std::min<unsigned long>(imin, p.first);
      imax = std::max<unsigned long>(imax, p.first);
      kmin = std::min<unsigned long>(kmin, p.second->indx);
      kmax = std::max<unsigned long>(kmax, p.second->indx);
    }

    cout << " bodies ["
	 << kmin << ", " << kmax << "], ["
	 << imin << ", " << imax << "]"
	 << " #=" << cC->Particles().size() << endl;

>>>>>>> 742cfb4e
  } else
    cout << " zero bodies!" << endl;
#endif

  print_timings("SphericalBasis: acceleration timings");

#if HAVE_LIBCUDA==1
  if (component->timers) {
    finish0 = std::chrono::high_resolution_clock::now();

    std::chrono::duration<double> duration0 = finish0 - start0;
    std::chrono::duration<double> duration1 = finish1 - start1;
  
    std::cout << std::string(60, '=') << std::endl;
    std::cout << "== Force evaluation [SphericalBasis::" << cC->name
	      << "] level=" << mlevel << std::endl;
    std::cout << std::string(60, '=') << std::endl;
    std::cout << "Time in CPU: " << duration0.count()-duration1.count() << std::endl;
    if (cC->cudaDevice>=0) {
      std::cout << "Time in GPU: " << duration1.count() << std::endl;
    }
    std::cout << std::string(60, '=') << std::endl;
  }
#endif
}


void SphericalBasis::get_pot_coefs(int l, Vector& coef, double *p, double *dp)
{
  double pp, dpp;
  int i;

  pp = dpp = 0.0;

  for (i=1; i<=nmax; i++) {
    pp  += potd[0][l][i] * coef[i];
    dpp += dpot[0][l][i] * coef[i];
  }

  *p = -pp;
  *dp = -dpp;
}


void SphericalBasis::get_pot_coefs_safe(int l, Vector& coef, 
					double *p, double *dp,
					Matrix& potd1, Matrix& dpot1)
{
  double pp, dpp;
  int i;

  pp = dpp = 0.0;

  for (i=1; i<=nmax; i++) {
    pp  += potd1[l][i] * coef[i];
    dpp += dpot1[l][i] * coef[i];
  }

  *p = -pp;
  *dp = -dpp;
}


void SphericalBasis::get_dens_coefs(int l, Vector& coef, double *p)
{
  double pp;
  int i;

  pp = 0.0;

  for (i=1; i<=nmax; i++)
    pp  += dend[l][i] * coef[i];

  *p = pp;
}
				// Dump coefficients to a file

void SphericalBasis::dump_coefs(ostream& out)
{
  ostringstream sout;
  sout << id;

  char buf[64];
  for (int i=0; i<64; i++) {
    if (i<sout.str().length())  buf[i] = sout.str().c_str()[i];
    else                        buf[i] = '\0';
  }

  out.write((char *)&buf, 64*sizeof(char));
  out.write((char *)&tnow, sizeof(double));
  out.write((char *)&scale, sizeof(double));
  out.write((char *)&nmax, sizeof(int));
  out.write((char *)&Lmax, sizeof(int));

  for (int ir=1; ir<=nmax; ir++) {
    for (int l=0; l<=Lmax*(Lmax+2); l++)
      out.write((char *)&expcoef[l][ir], sizeof(double));
  }

}


void SphericalBasis::determine_fields_at_point_cyl
(double R, double z, double phi, 
 double *tdens0, double *tpotl0, 
 double *tdens, double *tpotl, 
 double *tpotR, double *tpotz, double *tpotp)
{
  double r = sqrt(R*R + z*z) + 1.0e-18;
  double theta = acos(z/R);
  double tpotr, tpott;

  determine_fields_at_point_sph(r, theta, phi, 
				tdens0, tpotl0, 
				tdens, tpotl, 
				&tpotr,	&tpott, tpotp);

  *tpotR = tpotr*sin(theta) - tpott*cos(theta);
  *tpotz = tpotr*cos(theta) + tpott*sin(theta);
}

void SphericalBasis::determine_fields_at_point_sph
(double r, double theta, double phi, 
 double *tdens0, double *tpotl0, 
 double *tdens, double *tpotl, 
 double *tpotr, double *tpott, double *tpotp)
{
  int l,loffset,moffset,m;
  double rs,fac1,fac2,fac3,fac4,costh,dp;
  double potr,potl,pott,potp,p,pc,dpc,ps,dps,dens;
  double dfac=0.25/M_PI;

  rs = r/scale;
  costh = cos(theta);

  fac1 = dfac;

  dlegendre_R(Lmax, costh, legs[0], dlegs[0]);
  sinecosine_R(Lmax, phi, cosm[0], sinm[0]);
  get_dens(Lmax, nmax, rs, dend, 0);
  get_dpotl(Lmax, nmax, rs, potd[0], dpot[0], 0);
  get_dens_coefs(0,expcoef[0],&dens);
  dens *= dfac*dfac;

  get_pot_coefs(0,expcoef[0],&p,&dp);
  potl = fac1*p;
  potr = fac1*dp;
  pott = potp = 0.0;
  
  *tdens0 = dens;
  *tpotl0 = potl;

  // l loop
    
  for (l=1, loffset=1; l<=Lmax; loffset+=(2*l+1), l++) {
    
    // m loop
    for (m=0, moffset=0; m<=l; m++) {
      fac1 = (2.0*l+1.0)/(4.0*M_PI);
      if (m==0) {
	fac2 = fac1*legs[0][l][m];
	get_dens_coefs(l,expcoef[loffset+moffset],&p);
	dens += dfac*fac2*p;
	get_pot_coefs(l,expcoef[loffset+moffset],&p,&dp);
	potl += fac2*p;
	potr += fac2*dp;
	pott += fac1*dlegs[0][l][m]*p;
	moffset++;
      }
      else {
	fac2 = 2.0 * fac1 * factorial[l][m];
	fac3 = fac2 * legs[0][l][m];
	fac4 = fac2 * dlegs[0][l][m];
	
	get_dens_coefs(l,expcoef[loffset+moffset],&pc);
	get_dens_coefs(l,expcoef[loffset+moffset+1],&ps);
	dens += dfac*fac3*(pc*cosm[0][m] + ps*sinm[0][m]);
	
	get_pot_coefs(l,expcoef[loffset+moffset],&pc,&dpc);
	get_pot_coefs(l,expcoef[loffset+moffset+1],&ps,&dps);
	potl += fac3*(pc*cosm[0][m] + ps*sinm[0][m]);
	potr += fac3*(dpc*cosm[0][m] + dps*sinm[0][m]);
	pott += fac4*(pc*cosm[0][m] + ps*sinm[0][m]);
	potp += fac3*(-pc*sinm[0][m] + ps*cosm[0][m])*m;
	moffset +=2;
      }
    }
  }

  *tdens0 /= scale*scale*scale;
  *tpotl0 /= scale;

  *tdens = dens/(scale*scale*scale);
  *tpotl = potl/scale;
  *tpotr = potr/(scale*scale);
  *tpott = pott/scale;
  *tpotp = potp/scale;
  
}


void SphericalBasis::compute_rms_coefs(void)
{
  meanC.setsize(1, nmax);
  rmsC.setsize(0, Lmax, 1, nmax);

  meanC.zero();
  rmsC.zero();

  const int numg = 100;
  LegeQuad qe(numg);

  SphericalModelTable modl(noise_model_file);
  double rmin = modl.get_min_radius();
  double rmax = modl.get_max_radius();
  double del = rmax - rmin;
  double r, rs;

  for (int i=1; i<=numg; i++) {
    r = rmin + del*qe.knot(i);
    rs = r / scale;

    get_potl(Lmax, nmax, rs, potd[0], 0);

    for(int l=0; l<=Lmax; l++) {
      
      for (int n=1; n<=nmax; n++) {

	if (l==0)
	  meanC[n] += del * qe.weight(i) * r * r * potd[0][l][n]/scale *
	    modl.get_density(r);

	rmsC[l][n] += del * qe.weight(i) * r * r * potd[0][l][n]/scale *
	  potd[0][l][n]/scale * modl.get_density(r);
      }
    }
  }

  double fac, fac1;
  double mtot = modl.get_mass(rmax);

  for(int l=0; l<=Lmax; l++) {

    fac1 = (4.0*M_PI)/(2.0*l+1.0);

    for (int n=1; n<=nmax; n++) {
      fac = normM[l][n];
      if (l==0) meanC[n] *= 4.0*M_PI*fac1/fac;
      rmsC[l][n] *= mtot*4.0*M_PI*fac1*fac1/(fac*fac);
    }
  }

}


void SphericalBasis::update_noise(void)
{

  if (gen==0) {
				// Want the same seed on each process
    gen = new ACG(seedN);
    nrand = new Normal(0.0, 1.0, gen);

    if (myid==0) {
      ofstream out("rmscoef.dat");

      for(int l=0; l<=Lmax; l++) {

	out << "# L=" << l << endl;
	for (int n=1; n<=nmax; n++) {
	  if (l==0)
	    out << setw(5)  << n
		<< setw(16) << expcoef[l][n]
		<< setw(16) << meanC[n]
		<< setw(16) << rmsC[l][n]
		<< setw(16) << rmsC[l][n] - meanC[n]*meanC[n]
		<< endl;
	  else
	    out << setw(5)  << n
		<< setw(16) << expcoef[l][n]
		<< setw(16) << 0.0
		<< setw(16) << rmsC[l][n]
		<< setw(16) << rmsC[l][n]
		<< endl;
	}
	out << endl;
      }
    }
  }


				// l loop
  for (int l=0, loffset=0; l<=Lmax; loffset+=(2*l+1), l++) {
				// m loop
    for (int m=0, moffset=0; m<=l; m++) {

      if (m==0) {
	for (int n=1; n<=nmax; n++) {
	  expcoef[loffset+moffset][n] = 
	    sqrt(fabs(rmsC[l][n] - meanC[n]*meanC[n])/factorial[l][m]/noiseN)*(*nrand)();
	  if (l==0) expcoef[l][n] += meanC[n];
	}
	moffset++;
      }
      else {
	for (int n=1; n<=nmax; n++) {
	  expcoef[loffset+moffset+0][n] = 
	    sqrt(0.5*fabs(rmsC[l][n] - meanC[n]*meanC[n])/factorial[l][m]/noiseN)*(*nrand)();
	  expcoef[loffset+moffset+1][n] = 
	    sqrt(0.5*fabs(rmsC[l][n] - meanC[n]*meanC[n])/factorial[l][m]/noiseN)*(*nrand)();
	}
	moffset+=2;
      }
    }
  }

}


void SphericalBasis::dump_coefs_all(ostream& out)
{
  out << setw(10) << "Time:"   << setw(18) << tnow      << endl
      << setw(10) << "Scale:"  << setw(18) << scale     << endl
      << setw(10) << "Nmax:"   << setw(8)  << nmax      << endl
      << setw(10) << "Lmax:"   << setw(8)  << Lmax      << endl
      << setw(10) << "Levels:" << setw(8)  << multistep << endl;
  
  out << setw(70) << setfill('=') << "=" << endl << setfill(' ');
  out << "Total" << endl;
  out << setw(70) << setfill('=') << "=" << endl << setfill(' ');

  for (int ir=1; ir<=nmax; ir++) {
    for (int l=0; l<=Lmax*(Lmax+2); l++)
      out << setw(18) << expcoef[l][ir];
    out << endl;
  }
  
  out << endl;

  if (multistep) {

    for (int M=0; M<=multistep; M++) {
      out << setw(70) << setfill('=') << "=" << endl << setfill(' ');
      out << "Level " << M << endl;
      out << setw(70) << setfill('=') << "=" << endl << setfill(' ');

      for (int ir=1; ir<=nmax; ir++) {
	for (int l=0; l<=Lmax*(Lmax+2); l++)
	  out << setw(18) << (*expcoefN[M])[l][ir];
	out << endl;
      }
    }
  }

}
<|MERGE_RESOLUTION|>--- conflicted
+++ resolved
@@ -31,7 +31,6 @@
   NO_L0            = false;
   NO_L1            = false;
   EVEN_L           = false;
-  EVEN_M           = false;
   NOISE            = false;
   noiseN           = 1.0e-6;
   noise_model_file = "SLGridSph.model";
@@ -72,11 +71,6 @@
   if (get_value("EVEN_L", val)) {
     if (atoi(val.c_str())) EVEN_L = true; 
     else EVEN_L = false;
-  }
-
-  if (get_value("EVEN_M", val)) {
-    if (atoi(val.c_str())) EVEN_M = true; 
-    else EVEN_M = false;
   }
 
   if (get_value("NOISE", val)) {
@@ -1129,9 +1123,6 @@
 	//		m loop
 	//		------
 	for (m=0, moffset=0; m<=l; m++) {
-				// Suppress odd M terms?
-	  if (EVEN_M && (m/2)*2 != m) continue;
-
 	  fac1 = (2.0*l+1.0)/(4.0*M_PI) * mfactor;
 	  if (m==0) {
 	    fac2 = fac1*legs[id][l][m];
@@ -1239,22 +1230,6 @@
 #ifdef DEBUG
   cout << "SphericalBasis: process " << myid << " returned from fork" << endl;
   cout << "SphericalBasis: process " << myid << " name=<" << cC->name << ">";
-<<<<<<< HEAD
-  if (cC->Particles().size()) {
-    unsigned long kmin=std::numeric_limits<unsigned long>::max(), kmax=0;
-    unsigned      smin=std::numeric_limits<unsigned     >::max(), smax=0;
-    for (auto kv : cC->Particles()) {
-      kmin = std::min<unsigned long>(kmin, kv.first);
-      kmax = std::max<unsigned long>(kmax, kv.first);
-      smin = std::min<unsigned     >(smin, kv.second->indx);
-      smax = std::min<unsigned     >(kmin, kv.second->indx);
-    } 
-
-    cout << " bodies ["
-       << kmin << ", " << kmax << "], ["
-       << smin << ", " << smax << "]"
-       << " #=" << cC->Particles().size() << endl;
-=======
 
   if (cC->Particles().size()) {
 
@@ -1272,7 +1247,6 @@
 	 << imin << ", " << imax << "]"
 	 << " #=" << cC->Particles().size() << endl;
 
->>>>>>> 742cfb4e
   } else
     cout << " zero bodies!" << endl;
 #endif
