--- conflicted
+++ resolved
@@ -109,20 +109,6 @@
 	cout << "parse: using original (old) time-step algorithm" << endl;
     }
     
-<<<<<<< HEAD
-    if (_G["use_cwd"])       use_cwd    = _G["use_cwd"].as<bool>();
-    if (_G["eqmotion"])      eqmotion   = _G["eqmotion"].as<bool>();
-    if (_G["global_cov"])    global_cov = _G["global_cov"].as<bool>();
-    if (_G["cuda_prof"])     cuda_prof  = _G["cuda_prof"].as<bool>();
-    if (_G["cuda"])          use_cuda   = _G["cuda"].as<bool>();
-
-    if (_G["barrier_check"]) barrier_check = _G["barrier_check"].as<bool>();
-    if (_G["barrier_debug"]) barrier_debug = _G["barrier_debug"].as<bool>();
-    if (_G["barrier_extra"]) barrier_extra = _G["barrier_extra"].as<bool>();
-    if (_G["barrier_label"]) barrier_extra = _G["barrier_label"].as<bool>();
-    if (_G["barrier_heavy"]) barrier_extra = _G["barrier_heavy"].as<bool>();
-    if (_G["barrier_quiet"]) barrier_quiet = _G["barrier_quiet"].as<bool>();
-=======
     if (_G["use_cwd"])         use_cwd       = _G["use_cwd"].as<bool>();
     if (_G["eqmotion"])        eqmotion      = _G["eqmotion"].as<bool>();
     if (_G["global_cov"])      global_cov    = _G["global_cov"].as<bool>();
@@ -136,7 +122,6 @@
     if (_G["barrier_label"])   barrier_extra = _G["barrier_label"].as<bool>();
     if (_G["barrier_heavy"])   barrier_extra = _G["barrier_heavy"].as<bool>();
     if (_G["barrier_quiet"])   barrier_quiet = _G["barrier_quiet"].as<bool>();
->>>>>>> e52fc7a5
     if (_G["barrier_verbose"]) barrier_quiet = not _G["barrier_quiet"].as<bool>();
 
     if (_G["main_wait"])       main_wait  = _G["main_wait"].as<bool>();
